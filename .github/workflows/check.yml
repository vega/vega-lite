--- conflicted
+++ resolved
@@ -51,16 +51,10 @@
         run: ./scripts/check-and-commit.sh
 
   docker-check:
-<<<<<<< HEAD
-    name: docker
-    runs-on: ubuntu-latest
-    steps:
-=======
       name: docker
       runs-on: ubuntu-latest
 
       steps:
->>>>>>> 66f0a0ba
       - uses: actions/checkout@v2
 
       - name: Build Dockerfile
