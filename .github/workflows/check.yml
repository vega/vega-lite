name: Check

on:
  workflow_dispatch:
<<<<<<< HEAD
  pull_request_target:
=======
  push:
>>>>>>> 5ae526f5

jobs:
  check:
    name: Format, Schema, and Examples
    runs-on: ubuntu-latest

    steps:
      - uses: actions/checkout@v3
        with:
          token: ${{ secrets.GH_PAT || github.token }}
          ref: ${{ github.ref }}

      - name: Setup Node
        uses: actions/setup-node@v3
        with:
          cache: 'yarn'

      - name: Install Node dependencies
        run: yarn --frozen-lockfile

      - name: Setup data
        run: yarn data

      - name: Install Parallel
        run: |
          # Faster than "sudo apt-get install parallel"
          wget https://raw.githubusercontent.com/martinda/gnu-parallel/master/src/parallel
          chmod +x parallel
          cp parallel sem
          sudo mv parallel sem /usr/local/bin

      - name: Format
        run: yarn format

      - name: Build Schema
        run: yarn schema

      - name: Check Schema
        run: scripts/check-schema.sh

      - name: Setup Git remote
        run: scripts/setup-git-ci.sh

      - name: Check and Commit
        run: scripts/check-and-commit.sh<|MERGE_RESOLUTION|>--- conflicted
+++ resolved
@@ -2,11 +2,7 @@
 
 on:
   workflow_dispatch:
-<<<<<<< HEAD
-  pull_request_target:
-=======
   push:
->>>>>>> 5ae526f5
 
 jobs:
   check:
