--- conflicted
+++ resolved
@@ -39,16 +39,6 @@
         env:
           GH_PAT: ${{ secrets.GH_PAT }}
 
-<<<<<<< HEAD
-      - name: Check NPM deployment
-        run: scripts/check-npm.sh
-
-      - uses: actions/setup-node@v3
-        with:
-          registry-url: 'https://registry.npmjs.org'
-
-=======
->>>>>>> 01d2dbc3
       - name: Prebuild website
         run: yarn predeploy:site
 
