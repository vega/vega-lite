--- conflicted
+++ resolved
@@ -96,20 +96,11 @@
 
 3. To serve the website and documentation, you will need [ruby](https://www.ruby-lang.org/en/), [bundler](http://bundler.io/) and [Jekyll](https://help.github.com/articles/using-jekyll-as-a-static-site-generator-with-github-pages/).
 
-<<<<<<< HEAD
-  For ruby, Mac users can use [homebrew](http://brew.sh) to add it:
-  ```sh
-  brew install ruby
-  ```
-=======
-For ruby, Mac users can use [homebrew](http://brew.sh) to add it:
-
 ```sh
 brew install ruby
 ```
 
 For bundler:
->>>>>>> c870396c
 
 ```sh
 gem install bundler
@@ -139,14 +130,8 @@
     - `src/index.ts` is the root file for Vega-Lite codebase that exports the global `vl` object.
     - Other files under `src/` reflect namespace structure. All methods for `vl.xxx` will be in either `src/xxx.ts` or `src/xxx/xxx.ts`. For example, `vl.channel.*` methods are in `src/channel.ts` while `vl.compile` is in `src/compile/compile.ts`.
 
-<<<<<<< HEAD
-- `test/` - Code for unit testing. `test`'s structure reflects `src`'s directory structure.
-For example, `test/compile/` tests files inside `src/compile/`.
-- `test-runtime/` - Code for runtime tests. You can start a webserver at the root and open the directory to debug the tests in your browser.
-=======
 - `test/` - Code for unit testing. `test`'s structure reflects `src`'s directory structure. For example, `test/compile/` tests files inside `src/compile/`.
 - `test-runtime/` - Code for runtime tests. You can debug the tests by [running puppeteer in debug mode](https://github.com/smooth-code/jest-puppeteer#put-in-debug-mode).
->>>>>>> c870396c
 - `typings/` - TypeScript typing declaration for dependencies.
 
 ## Understanding How Vega-Lite Works
