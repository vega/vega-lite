--- conflicted
+++ resolved
@@ -1,11 +1,4 @@
-<<<<<<< HEAD
-vega: 4.4.0
-vega-lite: 3.0.0-rc12
-vega-embed: 3.29.1
-vega-tooltip: 0.15.0
-=======
 vega: 5.0.0-rc2
 vega-lite: 3.0.0-rc13
 vega-embed: 3.29.1
-vega-tooltip: 0.16.0
->>>>>>> ee06b719
+vega-tooltip: 0.16.0