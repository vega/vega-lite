#!/usr/bin/env node
// Compile a vegalite spec to vega

'use strict';

var helpText =
  'Compile a vega-lite spec to vega.\n\n' +
  'Usage: vl2vg [vega_lite_json_file]\n\n';

// import required libraries
var fs = require('fs'),
    vl = require('../vega-lite.js');

// arguments
var args = require('yargs')
  .usage(helpText)
  .demand(0)
  .boolean('p').alias('p', 'pretty')
  .describe('p', 'Output human readable/pretty spec.')
  .string('s').alias('s', 'stats')
  .default('s', null)
  .describe('s', 'Filename of a json file with data statistics or JSON of the statistics. '+
    'Only has to be set if the data is not embedded in the vega-lite json file.'+
    // TODO(kanitw): make stats optional (https://github.com/uwdata/vega-lite/issues/465) and remove
    // the following line
    'You will get an error if you forget to provide statistics and do not embed data into the spec.')
  .argv;

// input file
var specFile = args._[0] || '/dev/stdin';

// load spec, compile vg spec
fs.readFile(specFile, 'utf8', function(err, text) {
  if (err) throw err;
  var spec = JSON.parse(text);
  // args.s can be path to stats file or json string
  if (args.s && fs.existsSync(args.s)) {
    fs.readFile(args.s, 'utf8', function(err, text) {
      if (err) throw err;
      var stats = JSON.parse(text);
      compile(spec, stats);
    });
  } else {
    var stats = null;
    if (args.s) {
      stats = JSON.parse(args.s);
    }
    compile(spec, stats);
  }
});

function compile(vlSpec, stats) {
  var vgSpec = vl.compile(vlSpec, stats);
  if (args.p) {
<<<<<<< HEAD
  	process.stdout.write(JSON.stringify(vgSpec, null, 4));
=======
    process.stdout.write(JSON.stringify(vgSpec, null, 4));
>>>>>>> e817e056
  } else {
    process.stdout.write(JSON.stringify(vgSpec));
  }
}<|MERGE_RESOLUTION|>--- conflicted
+++ resolved
@@ -52,11 +52,7 @@
 function compile(vlSpec, stats) {
   var vgSpec = vl.compile(vlSpec, stats);
   if (args.p) {
-<<<<<<< HEAD
-  	process.stdout.write(JSON.stringify(vgSpec, null, 4));
-=======
     process.stdout.write(JSON.stringify(vgSpec, null, 4));
->>>>>>> e817e056
   } else {
     process.stdout.write(JSON.stringify(vgSpec));
   }
