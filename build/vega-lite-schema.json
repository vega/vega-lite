--- conflicted
+++ resolved
@@ -4809,8 +4809,1367 @@
       ],
       "type": "object"
     },
-<<<<<<< HEAD
-    "MarkProperties": {
+    "Month": {
+      "maximum": 12,
+      "minimum": 1,
+      "type": "number"
+    },
+    "MultiSelection": {
+      "additionalProperties": false,
+      "properties": {
+        "empty": {
+          "description": "By default, all data values are considered to lie within an empty selection.\nWhen set to `none`, empty selections contain no data values.",
+          "enum": [
+            "all",
+            "none"
+          ],
+          "type": "string"
+        },
+        "encodings": {
+          "description": "An array of encoding channels. The corresponding data field values\nmust match for a data tuple to fall within the selection.",
+          "items": {
+            "$ref": "#/definitions/SingleDefChannel"
+          },
+          "type": "array"
+        },
+        "fields": {
+          "description": "An array of field names whose values must match for a data tuple to\nfall within the selection.",
+          "items": {
+            "type": "string"
+          },
+          "type": "array"
+        },
+        "nearest": {
+          "description": "When true, an invisible voronoi diagram is computed to accelerate discrete\nselection. The data value _nearest_ the mouse cursor is added to the selection.\n\nSee the [nearest transform](nearest.html) documentation for more information.",
+          "type": "boolean"
+        },
+        "on": {
+          "$ref": "#/definitions/VgEventStream",
+          "description": "A [Vega event stream](https://vega.github.io/vega/docs/event-streams/) (object or selector) that triggers the selection.\nFor interval selections, the event stream must specify a [start and end](https://vega.github.io/vega/docs/event-streams/#between-filters)."
+        },
+        "resolve": {
+          "$ref": "#/definitions/SelectionResolution",
+          "description": "With layered and multi-view displays, a strategy that determines how\nselections' data queries are resolved when applied in a filter transform,\nconditional encoding rule, or scale domain."
+        },
+        "toggle": {
+          "description": "Controls whether data values should be toggled or only ever inserted into\nmulti selections. Can be `true`, `false` (for insertion only), or a\n[Vega expression](https://vega.github.io/vega/docs/expressions/).\n\n__Default value:__ `true`, which corresponds to `event.shiftKey` (i.e.,\ndata values are toggled when a user interacts with the shift-key pressed).\n\nSee the [toggle transform](toggle.html) documentation for more information.",
+          "type": [
+            "string",
+            "boolean"
+          ]
+        },
+        "type": {
+          "enum": [
+            "multi"
+          ],
+          "type": "string"
+        }
+      },
+      "required": [
+        "type"
+      ],
+      "type": "object"
+    },
+    "MultiSelectionConfig": {
+      "additionalProperties": false,
+      "properties": {
+        "empty": {
+          "description": "By default, all data values are considered to lie within an empty selection.\nWhen set to `none`, empty selections contain no data values.",
+          "enum": [
+            "all",
+            "none"
+          ],
+          "type": "string"
+        },
+        "encodings": {
+          "description": "An array of encoding channels. The corresponding data field values\nmust match for a data tuple to fall within the selection.",
+          "items": {
+            "$ref": "#/definitions/SingleDefChannel"
+          },
+          "type": "array"
+        },
+        "fields": {
+          "description": "An array of field names whose values must match for a data tuple to\nfall within the selection.",
+          "items": {
+            "type": "string"
+          },
+          "type": "array"
+        },
+        "nearest": {
+          "description": "When true, an invisible voronoi diagram is computed to accelerate discrete\nselection. The data value _nearest_ the mouse cursor is added to the selection.\n\nSee the [nearest transform](nearest.html) documentation for more information.",
+          "type": "boolean"
+        },
+        "on": {
+          "$ref": "#/definitions/VgEventStream",
+          "description": "A [Vega event stream](https://vega.github.io/vega/docs/event-streams/) (object or selector) that triggers the selection.\nFor interval selections, the event stream must specify a [start and end](https://vega.github.io/vega/docs/event-streams/#between-filters)."
+        },
+        "resolve": {
+          "$ref": "#/definitions/SelectionResolution",
+          "description": "With layered and multi-view displays, a strategy that determines how\nselections' data queries are resolved when applied in a filter transform,\nconditional encoding rule, or scale domain."
+        },
+        "toggle": {
+          "description": "Controls whether data values should be toggled or only ever inserted into\nmulti selections. Can be `true`, `false` (for insertion only), or a\n[Vega expression](https://vega.github.io/vega/docs/expressions/).\n\n__Default value:__ `true`, which corresponds to `event.shiftKey` (i.e.,\ndata values are toggled when a user interacts with the shift-key pressed).\n\nSee the [toggle transform](toggle.html) documentation for more information.",
+          "type": [
+            "string",
+            "boolean"
+          ]
+        }
+      },
+      "type": "object"
+    },
+    "MultiTimeUnit": {
+      "anyOf": [
+        {
+          "$ref": "#/definitions/LocalMultiTimeUnit"
+        },
+        {
+          "$ref": "#/definitions/UtcMultiTimeUnit"
+        }
+      ]
+    },
+    "NamedData": {
+      "additionalProperties": false,
+      "properties": {
+        "format": {
+          "$ref": "#/definitions/DataFormat",
+          "description": "An object that specifies the format for parsing the data."
+        },
+        "name": {
+          "description": "Provide a placeholder name and bind data at runtime.",
+          "type": "string"
+        }
+      },
+      "required": [
+        "name"
+      ],
+      "type": "object"
+    },
+    "NiceTime": {
+      "enum": [
+        "second",
+        "minute",
+        "hour",
+        "day",
+        "week",
+        "month",
+        "year"
+      ],
+      "type": "string"
+    },
+    "OrderFieldDef": {
+      "additionalProperties": false,
+      "properties": {
+        "aggregate": {
+          "$ref": "#/definitions/Aggregate",
+          "description": "Aggregation function for the field\n(e.g., `mean`, `sum`, `median`, `min`, `max`, `count`).\n\n__Default value:__ `undefined` (None)"
+        },
+        "bin": {
+          "anyOf": [
+            {
+              "type": "boolean"
+            },
+            {
+              "$ref": "#/definitions/BinParams"
+            }
+          ],
+          "description": "A flag for binning a `quantitative` field, or [an object defining binning parameters](https://vega.github.io/vega-lite/docs/bin.html#params).\nIf `true`, default [binning parameters](https://vega.github.io/vega-lite/docs/bin.html) will be applied.\n\n__Default value:__ `false`"
+        },
+        "field": {
+          "anyOf": [
+            {
+              "type": "string"
+            },
+            {
+              "$ref": "#/definitions/RepeatRef"
+            }
+          ],
+          "description": "__Required.__ A string defining the name of the field from which to pull a data value\nor an object defining iterated values from the [`repeat`](https://vega.github.io/vega-lite/docs/repeat.html) operator.\n\n__Note:__ Dots (`.`) and brackets (`[` and `]`) can be used to access nested objects (e.g., `\"field\": \"foo.bar\"` and `\"field\": \"foo['bar']\"`).\nIf field names contain dots or brackets but are not nested, you can use `\\\\` to escape dots and brackets (e.g., `\"a\\\\.b\"` and `\"a\\\\[0\\\\]\"`).\nSee more details about escaping in the [field documentation](https://vega.github.io/vega-lite/docs/field.html).\n\n__Note:__ `field` is not required if `aggregate` is `count`."
+        },
+        "sort": {
+          "$ref": "#/definitions/SortOrder",
+          "description": "The sort order. One of `\"ascending\"` (default) or `\"descending\"`."
+        },
+        "timeUnit": {
+          "$ref": "#/definitions/TimeUnit",
+          "description": "Time unit (e.g., `year`, `yearmonth`, `month`, `hours`) for a temporal field.\nor [a temporal field that gets casted as ordinal](https://vega.github.io/vega-lite/docs/type.html#cast).\n\n__Default value:__ `undefined` (None)"
+        },
+        "title": {
+          "description": "A title for the field. If `null`, the title will be removed.\n\n__Default value:__  derived from the field's name and transformation function (`aggregate`, `bin` and `timeUnit`).  If the field has an aggregate function, the function is displayed as part of the title (e.g., `\"Sum of Profit\"`). If the field is binned or has a time unit applied, the applied function is shown in parentheses (e.g., `\"Profit (binned)\"`, `\"Transaction Date (year-month)\"`).  Otherwise, the title is simply the field name.\n\n__Notes__:\n\n1) You can customize the default field title format by providing the [`fieldTitle` property in the [config](config.html) or [`fieldTitle` function via the `compile` function's options](compile.html#field-title).\n\n2) If both field definition's `title` and axis, header, or legend `title` are defined, axis/header/legend title will be used.",
+          "type": [
+            "string",
+            "null"
+          ]
+        },
+        "type": {
+          "$ref": "#/definitions/Type",
+          "description": "The encoded field's type of measurement (`\"quantitative\"`, `\"temporal\"`, `\"ordinal\"`, or `\"nominal\"`).\nIt can also be a `\"geojson\"` type for encoding ['geoshape'](geoshape.html)."
+        }
+      },
+      "required": [
+        "type"
+      ],
+      "type": "object"
+    },
+    "Orient": {
+      "enum": [
+        "horizontal",
+        "vertical"
+      ],
+      "type": "string"
+    },
+    "Padding": {
+      "anyOf": [
+        {
+          "type": "number"
+        },
+        {
+          "additionalProperties": false,
+          "properties": {
+            "bottom": {
+              "type": "number"
+            },
+            "left": {
+              "type": "number"
+            },
+            "right": {
+              "type": "number"
+            },
+            "top": {
+              "type": "number"
+            }
+          },
+          "type": "object"
+        }
+      ],
+      "minimum": 0
+    },
+    "PositionFieldDef": {
+      "additionalProperties": false,
+      "properties": {
+        "aggregate": {
+          "$ref": "#/definitions/Aggregate",
+          "description": "Aggregation function for the field\n(e.g., `mean`, `sum`, `median`, `min`, `max`, `count`).\n\n__Default value:__ `undefined` (None)"
+        },
+        "axis": {
+          "anyOf": [
+            {
+              "$ref": "#/definitions/Axis"
+            },
+            {
+              "type": "null"
+            }
+          ],
+          "description": "An object defining properties of axis's gridlines, ticks and labels.\nIf `null`, the axis for the encoding channel will be removed.\n\n__Default value:__ If undefined, default [axis properties](https://vega.github.io/vega-lite/docs/axis.html) are applied."
+        },
+        "bin": {
+          "anyOf": [
+            {
+              "type": "boolean"
+            },
+            {
+              "$ref": "#/definitions/BinParams"
+            }
+          ],
+          "description": "A flag for binning a `quantitative` field, or [an object defining binning parameters](https://vega.github.io/vega-lite/docs/bin.html#params).\nIf `true`, default [binning parameters](https://vega.github.io/vega-lite/docs/bin.html) will be applied.\n\n__Default value:__ `false`"
+        },
+        "field": {
+          "anyOf": [
+            {
+              "type": "string"
+            },
+            {
+              "$ref": "#/definitions/RepeatRef"
+            }
+          ],
+          "description": "__Required.__ A string defining the name of the field from which to pull a data value\nor an object defining iterated values from the [`repeat`](https://vega.github.io/vega-lite/docs/repeat.html) operator.\n\n__Note:__ Dots (`.`) and brackets (`[` and `]`) can be used to access nested objects (e.g., `\"field\": \"foo.bar\"` and `\"field\": \"foo['bar']\"`).\nIf field names contain dots or brackets but are not nested, you can use `\\\\` to escape dots and brackets (e.g., `\"a\\\\.b\"` and `\"a\\\\[0\\\\]\"`).\nSee more details about escaping in the [field documentation](https://vega.github.io/vega-lite/docs/field.html).\n\n__Note:__ `field` is not required if `aggregate` is `count`."
+        },
+        "scale": {
+          "anyOf": [
+            {
+              "$ref": "#/definitions/Scale"
+            },
+            {
+              "type": "null"
+            }
+          ],
+          "description": "An object defining properties of the channel's scale, which is the function that transforms values in the data domain (numbers, dates, strings, etc) to visual values (pixels, colors, sizes) of the encoding channels.\n\nIf `null`, the scale will be [disabled and the data value will be directly encoded](https://vega.github.io/vega-lite/docs/scale.html#disable).\n\n__Default value:__ If undefined, default [scale properties](https://vega.github.io/vega-lite/docs/scale.html) are applied."
+        },
+        "sort": {
+          "anyOf": [
+            {
+              "items": {
+                "type": "string"
+              },
+              "type": "array"
+            },
+            {
+              "$ref": "#/definitions/SortOrder"
+            },
+            {
+              "$ref": "#/definitions/SortField"
+            },
+            {
+              "type": "null"
+            }
+          ],
+          "description": "Sort order for the encoded field.\nSupported `sort` values include `\"ascending\"`, `\"descending\"`, `null` (no sorting), or an array specifying the preferred order of values.\nFor fields with discrete domains, `sort` can also be a [sort field definition object](https://vega.github.io/vega-lite/docs/sort.html#sort-field).\nFor `sort` as an [array specifying the preferred order of values](https://vega.github.io/vega-lite/docs/sort.html#sort-array), the sort order will obey the values in the array, followed by any unspecified values in their original order.\n\n__Default value:__ `\"ascending\"`"
+        },
+        "stack": {
+          "anyOf": [
+            {
+              "$ref": "#/definitions/StackOffset"
+            },
+            {
+              "type": "null"
+            }
+          ],
+          "description": "Type of stacking offset if the field should be stacked.\n`stack` is only applicable for `x` and `y` channels with continuous domains.\nFor example, `stack` of `y` can be used to customize stacking for a vertical bar chart.\n\n`stack` can be one of the following values:\n- `\"zero\"`: stacking with baseline offset at zero value of the scale (for creating typical stacked [bar](https://vega.github.io/vega-lite/docs/stack.html#bar) and [area](https://vega.github.io/vega-lite/docs/stack.html#area) chart).\n- `\"normalize\"` - stacking with normalized domain (for creating [normalized stacked bar and area charts](https://vega.github.io/vega-lite/docs/stack.html#normalized). <br/>\n-`\"center\"` - stacking with center baseline (for [streamgraph](https://vega.github.io/vega-lite/docs/stack.html#streamgraph)).\n- `null` - No-stacking. This will produce layered [bar](https://vega.github.io/vega-lite/docs/stack.html#layered-bar-chart) and area chart.\n\n__Default value:__ `zero` for plots with all of the following conditions are true:\n(1) the mark is `bar` or `area`;\n(2) the stacked measure channel (x or y) has a linear scale;\n(3) At least one of non-position channels mapped to an unaggregated field that is different from x and y.  Otherwise, `null` by default."
+        },
+        "timeUnit": {
+          "$ref": "#/definitions/TimeUnit",
+          "description": "Time unit (e.g., `year`, `yearmonth`, `month`, `hours`) for a temporal field.\nor [a temporal field that gets casted as ordinal](https://vega.github.io/vega-lite/docs/type.html#cast).\n\n__Default value:__ `undefined` (None)"
+        },
+        "title": {
+          "description": "A title for the field. If `null`, the title will be removed.\n\n__Default value:__  derived from the field's name and transformation function (`aggregate`, `bin` and `timeUnit`).  If the field has an aggregate function, the function is displayed as part of the title (e.g., `\"Sum of Profit\"`). If the field is binned or has a time unit applied, the applied function is shown in parentheses (e.g., `\"Profit (binned)\"`, `\"Transaction Date (year-month)\"`).  Otherwise, the title is simply the field name.\n\n__Notes__:\n\n1) You can customize the default field title format by providing the [`fieldTitle` property in the [config](config.html) or [`fieldTitle` function via the `compile` function's options](compile.html#field-title).\n\n2) If both field definition's `title` and axis, header, or legend `title` are defined, axis/header/legend title will be used.",
+          "type": [
+            "string",
+            "null"
+          ]
+        },
+        "type": {
+          "$ref": "#/definitions/Type",
+          "description": "The encoded field's type of measurement (`\"quantitative\"`, `\"temporal\"`, `\"ordinal\"`, or `\"nominal\"`).\nIt can also be a `\"geojson\"` type for encoding ['geoshape'](geoshape.html)."
+        }
+      },
+      "required": [
+        "type"
+      ],
+      "type": "object"
+    },
+    "Predicate": {
+      "anyOf": [
+        {
+          "$ref": "#/definitions/FieldEqualPredicate"
+        },
+        {
+          "$ref": "#/definitions/FieldRangePredicate"
+        },
+        {
+          "$ref": "#/definitions/FieldOneOfPredicate"
+        },
+        {
+          "$ref": "#/definitions/SelectionPredicate"
+        },
+        {
+          "type": "string"
+        }
+      ]
+    },
+    "Projection": {
+      "additionalProperties": false,
+      "properties": {
+        "center": {
+          "description": "Sets the projection’s center to the specified center, a two-element array of longitude and latitude in degrees.\n\n__Default value:__ `[0, 0]`",
+          "items": {
+            "type": "number"
+          },
+          "type": "array"
+        },
+        "clipAngle": {
+          "description": "Sets the projection’s clipping circle radius to the specified angle in degrees. If `null`, switches to [antimeridian](http://bl.ocks.org/mbostock/3788999) cutting rather than small-circle clipping.",
+          "type": "number"
+        },
+        "clipExtent": {
+          "description": "Sets the projection’s viewport clip extent to the specified bounds in pixels. The extent bounds are specified as an array `[[x0, y0], [x1, y1]]`, where `x0` is the left-side of the viewport, `y0` is the top, `x1` is the right and `y1` is the bottom. If `null`, no viewport clipping is performed.",
+          "items": {
+            "items": {
+              "type": "number"
+            },
+            "type": "array"
+          },
+          "type": "array"
+        },
+        "coefficient": {
+          "type": "number"
+        },
+        "distance": {
+          "type": "number"
+        },
+        "fraction": {
+          "type": "number"
+        },
+        "lobes": {
+          "type": "number"
+        },
+        "parallel": {
+          "type": "number"
+        },
+        "precision": {
+          "additionalProperties": {
+            "type": "string"
+          },
+          "description": "Sets the threshold for the projection’s [adaptive resampling](http://bl.ocks.org/mbostock/3795544) to the specified value in pixels. This value corresponds to the [Douglas–Peucker distance](http://en.wikipedia.org/wiki/Ramer%E2%80%93Douglas%E2%80%93Peucker_algorithm). If precision is not specified, returns the projection’s current resampling precision which defaults to `√0.5 ≅ 0.70710…`.",
+          "properties": {
+            "length": {
+              "description": "Returns the length of a String object. ",
+              "type": "number"
+            }
+          },
+          "required": [
+            "length"
+          ],
+          "type": "object"
+        },
+        "radius": {
+          "type": "number"
+        },
+        "ratio": {
+          "type": "number"
+        },
+        "rotate": {
+          "description": "Sets the projection’s three-axis rotation to the specified angles, which must be a two- or three-element array of numbers [`lambda`, `phi`, `gamma`] specifying the rotation angles in degrees about each spherical axis. (These correspond to yaw, pitch and roll.)\n\n__Default value:__ `[0, 0, 0]`",
+          "items": {
+            "type": "number"
+          },
+          "type": "array"
+        },
+        "spacing": {
+          "type": "number"
+        },
+        "tilt": {
+          "type": "number"
+        },
+        "type": {
+          "$ref": "#/definitions/ProjectionType",
+          "description": "The cartographic projection to use. This value is case-insensitive, for example `\"albers\"` and `\"Albers\"` indicate the same projection type. You can find all valid projection types [in the documentation](https://vega.github.io/vega-lite/docs/projection.html#projection-types).\n\n__Default value:__ `mercator`"
+        }
+      },
+      "type": "object"
+    },
+    "ProjectionConfig": {
+      "additionalProperties": false,
+      "description": "Any property of Projection can be in config",
+      "properties": {
+        "center": {
+          "description": "Sets the projection’s center to the specified center, a two-element array of longitude and latitude in degrees.\n\n__Default value:__ `[0, 0]`",
+          "items": {
+            "type": "number"
+          },
+          "type": "array"
+        },
+        "clipAngle": {
+          "description": "Sets the projection’s clipping circle radius to the specified angle in degrees. If `null`, switches to [antimeridian](http://bl.ocks.org/mbostock/3788999) cutting rather than small-circle clipping.",
+          "type": "number"
+        },
+        "clipExtent": {
+          "description": "Sets the projection’s viewport clip extent to the specified bounds in pixels. The extent bounds are specified as an array `[[x0, y0], [x1, y1]]`, where `x0` is the left-side of the viewport, `y0` is the top, `x1` is the right and `y1` is the bottom. If `null`, no viewport clipping is performed.",
+          "items": {
+            "items": {
+              "type": "number"
+            },
+            "type": "array"
+          },
+          "type": "array"
+        },
+        "coefficient": {
+          "type": "number"
+        },
+        "distance": {
+          "type": "number"
+        },
+        "fraction": {
+          "type": "number"
+        },
+        "lobes": {
+          "type": "number"
+        },
+        "parallel": {
+          "type": "number"
+        },
+        "precision": {
+          "additionalProperties": {
+            "type": "string"
+          },
+          "description": "Sets the threshold for the projection’s [adaptive resampling](http://bl.ocks.org/mbostock/3795544) to the specified value in pixels. This value corresponds to the [Douglas–Peucker distance](http://en.wikipedia.org/wiki/Ramer%E2%80%93Douglas%E2%80%93Peucker_algorithm). If precision is not specified, returns the projection’s current resampling precision which defaults to `√0.5 ≅ 0.70710…`.",
+          "properties": {
+            "length": {
+              "description": "Returns the length of a String object. ",
+              "type": "number"
+            }
+          },
+          "required": [
+            "length"
+          ],
+          "type": "object"
+        },
+        "radius": {
+          "type": "number"
+        },
+        "ratio": {
+          "type": "number"
+        },
+        "rotate": {
+          "description": "Sets the projection’s three-axis rotation to the specified angles, which must be a two- or three-element array of numbers [`lambda`, `phi`, `gamma`] specifying the rotation angles in degrees about each spherical axis. (These correspond to yaw, pitch and roll.)\n\n__Default value:__ `[0, 0, 0]`",
+          "items": {
+            "type": "number"
+          },
+          "type": "array"
+        },
+        "spacing": {
+          "type": "number"
+        },
+        "tilt": {
+          "type": "number"
+        },
+        "type": {
+          "$ref": "#/definitions/ProjectionType",
+          "description": "The cartographic projection to use. This value is case-insensitive, for example `\"albers\"` and `\"Albers\"` indicate the same projection type. You can find all valid projection types [in the documentation](https://vega.github.io/vega-lite/docs/projection.html#projection-types).\n\n__Default value:__ `mercator`"
+        }
+      },
+      "type": "object"
+    },
+    "ProjectionType": {
+      "$ref": "#/definitions/VgProjectionType"
+    },
+    "RangeConfig": {
+      "additionalProperties": {
+        "$ref": "#/definitions/RangeConfigValue"
+      },
+      "properties": {
+        "category": {
+          "anyOf": [
+            {
+              "items": {
+                "type": "string"
+              },
+              "type": "array"
+            },
+            {
+              "$ref": "#/definitions/VgScheme"
+            }
+          ],
+          "description": "Default range for _nominal_ (categorical) fields."
+        },
+        "diverging": {
+          "anyOf": [
+            {
+              "items": {
+                "type": "string"
+              },
+              "type": "array"
+            },
+            {
+              "$ref": "#/definitions/VgScheme"
+            }
+          ],
+          "description": "Default range for diverging _quantitative_ fields."
+        },
+        "heatmap": {
+          "anyOf": [
+            {
+              "items": {
+                "type": "string"
+              },
+              "type": "array"
+            },
+            {
+              "$ref": "#/definitions/VgScheme"
+            }
+          ],
+          "description": "Default range for _quantitative_ heatmaps."
+        },
+        "ordinal": {
+          "anyOf": [
+            {
+              "items": {
+                "type": "string"
+              },
+              "type": "array"
+            },
+            {
+              "$ref": "#/definitions/VgScheme"
+            }
+          ],
+          "description": "Default range for _ordinal_ fields."
+        },
+        "ramp": {
+          "anyOf": [
+            {
+              "items": {
+                "type": "string"
+              },
+              "type": "array"
+            },
+            {
+              "$ref": "#/definitions/VgScheme"
+            }
+          ],
+          "description": "Default range for _quantitative_ and _temporal_ fields."
+        },
+        "symbol": {
+          "description": "Default range palette for the `shape` channel.",
+          "items": {
+            "type": "string"
+          },
+          "type": "array"
+        }
+      },
+      "type": "object"
+    },
+    "RangeConfigValue": {
+      "anyOf": [
+        {
+          "items": {
+            "type": [
+              "number",
+              "string"
+            ]
+          },
+          "type": "array"
+        },
+        {
+          "$ref": "#/definitions/VgScheme"
+        },
+        {
+          "additionalProperties": false,
+          "properties": {
+            "step": {
+              "type": "number"
+            }
+          },
+          "required": [
+            "step"
+          ],
+          "type": "object"
+        }
+      ]
+    },
+    "Repeat": {
+      "additionalProperties": false,
+      "properties": {
+        "column": {
+          "description": "Horizontal repeated views.",
+          "items": {
+            "type": "string"
+          },
+          "type": "array"
+        },
+        "row": {
+          "description": "Vertical repeated views.",
+          "items": {
+            "type": "string"
+          },
+          "type": "array"
+        }
+      },
+      "type": "object"
+    },
+    "RepeatRef": {
+      "additionalProperties": false,
+      "description": "Reference to a repeated value.",
+      "properties": {
+        "repeat": {
+          "enum": [
+            "row",
+            "column"
+          ],
+          "type": "string"
+        }
+      },
+      "required": [
+        "repeat"
+      ],
+      "type": "object"
+    },
+    "Resolve": {
+      "additionalProperties": false,
+      "description": "Defines how scales, axes, and legends from different specs should be combined. Resolve is a mapping from `scale`, `axis`, and `legend` to a mapping from channels to resolutions.",
+      "properties": {
+        "axis": {
+          "$ref": "#/definitions/AxisResolveMap"
+        },
+        "legend": {
+          "$ref": "#/definitions/LegendResolveMap"
+        },
+        "scale": {
+          "$ref": "#/definitions/ScaleResolveMap"
+        }
+      },
+      "type": "object"
+    },
+    "ResolveMode": {
+      "enum": [
+        "independent",
+        "shared"
+      ],
+      "type": "string"
+    },
+    "Scale": {
+      "additionalProperties": false,
+      "properties": {
+        "base": {
+          "description": "The logarithm base of the `log` scale (default `10`).",
+          "type": "number"
+        },
+        "clamp": {
+          "description": "If `true`, values that exceed the data domain are clamped to either the minimum or maximum range value\n\n__Default value:__ derived from the [scale config](config.html#scale-config)'s `clamp` (`true` by default).",
+          "type": "boolean"
+        },
+        "domain": {
+          "anyOf": [
+            {
+              "items": {
+                "type": "number"
+              },
+              "type": "array"
+            },
+            {
+              "items": {
+                "type": "string"
+              },
+              "type": "array"
+            },
+            {
+              "items": {
+                "type": "boolean"
+              },
+              "type": "array"
+            },
+            {
+              "items": {
+                "$ref": "#/definitions/DateTime"
+              },
+              "type": "array"
+            },
+            {
+              "enum": [
+                "unaggregated"
+              ],
+              "type": "string"
+            },
+            {
+              "$ref": "#/definitions/SelectionDomain"
+            }
+          ],
+          "description": "Customized domain values.\n\nFor _quantitative_ fields, `domain` can take the form of a two-element array with minimum and maximum values.  [Piecewise scales](scale.html#piecewise) can be created by providing a `domain` with more than two entries.\nIf the input field is aggregated, `domain` can also be a string value `\"unaggregated\"`, indicating that the domain should include the raw data values prior to the aggregation.\n\nFor _temporal_ fields, `domain` can be a two-element array minimum and maximum values, in the form of either timestamps or the [DateTime definition objects](types.html#datetime).\n\nFor _ordinal_ and _nominal_ fields, `domain` can be an array that lists valid input values.\n\nThe `selection` property can be used to [interactively determine](selection.html#scale-domains) the scale domain."
+        },
+        "exponent": {
+          "description": "The exponent of the `pow` scale.",
+          "type": "number"
+        },
+        "interpolate": {
+          "anyOf": [
+            {
+              "$ref": "#/definitions/ScaleInterpolate"
+            },
+            {
+              "$ref": "#/definitions/ScaleInterpolateParams"
+            }
+          ],
+          "description": "The interpolation method for range values. By default, a general interpolator for numbers, dates, strings and colors (in RGB space) is used. For color ranges, this property allows interpolation in alternative color spaces. Legal values include `rgb`, `hsl`, `hsl-long`, `lab`, `hcl`, `hcl-long`, `cubehelix` and `cubehelix-long` ('-long' variants use longer paths in polar coordinate spaces). If object-valued, this property accepts an object with a string-valued _type_ property and an optional numeric _gamma_ property applicable to rgb and cubehelix interpolators. For more, see the [d3-interpolate documentation](https://github.com/d3/d3-interpolate).\n\n__Note:__ Sequential scales do not support `interpolate` as they have a fixed interpolator.  Since Vega-Lite uses sequential scales for quantitative fields by default, you have to set the scale `type` to other quantitative scale type such as `\"linear\"` to customize `interpolate`."
+        },
+        "nice": {
+          "anyOf": [
+            {
+              "type": "boolean"
+            },
+            {
+              "type": "number"
+            },
+            {
+              "$ref": "#/definitions/NiceTime"
+            },
+            {
+              "additionalProperties": false,
+              "properties": {
+                "interval": {
+                  "type": "string"
+                },
+                "step": {
+                  "type": "number"
+                }
+              },
+              "required": [
+                "interval",
+                "step"
+              ],
+              "type": "object"
+            }
+          ],
+          "description": "Extending the domain so that it starts and ends on nice round values. This method typically modifies the scale’s domain, and may only extend the bounds to the nearest round value. Nicing is useful if the domain is computed from data and may be irregular. For example, for a domain of _[0.201479…, 0.996679…]_, a nice domain might be _[0.2, 1.0]_.\n\nFor quantitative scales such as linear, `nice` can be either a boolean flag or a number. If `nice` is a number, it will represent a desired tick count. This allows greater control over the step size used to extend the bounds, guaranteeing that the returned ticks will exactly cover the domain.\n\nFor temporal fields with time and utc scales, the `nice` value can be a string indicating the desired time interval. Legal values are `\"millisecond\"`, `\"second\"`, `\"minute\"`, `\"hour\"`, `\"day\"`, `\"week\"`, `\"month\"`, and `\"year\"`. Alternatively, `time` and `utc` scales can accept an object-valued interval specifier of the form `{\"interval\": \"month\", \"step\": 3}`, which includes a desired number of interval steps. Here, the domain would snap to quarter (Jan, Apr, Jul, Oct) boundaries.\n\n__Default value:__ `true` for unbinned _quantitative_ fields; `false` otherwise."
+        },
+        "padding": {
+          "description": "For _[continuous](scale.html#continuous)_ scales, expands the scale domain to accommodate the specified number of pixels on each of the scale range. The scale range must represent pixels for this parameter to function as intended. Padding adjustment is performed prior to all other adjustments, including the effects of the zero, nice, domainMin, and domainMax properties.\n\nFor _[band](scale.html#band)_ scales, shortcut for setting `paddingInner` and `paddingOuter` to the same value.\n\nFor _[point](scale.html#point)_ scales, alias for `paddingOuter`.\n\n__Default value:__ For _continuous_ scales, derived from the [scale config](scale.html#config)'s `continuousPadding`.\nFor _band and point_ scales, see `paddingInner` and `paddingOuter`.",
+          "minimum": 0,
+          "type": "number"
+        },
+        "paddingInner": {
+          "description": "The inner padding (spacing) within each band step of band scales, as a fraction of the step size. This value must lie in the range [0,1].\n\nFor point scale, this property is invalid as point scales do not have internal band widths (only step sizes between bands).\n\n__Default value:__ derived from the [scale config](scale.html#config)'s `bandPaddingInner`.",
+          "maximum": 1,
+          "minimum": 0,
+          "type": "number"
+        },
+        "paddingOuter": {
+          "description": "The outer padding (spacing) at the ends of the range of band and point scales,\nas a fraction of the step size. This value must lie in the range [0,1].\n\n__Default value:__ derived from the [scale config](scale.html#config)'s `bandPaddingOuter` for band scales and `pointPadding` for point scales.",
+          "maximum": 1,
+          "minimum": 0,
+          "type": "number"
+        },
+        "range": {
+          "anyOf": [
+            {
+              "items": {
+                "type": "number"
+              },
+              "type": "array"
+            },
+            {
+              "items": {
+                "type": "string"
+              },
+              "type": "array"
+            },
+            {
+              "type": "string"
+            }
+          ],
+          "description": "The range of the scale. One of:\n\n- A string indicating a [pre-defined named scale range](scale.html#range-config) (e.g., example, `\"symbol\"`, or `\"diverging\"`).\n\n- For [continuous scales](scale.html#continuous), two-element array indicating  minimum and maximum values, or an array with more than two entries for specifying a [piecewise scale](scale.html#piecewise).\n\n- For [discrete](scale.html#discrete) and [discretizing](scale.html#discretizing) scales, an array of desired output values.\n\n__Notes:__\n\n1) For [sequential](scale.html#sequential), [ordinal](scale.html#ordinal), and discretizing color scales, you can also specify a color [`scheme`](scale.html#scheme) instead of `range`.\n\n2) Any directly specified `range` for `x` and `y` channels will be ignored. Range can be customized via the view's corresponding [size](size.html) (`width` and `height`) or via [range steps and paddings properties](#range-step) for [band](#band) and [point](#point) scales."
+        },
+        "rangeStep": {
+          "description": "The distance between the starts of adjacent bands or points in [band](scale.html#band) and [point](scale.html#point) scales.\n\nIf `rangeStep` is `null` or if the view contains the scale's corresponding [size](size.html) (`width` for `x` scales and `height` for `y` scales), `rangeStep` will be automatically determined to fit the size of the view.\n\n__Default value:__  derived the [scale config](config.html#scale-config)'s `textXRangeStep` (`90` by default) for x-scales of `text` marks and `rangeStep` (`21` by default) for x-scales of other marks and y-scales.\n\n__Warning__: If `rangeStep` is `null` and the cardinality of the scale's domain is higher than `width` or `height`, the rangeStep might become less than one pixel and the mark might not appear correctly.",
+          "minimum": 0,
+          "type": [
+            "number",
+            "null"
+          ]
+        },
+        "round": {
+          "description": "If `true`, rounds numeric output values to integers. This can be helpful for snapping to the pixel grid.\n\n__Default value:__ `false`.",
+          "type": "boolean"
+        },
+        "scheme": {
+          "anyOf": [
+            {
+              "type": "string"
+            },
+            {
+              "$ref": "#/definitions/SchemeParams"
+            }
+          ],
+          "description": "A string indicating a color [scheme](scale.html#scheme) name (e.g., `\"category10\"` or `\"viridis\"`) or a [scheme parameter object](scale.html#scheme-params).\n\nDiscrete color schemes may be used with [discrete](scale.html#discrete) or [discretizing](scale.html#discretizing) scales. Continuous color schemes are intended for use with [sequential](scales.html#sequential) scales.\n\nFor the full list of supported schemes, please refer to the [Vega Scheme](https://vega.github.io/vega/docs/schemes/#reference) reference."
+        },
+        "type": {
+          "$ref": "#/definitions/ScaleType",
+          "description": "The type of scale.  Vega-Lite supports the following categories of scale types:\n\n1) [**Continuous Scales**](scale.html#continuous) -- mapping continuous domains to continuous output ranges ([`\"linear\"`](scale.html#linear), [`\"pow\"`](scale.html#pow), [`\"sqrt\"`](scale.html#sqrt), [`\"log\"`](scale.html#log), [`\"time\"`](scale.html#time), [`\"utc\"`](scale.html#utc), [`\"sequential\"`](scale.html#sequential)).\n\n2) [**Discrete Scales**](scale.html#discrete) -- mapping discrete domains to discrete ([`\"ordinal\"`](scale.html#ordinal)) or continuous ([`\"band\"`](scale.html#band) and [`\"point\"`](scale.html#point)) output ranges.\n\n3) [**Discretizing Scales**](scale.html#discretizing) -- mapping continuous domains to discrete output ranges ([`\"bin-linear\"`](scale.html#bin-linear) and [`\"bin-ordinal\"`](scale.html#bin-ordinal)).\n\n__Default value:__ please see the [scale type table](scale.html#type)."
+        },
+        "zero": {
+          "description": "If `true`, ensures that a zero baseline value is included in the scale domain.\n\n__Default value:__ `true` for x and y channels if the quantitative field is not binned and no custom `domain` is provided; `false` otherwise.\n\n__Note:__ Log, time, and utc scales do not support `zero`.",
+          "type": "boolean"
+        }
+      },
+      "type": "object"
+    },
+    "ScaleConfig": {
+      "additionalProperties": false,
+      "properties": {
+        "bandPaddingInner": {
+          "description": "Default inner padding for `x` and `y` band-ordinal scales.\n\n__Default value:__ `0.1`",
+          "maximum": 1,
+          "minimum": 0,
+          "type": "number"
+        },
+        "bandPaddingOuter": {
+          "description": "Default outer padding for `x` and `y` band-ordinal scales.\nIf not specified, by default, band scale's paddingOuter is paddingInner/2.",
+          "maximum": 1,
+          "minimum": 0,
+          "type": "number"
+        },
+        "clamp": {
+          "description": "If true, values that exceed the data domain are clamped to either the minimum or maximum range value",
+          "type": "boolean"
+        },
+        "continuousPadding": {
+          "description": "Default padding for continuous scales.\n\n__Default:__ `5` for continuous x-scale of a vertical bar and continuous y-scale of a horizontal bar.; `0` otherwise.",
+          "minimum": 0,
+          "type": "number"
+        },
+        "maxBandSize": {
+          "description": "The default max value for mapping quantitative fields to bar's size/bandSize.\n\nIf undefined (default), we will use the scale's `rangeStep` - 1.",
+          "minimum": 0,
+          "type": "number"
+        },
+        "maxFontSize": {
+          "description": "The default max value for mapping quantitative fields to text's size/fontSize.\n\n__Default value:__ `40`",
+          "minimum": 0,
+          "type": "number"
+        },
+        "maxOpacity": {
+          "description": "Default max opacity for mapping a field to opacity.\n\n__Default value:__ `0.8`",
+          "maximum": 1,
+          "minimum": 0,
+          "type": "number"
+        },
+        "maxSize": {
+          "description": "Default max value for point size scale.",
+          "minimum": 0,
+          "type": "number"
+        },
+        "maxStrokeWidth": {
+          "description": "Default max strokeWidth for the scale of strokeWidth for rule and line marks and of size for trail marks.\n\n__Default value:__ `4`",
+          "minimum": 0,
+          "type": "number"
+        },
+        "minBandSize": {
+          "description": "The default min value for mapping quantitative fields to bar and tick's size/bandSize scale with zero=false.\n\n__Default value:__ `2`",
+          "minimum": 0,
+          "type": "number"
+        },
+        "minFontSize": {
+          "description": "The default min value for mapping quantitative fields to tick's size/fontSize scale with zero=false\n\n__Default value:__ `8`",
+          "minimum": 0,
+          "type": "number"
+        },
+        "minOpacity": {
+          "description": "Default minimum opacity for mapping a field to opacity.\n\n__Default value:__ `0.3`",
+          "maximum": 1,
+          "minimum": 0,
+          "type": "number"
+        },
+        "minSize": {
+          "description": "Default minimum value for point size scale with zero=false.\n\n__Default value:__ `9`",
+          "minimum": 0,
+          "type": "number"
+        },
+        "minStrokeWidth": {
+          "description": "Default minimum strokeWidth for the scale of strokeWidth for rule and line marks and of size for trail marks with zero=false.\n\n__Default value:__ `1`",
+          "minimum": 0,
+          "type": "number"
+        },
+        "pointPadding": {
+          "description": "Default outer padding for `x` and `y` point-ordinal scales.\n\n__Default value:__ `0.5`",
+          "maximum": 1,
+          "minimum": 0,
+          "type": "number"
+        },
+        "rangeStep": {
+          "description": "Default range step for band and point scales of (1) the `y` channel\nand (2) the `x` channel when the mark is not `text`.\n\n__Default value:__ `21`",
+          "minimum": 0,
+          "type": [
+            "number",
+            "null"
+          ]
+        },
+        "round": {
+          "description": "If true, rounds numeric output values to integers.\nThis can be helpful for snapping to the pixel grid.\n(Only available for `x`, `y`, and `size` scales.)",
+          "type": "boolean"
+        },
+        "textXRangeStep": {
+          "description": "Default range step for `x` band and point scales of text marks.\n\n__Default value:__ `90`",
+          "minimum": 0,
+          "type": "number"
+        },
+        "useUnaggregatedDomain": {
+          "description": "Use the source data range before aggregation as scale domain instead of aggregated data for aggregate axis.\n\nThis is equivalent to setting `domain` to `\"unaggregate\"` for aggregated _quantitative_ fields by default.\n\nThis property only works with aggregate functions that produce values within the raw data domain (`\"mean\"`, `\"average\"`, `\"median\"`, `\"q1\"`, `\"q3\"`, `\"min\"`, `\"max\"`). For other aggregations that produce values outside of the raw data domain (e.g. `\"count\"`, `\"sum\"`), this property is ignored.\n\n__Default value:__ `false`",
+          "type": "boolean"
+        }
+      },
+      "type": "object"
+    },
+    "ScaleInterpolate": {
+      "enum": [
+        "rgb",
+        "lab",
+        "hcl",
+        "hsl",
+        "hsl-long",
+        "hcl-long",
+        "cubehelix",
+        "cubehelix-long"
+      ],
+      "type": "string"
+    },
+    "ScaleInterpolateParams": {
+      "additionalProperties": false,
+      "properties": {
+        "gamma": {
+          "type": "number"
+        },
+        "type": {
+          "enum": [
+            "rgb",
+            "cubehelix",
+            "cubehelix-long"
+          ],
+          "type": "string"
+        }
+      },
+      "required": [
+        "type"
+      ],
+      "type": "object"
+    },
+    "ScaleResolveMap": {
+      "additionalProperties": false,
+      "properties": {
+        "color": {
+          "$ref": "#/definitions/ResolveMode"
+        },
+        "fill": {
+          "$ref": "#/definitions/ResolveMode"
+        },
+        "opacity": {
+          "$ref": "#/definitions/ResolveMode"
+        },
+        "shape": {
+          "$ref": "#/definitions/ResolveMode"
+        },
+        "size": {
+          "$ref": "#/definitions/ResolveMode"
+        },
+        "stroke": {
+          "$ref": "#/definitions/ResolveMode"
+        },
+        "x": {
+          "$ref": "#/definitions/ResolveMode"
+        },
+        "y": {
+          "$ref": "#/definitions/ResolveMode"
+        }
+      },
+      "type": "object"
+    },
+    "ScaleType": {
+      "enum": [
+        "linear",
+        "bin-linear",
+        "log",
+        "pow",
+        "sqrt",
+        "time",
+        "utc",
+        "sequential",
+        "ordinal",
+        "bin-ordinal",
+        "point",
+        "band"
+      ],
+      "type": "string"
+    },
+    "SchemeParams": {
+      "additionalProperties": false,
+      "properties": {
+        "extent": {
+          "description": "For sequential and diverging schemes only, determines the extent of the color range to use. For example `[0.2, 1]` will rescale the color scheme such that color values in the range _[0, 0.2)_ are excluded from the scheme.",
+          "items": {
+            "type": "number"
+          },
+          "type": "array"
+        },
+        "name": {
+          "description": "A color scheme name for sequential/ordinal scales (e.g., `\"category10\"` or `\"viridis\"`).\n\nFor the full list of supported schemes, please refer to the [Vega Scheme](https://vega.github.io/vega/docs/schemes/#reference) reference.",
+          "type": "string"
+        }
+      },
+      "required": [
+        "name"
+      ],
+      "type": "object"
+    },
+    "SelectionConfig": {
+      "additionalProperties": false,
+      "properties": {
+        "interval": {
+          "$ref": "#/definitions/IntervalSelectionConfig",
+          "description": "The default definition for an [`interval`](selection.html#type) selection. All properties and transformations\nfor an interval selection definition (except `type`) may be specified here.\n\nFor instance, setting `interval` to `{\"translate\": false}` disables the ability to move\ninterval selections by default."
+        },
+        "multi": {
+          "$ref": "#/definitions/MultiSelectionConfig",
+          "description": "The default definition for a [`multi`](selection.html#type) selection. All properties and transformations\nfor a multi selection definition (except `type`) may be specified here.\n\nFor instance, setting `multi` to `{\"toggle\": \"event.altKey\"}` adds additional values to\nmulti selections when clicking with the alt-key pressed by default."
+        },
+        "single": {
+          "$ref": "#/definitions/SingleSelectionConfig",
+          "description": "The default definition for a [`single`](selection.html#type) selection. All properties and transformations\n  for a single selection definition (except `type`) may be specified here.\n\nFor instance, setting `single` to `{\"on\": \"dblclick\"}` populates single selections on double-click by default."
+        }
+      },
+      "type": "object"
+    },
+    "SelectionDef": {
+      "anyOf": [
+        {
+          "$ref": "#/definitions/SingleSelection"
+        },
+        {
+          "$ref": "#/definitions/MultiSelection"
+        },
+        {
+          "$ref": "#/definitions/IntervalSelection"
+        }
+      ]
+    },
+    "SelectionDomain": {
+      "anyOf": [
+        {
+          "additionalProperties": false,
+          "properties": {
+            "field": {
+              "description": "The field name to extract selected values for, when a selection is [projected](project.html)\nover multiple fields or encodings.",
+              "type": "string"
+            },
+            "selection": {
+              "description": "The name of a selection.",
+              "type": "string"
+            }
+          },
+          "required": [
+            "selection"
+          ],
+          "type": "object"
+        },
+        {
+          "additionalProperties": false,
+          "properties": {
+            "encoding": {
+              "description": "The encoding channel to extract selected values for, when a selection is [projected](project.html)\nover multiple fields or encodings.",
+              "type": "string"
+            },
+            "selection": {
+              "description": "The name of a selection.",
+              "type": "string"
+            }
+          },
+          "required": [
+            "selection"
+          ],
+          "type": "object"
+        }
+      ]
+    },
+    "SelectionPredicate": {
+      "additionalProperties": false,
+      "properties": {
+        "selection": {
+          "$ref": "#/definitions/SelectionOperand",
+          "description": "Filter using a selection name."
+        }
+      },
+      "required": [
+        "selection"
+      ],
+      "type": "object"
+    },
+    "SelectionResolution": {
+      "enum": [
+        "global",
+        "union",
+        "intersect"
+      ],
+      "type": "string"
+    },
+    "SingleDefChannel": {
+      "enum": [
+        "x",
+        "y",
+        "x2",
+        "y2",
+        "longitude",
+        "latitude",
+        "longitude2",
+        "latitude2",
+        "row",
+        "column",
+        "color",
+        "fill",
+        "stroke",
+        "size",
+        "shape",
+        "opacity",
+        "text",
+        "tooltip",
+        "href",
+        "key"
+      ],
+      "type": "string"
+    },
+    "SingleSelection": {
+      "additionalProperties": false,
+      "properties": {
+        "bind": {
+          "anyOf": [
+            {
+              "$ref": "#/definitions/VgBinding"
+            },
+            {
+              "additionalProperties": {
+                "$ref": "#/definitions/VgBinding"
+              },
+              "type": "object"
+            }
+          ],
+          "description": "Establish a two-way binding between a single selection and input elements\n(also known as dynamic query widgets). A binding takes the form of\nVega's [input element binding definition](https://vega.github.io/vega/docs/signals/#bind)\nor can be a mapping between projected field/encodings and binding definitions.\n\nSee the [bind transform](bind.html) documentation for more information."
+        },
+        "empty": {
+          "description": "By default, all data values are considered to lie within an empty selection.\nWhen set to `none`, empty selections contain no data values.",
+          "enum": [
+            "all",
+            "none"
+          ],
+          "type": "string"
+        },
+        "encodings": {
+          "description": "An array of encoding channels. The corresponding data field values\nmust match for a data tuple to fall within the selection.",
+          "items": {
+            "$ref": "#/definitions/SingleDefChannel"
+          },
+          "type": "array"
+        },
+        "fields": {
+          "description": "An array of field names whose values must match for a data tuple to\nfall within the selection.",
+          "items": {
+            "type": "string"
+          },
+          "type": "array"
+        },
+        "nearest": {
+          "description": "When true, an invisible voronoi diagram is computed to accelerate discrete\nselection. The data value _nearest_ the mouse cursor is added to the selection.\n\nSee the [nearest transform](nearest.html) documentation for more information.",
+          "type": "boolean"
+        },
+        "on": {
+          "$ref": "#/definitions/VgEventStream",
+          "description": "A [Vega event stream](https://vega.github.io/vega/docs/event-streams/) (object or selector) that triggers the selection.\nFor interval selections, the event stream must specify a [start and end](https://vega.github.io/vega/docs/event-streams/#between-filters)."
+        },
+        "resolve": {
+          "$ref": "#/definitions/SelectionResolution",
+          "description": "With layered and multi-view displays, a strategy that determines how\nselections' data queries are resolved when applied in a filter transform,\nconditional encoding rule, or scale domain."
+        },
+        "type": {
+          "enum": [
+            "single"
+          ],
+          "type": "string"
+        }
+      },
+      "required": [
+        "type"
+      ],
+      "type": "object"
+    },
+    "SingleSelectionConfig": {
+      "additionalProperties": false,
+      "properties": {
+        "bind": {
+          "anyOf": [
+            {
+              "$ref": "#/definitions/VgBinding"
+            },
+            {
+              "additionalProperties": {
+                "$ref": "#/definitions/VgBinding"
+              },
+              "type": "object"
+            }
+          ],
+          "description": "Establish a two-way binding between a single selection and input elements\n(also known as dynamic query widgets). A binding takes the form of\nVega's [input element binding definition](https://vega.github.io/vega/docs/signals/#bind)\nor can be a mapping between projected field/encodings and binding definitions.\n\nSee the [bind transform](bind.html) documentation for more information."
+        },
+        "empty": {
+          "description": "By default, all data values are considered to lie within an empty selection.\nWhen set to `none`, empty selections contain no data values.",
+          "enum": [
+            "all",
+            "none"
+          ],
+          "type": "string"
+        },
+        "encodings": {
+          "description": "An array of encoding channels. The corresponding data field values\nmust match for a data tuple to fall within the selection.",
+          "items": {
+            "$ref": "#/definitions/SingleDefChannel"
+          },
+          "type": "array"
+        },
+        "fields": {
+          "description": "An array of field names whose values must match for a data tuple to\nfall within the selection.",
+          "items": {
+            "type": "string"
+          },
+          "type": "array"
+        },
+        "nearest": {
+          "description": "When true, an invisible voronoi diagram is computed to accelerate discrete\nselection. The data value _nearest_ the mouse cursor is added to the selection.\n\nSee the [nearest transform](nearest.html) documentation for more information.",
+          "type": "boolean"
+        },
+        "on": {
+          "$ref": "#/definitions/VgEventStream",
+          "description": "A [Vega event stream](https://vega.github.io/vega/docs/event-streams/) (object or selector) that triggers the selection.\nFor interval selections, the event stream must specify a [start and end](https://vega.github.io/vega/docs/event-streams/#between-filters)."
+        },
+        "resolve": {
+          "$ref": "#/definitions/SelectionResolution",
+          "description": "With layered and multi-view displays, a strategy that determines how\nselections' data queries are resolved when applied in a filter transform,\nconditional encoding rule, or scale domain."
+        }
+      },
+      "type": "object"
+    },
+    "SingleTimeUnit": {
+      "anyOf": [
+        {
+          "$ref": "#/definitions/LocalSingleTimeUnit"
+        },
+        {
+          "$ref": "#/definitions/UtcSingleTimeUnit"
+        }
+      ]
+    },
+    "SortField": {
+      "additionalProperties": false,
+      "properties": {
+        "field": {
+          "anyOf": [
+            {
+              "type": "string"
+            },
+            {
+              "$ref": "#/definitions/RepeatRef"
+            }
+          ],
+          "description": "The data [field](field.html) to sort by.\n\n__Default value:__ If unspecified, defaults to the field specified in the outer data reference."
+        },
+        "op": {
+          "$ref": "#/definitions/AggregateOp",
+          "description": "An [aggregate operation](aggregate.html#ops) to perform on the field prior to sorting (e.g., `\"count\"`, `\"mean\"` and `\"median\"`).\nThis property is required in cases where the sort field and the data reference field do not match.\nThe input data objects will be aggregated, grouped by the encoded data field.\n\nFor a full list of operations, please see the documentation for [aggregate](aggregate.html#ops)."
+        },
+        "order": {
+          "$ref": "#/definitions/SortOrder",
+          "description": "The sort order. One of `\"ascending\"` (default), `\"descending\"`, or `null` (no not sort)."
+        }
+      },
+      "required": [
+        "op"
+      ],
+      "type": "object"
+    },
+    "SortOrder": {
+      "anyOf": [
+        {
+          "$ref": "#/definitions/VgComparatorOrder"
+        },
+        {
+          "type": "null"
+        }
+      ]
+    },
+    "StackOffset": {
+      "enum": [
+        "zero",
+        "center",
+        "normalize"
+      ],
+      "type": "string"
+    },
+    "StyleConfigIndex": {
+      "additionalProperties": {
+        "$ref": "#/definitions/VgMarkConfig"
+      },
+      "type": "object"
+    },
+    "TextConfig": {
       "additionalProperties": false,
       "properties": {
         "align": {
@@ -4826,15 +6185,6 @@
         "baseline": {
           "$ref": "#/definitions/VerticalAlign",
           "description": "The vertical alignment of the text. One of `\"top\"`, `\"middle\"`, `\"bottom\"`.\n\n__Default value:__ `\"middle\"`"
-        },
-        "binSpacing": {
-          "description": "Offset between bars for binned field.  Ideal value for this is either 0 (Preferred by statisticians) or 1 (Vega-Lite Default, D3 example style).\n\n__Default value:__ `1`",
-          "minimum": 0,
-          "type": "number"
-        },
-        "clip": {
-          "description": "Whether a mark be clipped to the enclosing group’s width and height.",
-          "type": "boolean"
         },
         "color": {
           "description": "Color of the marks.\n\n__Default value:__ <span style=\"color: #4682b4;\">&#9632;</span> `\"#4682b4\"`",
@@ -4953,6 +6303,10 @@
           "description": "The default symbol shape to use. One of: `\"circle\"` (default), `\"square\"`, `\"cross\"`, `\"diamond\"`, `\"triangle-up\"`, or `\"triangle-down\"`, or a custom SVG path.\n\n__Default value:__ `\"circle\"`",
           "type": "string"
         },
+        "shortTimeLabels": {
+          "description": "Whether month names and weekday names should be abbreviated.",
+          "type": "boolean"
+        },
         "size": {
           "description": "The pixel area each the point/circle/square.\nFor example: in the case of circles, the radius is determined in part by the square root of the size value.\n\n__Default value:__ `30`",
           "minimum": 0,
@@ -4993,20 +6347,6 @@
           "minimum": 0,
           "type": "number"
         },
-        "style": {
-          "anyOf": [
-            {
-              "type": "string"
-            },
-            {
-              "items": {
-                "type": "string"
-              },
-              "type": "array"
-            }
-          ],
-          "description": "A string or array of strings indicating the name of custom styles to apply to the mark. A style is a named collection of mark property defaults defined within the [style configuration](mark.html#style-config). If style is an array, later styles will override earlier styles. Any [mark properties](encoding.html#mark-prop) explicitly defined within the `encoding` will override a style default.\n\n__Default value:__ The mark's name.  For example, a bar mark will have style `\"bar\"` by default.\n__Note:__ Any specified style will augment the default style. For example, a bar mark with `\"style\": \"foo\"` will receive from `config.style.bar` and `config.style.foo` (the specified style `\"foo\"` has higher precedence)."
-        },
         "tension": {
           "description": "Depending on the interpolation type, sets the tension parameter (for line and area marks).",
           "maximum": 1,
@@ -5024,156 +6364,7 @@
       },
       "type": "object"
     },
-=======
->>>>>>> c76cfc3f
-    "Month": {
-      "maximum": 12,
-      "minimum": 1,
-      "type": "number"
-    },
-    "MultiSelection": {
-      "additionalProperties": false,
-      "properties": {
-        "empty": {
-          "description": "By default, all data values are considered to lie within an empty selection.\nWhen set to `none`, empty selections contain no data values.",
-          "enum": [
-            "all",
-            "none"
-          ],
-          "type": "string"
-        },
-        "encodings": {
-          "description": "An array of encoding channels. The corresponding data field values\nmust match for a data tuple to fall within the selection.",
-          "items": {
-            "$ref": "#/definitions/SingleDefChannel"
-          },
-          "type": "array"
-        },
-        "fields": {
-          "description": "An array of field names whose values must match for a data tuple to\nfall within the selection.",
-          "items": {
-            "type": "string"
-          },
-          "type": "array"
-        },
-        "nearest": {
-          "description": "When true, an invisible voronoi diagram is computed to accelerate discrete\nselection. The data value _nearest_ the mouse cursor is added to the selection.\n\nSee the [nearest transform](nearest.html) documentation for more information.",
-          "type": "boolean"
-        },
-        "on": {
-          "$ref": "#/definitions/VgEventStream",
-          "description": "A [Vega event stream](https://vega.github.io/vega/docs/event-streams/) (object or selector) that triggers the selection.\nFor interval selections, the event stream must specify a [start and end](https://vega.github.io/vega/docs/event-streams/#between-filters)."
-        },
-        "resolve": {
-          "$ref": "#/definitions/SelectionResolution",
-          "description": "With layered and multi-view displays, a strategy that determines how\nselections' data queries are resolved when applied in a filter transform,\nconditional encoding rule, or scale domain."
-        },
-        "toggle": {
-          "description": "Controls whether data values should be toggled or only ever inserted into\nmulti selections. Can be `true`, `false` (for insertion only), or a\n[Vega expression](https://vega.github.io/vega/docs/expressions/).\n\n__Default value:__ `true`, which corresponds to `event.shiftKey` (i.e.,\ndata values are toggled when a user interacts with the shift-key pressed).\n\nSee the [toggle transform](toggle.html) documentation for more information.",
-          "type": [
-            "string",
-            "boolean"
-          ]
-        },
-        "type": {
-          "enum": [
-            "multi"
-          ],
-          "type": "string"
-        }
-      },
-      "required": [
-        "type"
-      ],
-      "type": "object"
-    },
-    "MultiSelectionConfig": {
-      "additionalProperties": false,
-      "properties": {
-        "empty": {
-          "description": "By default, all data values are considered to lie within an empty selection.\nWhen set to `none`, empty selections contain no data values.",
-          "enum": [
-            "all",
-            "none"
-          ],
-          "type": "string"
-        },
-        "encodings": {
-          "description": "An array of encoding channels. The corresponding data field values\nmust match for a data tuple to fall within the selection.",
-          "items": {
-            "$ref": "#/definitions/SingleDefChannel"
-          },
-          "type": "array"
-        },
-        "fields": {
-          "description": "An array of field names whose values must match for a data tuple to\nfall within the selection.",
-          "items": {
-            "type": "string"
-          },
-          "type": "array"
-        },
-        "nearest": {
-          "description": "When true, an invisible voronoi diagram is computed to accelerate discrete\nselection. The data value _nearest_ the mouse cursor is added to the selection.\n\nSee the [nearest transform](nearest.html) documentation for more information.",
-          "type": "boolean"
-        },
-        "on": {
-          "$ref": "#/definitions/VgEventStream",
-          "description": "A [Vega event stream](https://vega.github.io/vega/docs/event-streams/) (object or selector) that triggers the selection.\nFor interval selections, the event stream must specify a [start and end](https://vega.github.io/vega/docs/event-streams/#between-filters)."
-        },
-        "resolve": {
-          "$ref": "#/definitions/SelectionResolution",
-          "description": "With layered and multi-view displays, a strategy that determines how\nselections' data queries are resolved when applied in a filter transform,\nconditional encoding rule, or scale domain."
-        },
-        "toggle": {
-          "description": "Controls whether data values should be toggled or only ever inserted into\nmulti selections. Can be `true`, `false` (for insertion only), or a\n[Vega expression](https://vega.github.io/vega/docs/expressions/).\n\n__Default value:__ `true`, which corresponds to `event.shiftKey` (i.e.,\ndata values are toggled when a user interacts with the shift-key pressed).\n\nSee the [toggle transform](toggle.html) documentation for more information.",
-          "type": [
-            "string",
-            "boolean"
-          ]
-        }
-      },
-      "type": "object"
-    },
-    "MultiTimeUnit": {
-      "anyOf": [
-        {
-          "$ref": "#/definitions/LocalMultiTimeUnit"
-        },
-        {
-          "$ref": "#/definitions/UtcMultiTimeUnit"
-        }
-      ]
-    },
-    "NamedData": {
-      "additionalProperties": false,
-      "properties": {
-        "format": {
-          "$ref": "#/definitions/DataFormat",
-          "description": "An object that specifies the format for parsing the data."
-        },
-        "name": {
-          "description": "Provide a placeholder name and bind data at runtime.",
-          "type": "string"
-        }
-      },
-      "required": [
-        "name"
-      ],
-      "type": "object"
-    },
-    "NiceTime": {
-      "enum": [
-        "second",
-        "minute",
-        "hour",
-        "day",
-        "week",
-        "month",
-        "year"
-      ],
-      "type": "string"
-    },
-    "OrderFieldDef": {
+    "TextFieldDef": {
       "additionalProperties": false,
       "properties": {
         "aggregate": {
@@ -5202,9 +6393,9 @@
           ],
           "description": "__Required.__ A string defining the name of the field from which to pull a data value\nor an object defining iterated values from the [`repeat`](https://vega.github.io/vega-lite/docs/repeat.html) operator.\n\n__Note:__ Dots (`.`) and brackets (`[` and `]`) can be used to access nested objects (e.g., `\"field\": \"foo.bar\"` and `\"field\": \"foo['bar']\"`).\nIf field names contain dots or brackets but are not nested, you can use `\\\\` to escape dots and brackets (e.g., `\"a\\\\.b\"` and `\"a\\\\[0\\\\]\"`).\nSee more details about escaping in the [field documentation](https://vega.github.io/vega-lite/docs/field.html).\n\n__Note:__ `field` is not required if `aggregate` is `count`."
         },
-        "sort": {
-          "$ref": "#/definitions/SortOrder",
-          "description": "The sort order. One of `\"ascending\"` (default) or `\"descending\"`."
+        "format": {
+          "description": "The [formatting pattern](https://vega.github.io/vega-lite/docs/format.html) for a text field. If not defined, this will be determined automatically.",
+          "type": "string"
         },
         "timeUnit": {
           "$ref": "#/definitions/TimeUnit",
@@ -5227,1166 +6418,7 @@
       ],
       "type": "object"
     },
-    "Orient": {
-      "enum": [
-        "horizontal",
-        "vertical"
-      ],
-      "type": "string"
-    },
-    "Padding": {
-      "anyOf": [
-        {
-          "type": "number"
-        },
-        {
-          "additionalProperties": false,
-          "properties": {
-            "bottom": {
-              "type": "number"
-            },
-            "left": {
-              "type": "number"
-            },
-            "right": {
-              "type": "number"
-            },
-            "top": {
-              "type": "number"
-            }
-          },
-          "type": "object"
-        }
-      ],
-      "minimum": 0
-    },
-    "PositionFieldDef": {
-      "additionalProperties": false,
-      "properties": {
-        "aggregate": {
-          "$ref": "#/definitions/Aggregate",
-          "description": "Aggregation function for the field\n(e.g., `mean`, `sum`, `median`, `min`, `max`, `count`).\n\n__Default value:__ `undefined` (None)"
-        },
-        "axis": {
-          "anyOf": [
-            {
-              "$ref": "#/definitions/Axis"
-            },
-            {
-              "type": "null"
-            }
-          ],
-          "description": "An object defining properties of axis's gridlines, ticks and labels.\nIf `null`, the axis for the encoding channel will be removed.\n\n__Default value:__ If undefined, default [axis properties](https://vega.github.io/vega-lite/docs/axis.html) are applied."
-        },
-        "bin": {
-          "anyOf": [
-            {
-              "type": "boolean"
-            },
-            {
-              "$ref": "#/definitions/BinParams"
-            }
-          ],
-          "description": "A flag for binning a `quantitative` field, or [an object defining binning parameters](https://vega.github.io/vega-lite/docs/bin.html#params).\nIf `true`, default [binning parameters](https://vega.github.io/vega-lite/docs/bin.html) will be applied.\n\n__Default value:__ `false`"
-        },
-        "field": {
-          "anyOf": [
-            {
-              "type": "string"
-            },
-            {
-              "$ref": "#/definitions/RepeatRef"
-            }
-          ],
-          "description": "__Required.__ A string defining the name of the field from which to pull a data value\nor an object defining iterated values from the [`repeat`](https://vega.github.io/vega-lite/docs/repeat.html) operator.\n\n__Note:__ Dots (`.`) and brackets (`[` and `]`) can be used to access nested objects (e.g., `\"field\": \"foo.bar\"` and `\"field\": \"foo['bar']\"`).\nIf field names contain dots or brackets but are not nested, you can use `\\\\` to escape dots and brackets (e.g., `\"a\\\\.b\"` and `\"a\\\\[0\\\\]\"`).\nSee more details about escaping in the [field documentation](https://vega.github.io/vega-lite/docs/field.html).\n\n__Note:__ `field` is not required if `aggregate` is `count`."
-        },
-        "scale": {
-          "anyOf": [
-            {
-              "$ref": "#/definitions/Scale"
-            },
-            {
-              "type": "null"
-            }
-          ],
-          "description": "An object defining properties of the channel's scale, which is the function that transforms values in the data domain (numbers, dates, strings, etc) to visual values (pixels, colors, sizes) of the encoding channels.\n\nIf `null`, the scale will be [disabled and the data value will be directly encoded](https://vega.github.io/vega-lite/docs/scale.html#disable).\n\n__Default value:__ If undefined, default [scale properties](https://vega.github.io/vega-lite/docs/scale.html) are applied."
-        },
-        "sort": {
-          "anyOf": [
-            {
-              "items": {
-                "type": "string"
-              },
-              "type": "array"
-            },
-            {
-              "$ref": "#/definitions/SortOrder"
-            },
-            {
-              "$ref": "#/definitions/SortField"
-            },
-            {
-              "type": "null"
-            }
-          ],
-          "description": "Sort order for the encoded field.\nSupported `sort` values include `\"ascending\"`, `\"descending\"`, `null` (no sorting), or an array specifying the preferred order of values.\nFor fields with discrete domains, `sort` can also be a [sort field definition object](https://vega.github.io/vega-lite/docs/sort.html#sort-field).\nFor `sort` as an [array specifying the preferred order of values](https://vega.github.io/vega-lite/docs/sort.html#sort-array), the sort order will obey the values in the array, followed by any unspecified values in their original order.\n\n__Default value:__ `\"ascending\"`"
-        },
-        "stack": {
-          "anyOf": [
-            {
-              "$ref": "#/definitions/StackOffset"
-            },
-            {
-              "type": "null"
-            }
-          ],
-          "description": "Type of stacking offset if the field should be stacked.\n`stack` is only applicable for `x` and `y` channels with continuous domains.\nFor example, `stack` of `y` can be used to customize stacking for a vertical bar chart.\n\n`stack` can be one of the following values:\n- `\"zero\"`: stacking with baseline offset at zero value of the scale (for creating typical stacked [bar](https://vega.github.io/vega-lite/docs/stack.html#bar) and [area](https://vega.github.io/vega-lite/docs/stack.html#area) chart).\n- `\"normalize\"` - stacking with normalized domain (for creating [normalized stacked bar and area charts](https://vega.github.io/vega-lite/docs/stack.html#normalized). <br/>\n-`\"center\"` - stacking with center baseline (for [streamgraph](https://vega.github.io/vega-lite/docs/stack.html#streamgraph)).\n- `null` - No-stacking. This will produce layered [bar](https://vega.github.io/vega-lite/docs/stack.html#layered-bar-chart) and area chart.\n\n__Default value:__ `zero` for plots with all of the following conditions are true:\n(1) the mark is `bar` or `area`;\n(2) the stacked measure channel (x or y) has a linear scale;\n(3) At least one of non-position channels mapped to an unaggregated field that is different from x and y.  Otherwise, `null` by default."
-        },
-        "timeUnit": {
-          "$ref": "#/definitions/TimeUnit",
-          "description": "Time unit (e.g., `year`, `yearmonth`, `month`, `hours`) for a temporal field.\nor [a temporal field that gets casted as ordinal](https://vega.github.io/vega-lite/docs/type.html#cast).\n\n__Default value:__ `undefined` (None)"
-        },
-        "title": {
-          "description": "A title for the field. If `null`, the title will be removed.\n\n__Default value:__  derived from the field's name and transformation function (`aggregate`, `bin` and `timeUnit`).  If the field has an aggregate function, the function is displayed as part of the title (e.g., `\"Sum of Profit\"`). If the field is binned or has a time unit applied, the applied function is shown in parentheses (e.g., `\"Profit (binned)\"`, `\"Transaction Date (year-month)\"`).  Otherwise, the title is simply the field name.\n\n__Notes__:\n\n1) You can customize the default field title format by providing the [`fieldTitle` property in the [config](config.html) or [`fieldTitle` function via the `compile` function's options](compile.html#field-title).\n\n2) If both field definition's `title` and axis, header, or legend `title` are defined, axis/header/legend title will be used.",
-          "type": [
-            "string",
-            "null"
-          ]
-        },
-        "type": {
-          "$ref": "#/definitions/Type",
-          "description": "The encoded field's type of measurement (`\"quantitative\"`, `\"temporal\"`, `\"ordinal\"`, or `\"nominal\"`).\nIt can also be a `\"geojson\"` type for encoding ['geoshape'](geoshape.html)."
-        }
-      },
-      "required": [
-        "type"
-      ],
-      "type": "object"
-    },
-    "Predicate": {
-      "anyOf": [
-        {
-          "$ref": "#/definitions/FieldEqualPredicate"
-        },
-        {
-          "$ref": "#/definitions/FieldRangePredicate"
-        },
-        {
-          "$ref": "#/definitions/FieldOneOfPredicate"
-        },
-        {
-          "$ref": "#/definitions/SelectionPredicate"
-        },
-        {
-          "type": "string"
-        }
-      ]
-    },
-    "Projection": {
-      "additionalProperties": false,
-      "properties": {
-        "center": {
-          "description": "Sets the projection’s center to the specified center, a two-element array of longitude and latitude in degrees.\n\n__Default value:__ `[0, 0]`",
-          "items": {
-            "type": "number"
-          },
-          "type": "array"
-        },
-        "clipAngle": {
-          "description": "Sets the projection’s clipping circle radius to the specified angle in degrees. If `null`, switches to [antimeridian](http://bl.ocks.org/mbostock/3788999) cutting rather than small-circle clipping.",
-          "type": "number"
-        },
-        "clipExtent": {
-          "description": "Sets the projection’s viewport clip extent to the specified bounds in pixels. The extent bounds are specified as an array `[[x0, y0], [x1, y1]]`, where `x0` is the left-side of the viewport, `y0` is the top, `x1` is the right and `y1` is the bottom. If `null`, no viewport clipping is performed.",
-          "items": {
-            "items": {
-              "type": "number"
-            },
-            "type": "array"
-          },
-          "type": "array"
-        },
-        "coefficient": {
-          "type": "number"
-        },
-        "distance": {
-          "type": "number"
-        },
-        "fraction": {
-          "type": "number"
-        },
-        "lobes": {
-          "type": "number"
-        },
-        "parallel": {
-          "type": "number"
-        },
-        "precision": {
-          "additionalProperties": {
-            "type": "string"
-          },
-          "description": "Sets the threshold for the projection’s [adaptive resampling](http://bl.ocks.org/mbostock/3795544) to the specified value in pixels. This value corresponds to the [Douglas–Peucker distance](http://en.wikipedia.org/wiki/Ramer%E2%80%93Douglas%E2%80%93Peucker_algorithm). If precision is not specified, returns the projection’s current resampling precision which defaults to `√0.5 ≅ 0.70710…`.",
-          "properties": {
-            "length": {
-              "description": "Returns the length of a String object. ",
-              "type": "number"
-            }
-          },
-          "required": [
-            "length"
-          ],
-          "type": "object"
-        },
-        "radius": {
-          "type": "number"
-        },
-        "ratio": {
-          "type": "number"
-        },
-        "rotate": {
-          "description": "Sets the projection’s three-axis rotation to the specified angles, which must be a two- or three-element array of numbers [`lambda`, `phi`, `gamma`] specifying the rotation angles in degrees about each spherical axis. (These correspond to yaw, pitch and roll.)\n\n__Default value:__ `[0, 0, 0]`",
-          "items": {
-            "type": "number"
-          },
-          "type": "array"
-        },
-        "spacing": {
-          "type": "number"
-        },
-        "tilt": {
-          "type": "number"
-        },
-        "type": {
-          "$ref": "#/definitions/ProjectionType",
-          "description": "The cartographic projection to use. This value is case-insensitive, for example `\"albers\"` and `\"Albers\"` indicate the same projection type. You can find all valid projection types [in the documentation](https://vega.github.io/vega-lite/docs/projection.html#projection-types).\n\n__Default value:__ `mercator`"
-        }
-      },
-      "type": "object"
-    },
-    "ProjectionConfig": {
-      "additionalProperties": false,
-      "description": "Any property of Projection can be in config",
-      "properties": {
-        "center": {
-          "description": "Sets the projection’s center to the specified center, a two-element array of longitude and latitude in degrees.\n\n__Default value:__ `[0, 0]`",
-          "items": {
-            "type": "number"
-          },
-          "type": "array"
-        },
-        "clipAngle": {
-          "description": "Sets the projection’s clipping circle radius to the specified angle in degrees. If `null`, switches to [antimeridian](http://bl.ocks.org/mbostock/3788999) cutting rather than small-circle clipping.",
-          "type": "number"
-        },
-        "clipExtent": {
-          "description": "Sets the projection’s viewport clip extent to the specified bounds in pixels. The extent bounds are specified as an array `[[x0, y0], [x1, y1]]`, where `x0` is the left-side of the viewport, `y0` is the top, `x1` is the right and `y1` is the bottom. If `null`, no viewport clipping is performed.",
-          "items": {
-            "items": {
-              "type": "number"
-            },
-            "type": "array"
-          },
-          "type": "array"
-        },
-        "coefficient": {
-          "type": "number"
-        },
-        "distance": {
-          "type": "number"
-        },
-        "fraction": {
-          "type": "number"
-        },
-        "lobes": {
-          "type": "number"
-        },
-        "parallel": {
-          "type": "number"
-        },
-        "precision": {
-          "additionalProperties": {
-            "type": "string"
-          },
-          "description": "Sets the threshold for the projection’s [adaptive resampling](http://bl.ocks.org/mbostock/3795544) to the specified value in pixels. This value corresponds to the [Douglas–Peucker distance](http://en.wikipedia.org/wiki/Ramer%E2%80%93Douglas%E2%80%93Peucker_algorithm). If precision is not specified, returns the projection’s current resampling precision which defaults to `√0.5 ≅ 0.70710…`.",
-          "properties": {
-            "length": {
-              "description": "Returns the length of a String object. ",
-              "type": "number"
-            }
-          },
-          "required": [
-            "length"
-          ],
-          "type": "object"
-        },
-        "radius": {
-          "type": "number"
-        },
-        "ratio": {
-          "type": "number"
-        },
-        "rotate": {
-          "description": "Sets the projection’s three-axis rotation to the specified angles, which must be a two- or three-element array of numbers [`lambda`, `phi`, `gamma`] specifying the rotation angles in degrees about each spherical axis. (These correspond to yaw, pitch and roll.)\n\n__Default value:__ `[0, 0, 0]`",
-          "items": {
-            "type": "number"
-          },
-          "type": "array"
-        },
-        "spacing": {
-          "type": "number"
-        },
-        "tilt": {
-          "type": "number"
-        },
-        "type": {
-          "$ref": "#/definitions/ProjectionType",
-          "description": "The cartographic projection to use. This value is case-insensitive, for example `\"albers\"` and `\"Albers\"` indicate the same projection type. You can find all valid projection types [in the documentation](https://vega.github.io/vega-lite/docs/projection.html#projection-types).\n\n__Default value:__ `mercator`"
-        }
-      },
-      "type": "object"
-    },
-    "ProjectionType": {
-      "$ref": "#/definitions/VgProjectionType"
-    },
-    "RangeConfig": {
-      "additionalProperties": {
-        "$ref": "#/definitions/RangeConfigValue"
-      },
-      "properties": {
-        "category": {
-          "anyOf": [
-            {
-              "items": {
-                "type": "string"
-              },
-              "type": "array"
-            },
-            {
-              "$ref": "#/definitions/VgScheme"
-            }
-          ],
-          "description": "Default range for _nominal_ (categorical) fields."
-        },
-        "diverging": {
-          "anyOf": [
-            {
-              "items": {
-                "type": "string"
-              },
-              "type": "array"
-            },
-            {
-              "$ref": "#/definitions/VgScheme"
-            }
-          ],
-          "description": "Default range for diverging _quantitative_ fields."
-        },
-        "heatmap": {
-          "anyOf": [
-            {
-              "items": {
-                "type": "string"
-              },
-              "type": "array"
-            },
-            {
-              "$ref": "#/definitions/VgScheme"
-            }
-          ],
-          "description": "Default range for _quantitative_ heatmaps."
-        },
-        "ordinal": {
-          "anyOf": [
-            {
-              "items": {
-                "type": "string"
-              },
-              "type": "array"
-            },
-            {
-              "$ref": "#/definitions/VgScheme"
-            }
-          ],
-          "description": "Default range for _ordinal_ fields."
-        },
-        "ramp": {
-          "anyOf": [
-            {
-              "items": {
-                "type": "string"
-              },
-              "type": "array"
-            },
-            {
-              "$ref": "#/definitions/VgScheme"
-            }
-          ],
-          "description": "Default range for _quantitative_ and _temporal_ fields."
-        },
-        "symbol": {
-          "description": "Default range palette for the `shape` channel.",
-          "items": {
-            "type": "string"
-          },
-          "type": "array"
-        }
-      },
-      "type": "object"
-    },
-    "RangeConfigValue": {
-      "anyOf": [
-        {
-          "items": {
-            "type": [
-              "number",
-              "string"
-            ]
-          },
-          "type": "array"
-        },
-        {
-          "$ref": "#/definitions/VgScheme"
-        },
-        {
-          "additionalProperties": false,
-          "properties": {
-            "step": {
-              "type": "number"
-            }
-          },
-          "required": [
-            "step"
-          ],
-          "type": "object"
-        }
-      ]
-    },
-    "Repeat": {
-      "additionalProperties": false,
-      "properties": {
-        "column": {
-          "description": "Horizontal repeated views.",
-          "items": {
-            "type": "string"
-          },
-          "type": "array"
-        },
-        "row": {
-          "description": "Vertical repeated views.",
-          "items": {
-            "type": "string"
-          },
-          "type": "array"
-        }
-      },
-      "type": "object"
-    },
-    "RepeatRef": {
-      "additionalProperties": false,
-      "description": "Reference to a repeated value.",
-      "properties": {
-        "repeat": {
-          "enum": [
-            "row",
-            "column"
-          ],
-          "type": "string"
-        }
-      },
-      "required": [
-        "repeat"
-      ],
-      "type": "object"
-    },
-    "Resolve": {
-      "additionalProperties": false,
-      "description": "Defines how scales, axes, and legends from different specs should be combined. Resolve is a mapping from `scale`, `axis`, and `legend` to a mapping from channels to resolutions.",
-      "properties": {
-        "axis": {
-          "$ref": "#/definitions/AxisResolveMap"
-        },
-        "legend": {
-          "$ref": "#/definitions/LegendResolveMap"
-        },
-        "scale": {
-          "$ref": "#/definitions/ScaleResolveMap"
-        }
-      },
-      "type": "object"
-    },
-    "ResolveMode": {
-      "enum": [
-        "independent",
-        "shared"
-      ],
-      "type": "string"
-    },
-    "Scale": {
-      "additionalProperties": false,
-      "properties": {
-        "base": {
-          "description": "The logarithm base of the `log` scale (default `10`).",
-          "type": "number"
-        },
-        "clamp": {
-          "description": "If `true`, values that exceed the data domain are clamped to either the minimum or maximum range value\n\n__Default value:__ derived from the [scale config](config.html#scale-config)'s `clamp` (`true` by default).",
-          "type": "boolean"
-        },
-        "domain": {
-          "anyOf": [
-            {
-              "items": {
-                "type": "number"
-              },
-              "type": "array"
-            },
-            {
-              "items": {
-                "type": "string"
-              },
-              "type": "array"
-            },
-            {
-              "items": {
-                "type": "boolean"
-              },
-              "type": "array"
-            },
-            {
-              "items": {
-                "$ref": "#/definitions/DateTime"
-              },
-              "type": "array"
-            },
-            {
-              "enum": [
-                "unaggregated"
-              ],
-              "type": "string"
-            },
-            {
-              "$ref": "#/definitions/SelectionDomain"
-            }
-          ],
-          "description": "Customized domain values.\n\nFor _quantitative_ fields, `domain` can take the form of a two-element array with minimum and maximum values.  [Piecewise scales](scale.html#piecewise) can be created by providing a `domain` with more than two entries.\nIf the input field is aggregated, `domain` can also be a string value `\"unaggregated\"`, indicating that the domain should include the raw data values prior to the aggregation.\n\nFor _temporal_ fields, `domain` can be a two-element array minimum and maximum values, in the form of either timestamps or the [DateTime definition objects](types.html#datetime).\n\nFor _ordinal_ and _nominal_ fields, `domain` can be an array that lists valid input values.\n\nThe `selection` property can be used to [interactively determine](selection.html#scale-domains) the scale domain."
-        },
-        "exponent": {
-          "description": "The exponent of the `pow` scale.",
-          "type": "number"
-        },
-        "interpolate": {
-          "anyOf": [
-            {
-              "$ref": "#/definitions/ScaleInterpolate"
-            },
-            {
-              "$ref": "#/definitions/ScaleInterpolateParams"
-            }
-          ],
-          "description": "The interpolation method for range values. By default, a general interpolator for numbers, dates, strings and colors (in RGB space) is used. For color ranges, this property allows interpolation in alternative color spaces. Legal values include `rgb`, `hsl`, `hsl-long`, `lab`, `hcl`, `hcl-long`, `cubehelix` and `cubehelix-long` ('-long' variants use longer paths in polar coordinate spaces). If object-valued, this property accepts an object with a string-valued _type_ property and an optional numeric _gamma_ property applicable to rgb and cubehelix interpolators. For more, see the [d3-interpolate documentation](https://github.com/d3/d3-interpolate).\n\n__Note:__ Sequential scales do not support `interpolate` as they have a fixed interpolator.  Since Vega-Lite uses sequential scales for quantitative fields by default, you have to set the scale `type` to other quantitative scale type such as `\"linear\"` to customize `interpolate`."
-        },
-        "nice": {
-          "anyOf": [
-            {
-              "type": "boolean"
-            },
-            {
-              "type": "number"
-            },
-            {
-              "$ref": "#/definitions/NiceTime"
-            },
-            {
-              "additionalProperties": false,
-              "properties": {
-                "interval": {
-                  "type": "string"
-                },
-                "step": {
-                  "type": "number"
-                }
-              },
-              "required": [
-                "interval",
-                "step"
-              ],
-              "type": "object"
-            }
-          ],
-          "description": "Extending the domain so that it starts and ends on nice round values. This method typically modifies the scale’s domain, and may only extend the bounds to the nearest round value. Nicing is useful if the domain is computed from data and may be irregular. For example, for a domain of _[0.201479…, 0.996679…]_, a nice domain might be _[0.2, 1.0]_.\n\nFor quantitative scales such as linear, `nice` can be either a boolean flag or a number. If `nice` is a number, it will represent a desired tick count. This allows greater control over the step size used to extend the bounds, guaranteeing that the returned ticks will exactly cover the domain.\n\nFor temporal fields with time and utc scales, the `nice` value can be a string indicating the desired time interval. Legal values are `\"millisecond\"`, `\"second\"`, `\"minute\"`, `\"hour\"`, `\"day\"`, `\"week\"`, `\"month\"`, and `\"year\"`. Alternatively, `time` and `utc` scales can accept an object-valued interval specifier of the form `{\"interval\": \"month\", \"step\": 3}`, which includes a desired number of interval steps. Here, the domain would snap to quarter (Jan, Apr, Jul, Oct) boundaries.\n\n__Default value:__ `true` for unbinned _quantitative_ fields; `false` otherwise."
-        },
-        "padding": {
-          "description": "For _[continuous](scale.html#continuous)_ scales, expands the scale domain to accommodate the specified number of pixels on each of the scale range. The scale range must represent pixels for this parameter to function as intended. Padding adjustment is performed prior to all other adjustments, including the effects of the zero, nice, domainMin, and domainMax properties.\n\nFor _[band](scale.html#band)_ scales, shortcut for setting `paddingInner` and `paddingOuter` to the same value.\n\nFor _[point](scale.html#point)_ scales, alias for `paddingOuter`.\n\n__Default value:__ For _continuous_ scales, derived from the [scale config](scale.html#config)'s `continuousPadding`.\nFor _band and point_ scales, see `paddingInner` and `paddingOuter`.",
-          "minimum": 0,
-          "type": "number"
-        },
-        "paddingInner": {
-          "description": "The inner padding (spacing) within each band step of band scales, as a fraction of the step size. This value must lie in the range [0,1].\n\nFor point scale, this property is invalid as point scales do not have internal band widths (only step sizes between bands).\n\n__Default value:__ derived from the [scale config](scale.html#config)'s `bandPaddingInner`.",
-          "maximum": 1,
-          "minimum": 0,
-          "type": "number"
-        },
-        "paddingOuter": {
-          "description": "The outer padding (spacing) at the ends of the range of band and point scales,\nas a fraction of the step size. This value must lie in the range [0,1].\n\n__Default value:__ derived from the [scale config](scale.html#config)'s `bandPaddingOuter` for band scales and `pointPadding` for point scales.",
-          "maximum": 1,
-          "minimum": 0,
-          "type": "number"
-        },
-        "range": {
-          "anyOf": [
-            {
-              "items": {
-                "type": "number"
-              },
-              "type": "array"
-            },
-            {
-              "items": {
-                "type": "string"
-              },
-              "type": "array"
-            },
-            {
-              "type": "string"
-            }
-          ],
-          "description": "The range of the scale. One of:\n\n- A string indicating a [pre-defined named scale range](scale.html#range-config) (e.g., example, `\"symbol\"`, or `\"diverging\"`).\n\n- For [continuous scales](scale.html#continuous), two-element array indicating  minimum and maximum values, or an array with more than two entries for specifying a [piecewise scale](scale.html#piecewise).\n\n- For [discrete](scale.html#discrete) and [discretizing](scale.html#discretizing) scales, an array of desired output values.\n\n__Notes:__\n\n1) For [sequential](scale.html#sequential), [ordinal](scale.html#ordinal), and discretizing color scales, you can also specify a color [`scheme`](scale.html#scheme) instead of `range`.\n\n2) Any directly specified `range` for `x` and `y` channels will be ignored. Range can be customized via the view's corresponding [size](size.html) (`width` and `height`) or via [range steps and paddings properties](#range-step) for [band](#band) and [point](#point) scales."
-        },
-        "rangeStep": {
-          "description": "The distance between the starts of adjacent bands or points in [band](scale.html#band) and [point](scale.html#point) scales.\n\nIf `rangeStep` is `null` or if the view contains the scale's corresponding [size](size.html) (`width` for `x` scales and `height` for `y` scales), `rangeStep` will be automatically determined to fit the size of the view.\n\n__Default value:__  derived the [scale config](config.html#scale-config)'s `textXRangeStep` (`90` by default) for x-scales of `text` marks and `rangeStep` (`21` by default) for x-scales of other marks and y-scales.\n\n__Warning__: If `rangeStep` is `null` and the cardinality of the scale's domain is higher than `width` or `height`, the rangeStep might become less than one pixel and the mark might not appear correctly.",
-          "minimum": 0,
-          "type": [
-            "number",
-            "null"
-          ]
-        },
-        "round": {
-          "description": "If `true`, rounds numeric output values to integers. This can be helpful for snapping to the pixel grid.\n\n__Default value:__ `false`.",
-          "type": "boolean"
-        },
-        "scheme": {
-          "anyOf": [
-            {
-              "type": "string"
-            },
-            {
-              "$ref": "#/definitions/SchemeParams"
-            }
-          ],
-          "description": "A string indicating a color [scheme](scale.html#scheme) name (e.g., `\"category10\"` or `\"viridis\"`) or a [scheme parameter object](scale.html#scheme-params).\n\nDiscrete color schemes may be used with [discrete](scale.html#discrete) or [discretizing](scale.html#discretizing) scales. Continuous color schemes are intended for use with [sequential](scales.html#sequential) scales.\n\nFor the full list of supported schemes, please refer to the [Vega Scheme](https://vega.github.io/vega/docs/schemes/#reference) reference."
-        },
-        "type": {
-          "$ref": "#/definitions/ScaleType",
-          "description": "The type of scale.  Vega-Lite supports the following categories of scale types:\n\n1) [**Continuous Scales**](scale.html#continuous) -- mapping continuous domains to continuous output ranges ([`\"linear\"`](scale.html#linear), [`\"pow\"`](scale.html#pow), [`\"sqrt\"`](scale.html#sqrt), [`\"log\"`](scale.html#log), [`\"time\"`](scale.html#time), [`\"utc\"`](scale.html#utc), [`\"sequential\"`](scale.html#sequential)).\n\n2) [**Discrete Scales**](scale.html#discrete) -- mapping discrete domains to discrete ([`\"ordinal\"`](scale.html#ordinal)) or continuous ([`\"band\"`](scale.html#band) and [`\"point\"`](scale.html#point)) output ranges.\n\n3) [**Discretizing Scales**](scale.html#discretizing) -- mapping continuous domains to discrete output ranges ([`\"bin-linear\"`](scale.html#bin-linear) and [`\"bin-ordinal\"`](scale.html#bin-ordinal)).\n\n__Default value:__ please see the [scale type table](scale.html#type)."
-        },
-        "zero": {
-          "description": "If `true`, ensures that a zero baseline value is included in the scale domain.\n\n__Default value:__ `true` for x and y channels if the quantitative field is not binned and no custom `domain` is provided; `false` otherwise.\n\n__Note:__ Log, time, and utc scales do not support `zero`.",
-          "type": "boolean"
-        }
-      },
-      "type": "object"
-    },
-    "ScaleConfig": {
-      "additionalProperties": false,
-      "properties": {
-        "bandPaddingInner": {
-          "description": "Default inner padding for `x` and `y` band-ordinal scales.\n\n__Default value:__ `0.1`",
-          "maximum": 1,
-          "minimum": 0,
-          "type": "number"
-        },
-        "bandPaddingOuter": {
-          "description": "Default outer padding for `x` and `y` band-ordinal scales.\nIf not specified, by default, band scale's paddingOuter is paddingInner/2.",
-          "maximum": 1,
-          "minimum": 0,
-          "type": "number"
-        },
-        "clamp": {
-          "description": "If true, values that exceed the data domain are clamped to either the minimum or maximum range value",
-          "type": "boolean"
-        },
-        "continuousPadding": {
-          "description": "Default padding for continuous scales.\n\n__Default:__ `5` for continuous x-scale of a vertical bar and continuous y-scale of a horizontal bar.; `0` otherwise.",
-          "minimum": 0,
-          "type": "number"
-        },
-        "maxBandSize": {
-          "description": "The default max value for mapping quantitative fields to bar's size/bandSize.\n\nIf undefined (default), we will use the scale's `rangeStep` - 1.",
-          "minimum": 0,
-          "type": "number"
-        },
-        "maxFontSize": {
-          "description": "The default max value for mapping quantitative fields to text's size/fontSize.\n\n__Default value:__ `40`",
-          "minimum": 0,
-          "type": "number"
-        },
-        "maxOpacity": {
-          "description": "Default max opacity for mapping a field to opacity.\n\n__Default value:__ `0.8`",
-          "maximum": 1,
-          "minimum": 0,
-          "type": "number"
-        },
-        "maxSize": {
-          "description": "Default max value for point size scale.",
-          "minimum": 0,
-          "type": "number"
-        },
-        "maxStrokeWidth": {
-          "description": "Default max strokeWidth for the scale of strokeWidth for rule and line marks and of size for trail marks.\n\n__Default value:__ `4`",
-          "minimum": 0,
-          "type": "number"
-        },
-        "minBandSize": {
-          "description": "The default min value for mapping quantitative fields to bar and tick's size/bandSize scale with zero=false.\n\n__Default value:__ `2`",
-          "minimum": 0,
-          "type": "number"
-        },
-        "minFontSize": {
-          "description": "The default min value for mapping quantitative fields to tick's size/fontSize scale with zero=false\n\n__Default value:__ `8`",
-          "minimum": 0,
-          "type": "number"
-        },
-        "minOpacity": {
-          "description": "Default minimum opacity for mapping a field to opacity.\n\n__Default value:__ `0.3`",
-          "maximum": 1,
-          "minimum": 0,
-          "type": "number"
-        },
-        "minSize": {
-          "description": "Default minimum value for point size scale with zero=false.\n\n__Default value:__ `9`",
-          "minimum": 0,
-          "type": "number"
-        },
-        "minStrokeWidth": {
-          "description": "Default minimum strokeWidth for the scale of strokeWidth for rule and line marks and of size for trail marks with zero=false.\n\n__Default value:__ `1`",
-          "minimum": 0,
-          "type": "number"
-        },
-        "pointPadding": {
-          "description": "Default outer padding for `x` and `y` point-ordinal scales.\n\n__Default value:__ `0.5`",
-          "maximum": 1,
-          "minimum": 0,
-          "type": "number"
-        },
-        "rangeStep": {
-          "description": "Default range step for band and point scales of (1) the `y` channel\nand (2) the `x` channel when the mark is not `text`.\n\n__Default value:__ `21`",
-          "minimum": 0,
-          "type": [
-            "number",
-            "null"
-          ]
-        },
-        "round": {
-          "description": "If true, rounds numeric output values to integers.\nThis can be helpful for snapping to the pixel grid.\n(Only available for `x`, `y`, and `size` scales.)",
-          "type": "boolean"
-        },
-        "textXRangeStep": {
-          "description": "Default range step for `x` band and point scales of text marks.\n\n__Default value:__ `90`",
-          "minimum": 0,
-          "type": "number"
-        },
-        "useUnaggregatedDomain": {
-          "description": "Use the source data range before aggregation as scale domain instead of aggregated data for aggregate axis.\n\nThis is equivalent to setting `domain` to `\"unaggregate\"` for aggregated _quantitative_ fields by default.\n\nThis property only works with aggregate functions that produce values within the raw data domain (`\"mean\"`, `\"average\"`, `\"median\"`, `\"q1\"`, `\"q3\"`, `\"min\"`, `\"max\"`). For other aggregations that produce values outside of the raw data domain (e.g. `\"count\"`, `\"sum\"`), this property is ignored.\n\n__Default value:__ `false`",
-          "type": "boolean"
-        }
-      },
-      "type": "object"
-    },
-    "ScaleInterpolate": {
-      "enum": [
-        "rgb",
-        "lab",
-        "hcl",
-        "hsl",
-        "hsl-long",
-        "hcl-long",
-        "cubehelix",
-        "cubehelix-long"
-      ],
-      "type": "string"
-    },
-    "ScaleInterpolateParams": {
-      "additionalProperties": false,
-      "properties": {
-        "gamma": {
-          "type": "number"
-        },
-        "type": {
-          "enum": [
-            "rgb",
-            "cubehelix",
-            "cubehelix-long"
-          ],
-          "type": "string"
-        }
-      },
-      "required": [
-        "type"
-      ],
-      "type": "object"
-    },
-    "ScaleResolveMap": {
-      "additionalProperties": false,
-      "properties": {
-        "color": {
-          "$ref": "#/definitions/ResolveMode"
-        },
-        "fill": {
-          "$ref": "#/definitions/ResolveMode"
-        },
-        "opacity": {
-          "$ref": "#/definitions/ResolveMode"
-        },
-        "shape": {
-          "$ref": "#/definitions/ResolveMode"
-        },
-        "size": {
-          "$ref": "#/definitions/ResolveMode"
-        },
-        "stroke": {
-          "$ref": "#/definitions/ResolveMode"
-        },
-        "x": {
-          "$ref": "#/definitions/ResolveMode"
-        },
-        "y": {
-          "$ref": "#/definitions/ResolveMode"
-        }
-      },
-      "type": "object"
-    },
-    "ScaleType": {
-      "enum": [
-        "linear",
-        "bin-linear",
-        "log",
-        "pow",
-        "sqrt",
-        "time",
-        "utc",
-        "sequential",
-        "ordinal",
-        "bin-ordinal",
-        "point",
-        "band"
-      ],
-      "type": "string"
-    },
-    "SchemeParams": {
-      "additionalProperties": false,
-      "properties": {
-        "extent": {
-          "description": "For sequential and diverging schemes only, determines the extent of the color range to use. For example `[0.2, 1]` will rescale the color scheme such that color values in the range _[0, 0.2)_ are excluded from the scheme.",
-          "items": {
-            "type": "number"
-          },
-          "type": "array"
-        },
-        "name": {
-          "description": "A color scheme name for sequential/ordinal scales (e.g., `\"category10\"` or `\"viridis\"`).\n\nFor the full list of supported schemes, please refer to the [Vega Scheme](https://vega.github.io/vega/docs/schemes/#reference) reference.",
-          "type": "string"
-        }
-      },
-      "required": [
-        "name"
-      ],
-      "type": "object"
-    },
-    "SelectionConfig": {
-      "additionalProperties": false,
-      "properties": {
-        "interval": {
-          "$ref": "#/definitions/IntervalSelectionConfig",
-          "description": "The default definition for an [`interval`](selection.html#type) selection. All properties and transformations\nfor an interval selection definition (except `type`) may be specified here.\n\nFor instance, setting `interval` to `{\"translate\": false}` disables the ability to move\ninterval selections by default."
-        },
-        "multi": {
-          "$ref": "#/definitions/MultiSelectionConfig",
-          "description": "The default definition for a [`multi`](selection.html#type) selection. All properties and transformations\nfor a multi selection definition (except `type`) may be specified here.\n\nFor instance, setting `multi` to `{\"toggle\": \"event.altKey\"}` adds additional values to\nmulti selections when clicking with the alt-key pressed by default."
-        },
-        "single": {
-          "$ref": "#/definitions/SingleSelectionConfig",
-          "description": "The default definition for a [`single`](selection.html#type) selection. All properties and transformations\n  for a single selection definition (except `type`) may be specified here.\n\nFor instance, setting `single` to `{\"on\": \"dblclick\"}` populates single selections on double-click by default."
-        }
-      },
-      "type": "object"
-    },
-    "SelectionDef": {
-      "anyOf": [
-        {
-          "$ref": "#/definitions/SingleSelection"
-        },
-        {
-          "$ref": "#/definitions/MultiSelection"
-        },
-        {
-          "$ref": "#/definitions/IntervalSelection"
-        }
-      ]
-    },
-    "SelectionDomain": {
-      "anyOf": [
-        {
-          "additionalProperties": false,
-          "properties": {
-            "field": {
-              "description": "The field name to extract selected values for, when a selection is [projected](project.html)\nover multiple fields or encodings.",
-              "type": "string"
-            },
-            "selection": {
-              "description": "The name of a selection.",
-              "type": "string"
-            }
-          },
-          "required": [
-            "selection"
-          ],
-          "type": "object"
-        },
-        {
-          "additionalProperties": false,
-          "properties": {
-            "encoding": {
-              "description": "The encoding channel to extract selected values for, when a selection is [projected](project.html)\nover multiple fields or encodings.",
-              "type": "string"
-            },
-            "selection": {
-              "description": "The name of a selection.",
-              "type": "string"
-            }
-          },
-          "required": [
-            "selection"
-          ],
-          "type": "object"
-        }
-      ]
-    },
-    "SelectionPredicate": {
-      "additionalProperties": false,
-      "properties": {
-        "selection": {
-          "$ref": "#/definitions/SelectionOperand",
-          "description": "Filter using a selection name."
-        }
-      },
-      "required": [
-        "selection"
-      ],
-      "type": "object"
-    },
-    "SelectionResolution": {
-      "enum": [
-        "global",
-        "union",
-        "intersect"
-      ],
-      "type": "string"
-    },
-    "SingleDefChannel": {
-      "enum": [
-        "x",
-        "y",
-        "x2",
-        "y2",
-        "longitude",
-        "latitude",
-        "longitude2",
-        "latitude2",
-        "row",
-        "column",
-        "color",
-        "fill",
-        "stroke",
-        "size",
-        "shape",
-        "opacity",
-        "text",
-        "tooltip",
-        "href",
-        "key"
-      ],
-      "type": "string"
-    },
-    "SingleSelection": {
-      "additionalProperties": false,
-      "properties": {
-        "bind": {
-          "anyOf": [
-            {
-              "$ref": "#/definitions/VgBinding"
-            },
-            {
-              "additionalProperties": {
-                "$ref": "#/definitions/VgBinding"
-              },
-              "type": "object"
-            }
-          ],
-          "description": "Establish a two-way binding between a single selection and input elements\n(also known as dynamic query widgets). A binding takes the form of\nVega's [input element binding definition](https://vega.github.io/vega/docs/signals/#bind)\nor can be a mapping between projected field/encodings and binding definitions.\n\nSee the [bind transform](bind.html) documentation for more information."
-        },
-        "empty": {
-          "description": "By default, all data values are considered to lie within an empty selection.\nWhen set to `none`, empty selections contain no data values.",
-          "enum": [
-            "all",
-            "none"
-          ],
-          "type": "string"
-        },
-        "encodings": {
-          "description": "An array of encoding channels. The corresponding data field values\nmust match for a data tuple to fall within the selection.",
-          "items": {
-            "$ref": "#/definitions/SingleDefChannel"
-          },
-          "type": "array"
-        },
-        "fields": {
-          "description": "An array of field names whose values must match for a data tuple to\nfall within the selection.",
-          "items": {
-            "type": "string"
-          },
-          "type": "array"
-        },
-        "nearest": {
-          "description": "When true, an invisible voronoi diagram is computed to accelerate discrete\nselection. The data value _nearest_ the mouse cursor is added to the selection.\n\nSee the [nearest transform](nearest.html) documentation for more information.",
-          "type": "boolean"
-        },
-        "on": {
-          "$ref": "#/definitions/VgEventStream",
-          "description": "A [Vega event stream](https://vega.github.io/vega/docs/event-streams/) (object or selector) that triggers the selection.\nFor interval selections, the event stream must specify a [start and end](https://vega.github.io/vega/docs/event-streams/#between-filters)."
-        },
-        "resolve": {
-          "$ref": "#/definitions/SelectionResolution",
-          "description": "With layered and multi-view displays, a strategy that determines how\nselections' data queries are resolved when applied in a filter transform,\nconditional encoding rule, or scale domain."
-        },
-        "type": {
-          "enum": [
-            "single"
-          ],
-          "type": "string"
-        }
-      },
-      "required": [
-        "type"
-      ],
-      "type": "object"
-    },
-    "SingleSelectionConfig": {
-      "additionalProperties": false,
-      "properties": {
-        "bind": {
-          "anyOf": [
-            {
-              "$ref": "#/definitions/VgBinding"
-            },
-            {
-              "additionalProperties": {
-                "$ref": "#/definitions/VgBinding"
-              },
-              "type": "object"
-            }
-          ],
-          "description": "Establish a two-way binding between a single selection and input elements\n(also known as dynamic query widgets). A binding takes the form of\nVega's [input element binding definition](https://vega.github.io/vega/docs/signals/#bind)\nor can be a mapping between projected field/encodings and binding definitions.\n\nSee the [bind transform](bind.html) documentation for more information."
-        },
-        "empty": {
-          "description": "By default, all data values are considered to lie within an empty selection.\nWhen set to `none`, empty selections contain no data values.",
-          "enum": [
-            "all",
-            "none"
-          ],
-          "type": "string"
-        },
-        "encodings": {
-          "description": "An array of encoding channels. The corresponding data field values\nmust match for a data tuple to fall within the selection.",
-          "items": {
-            "$ref": "#/definitions/SingleDefChannel"
-          },
-          "type": "array"
-        },
-        "fields": {
-          "description": "An array of field names whose values must match for a data tuple to\nfall within the selection.",
-          "items": {
-            "type": "string"
-          },
-          "type": "array"
-        },
-        "nearest": {
-          "description": "When true, an invisible voronoi diagram is computed to accelerate discrete\nselection. The data value _nearest_ the mouse cursor is added to the selection.\n\nSee the [nearest transform](nearest.html) documentation for more information.",
-          "type": "boolean"
-        },
-        "on": {
-          "$ref": "#/definitions/VgEventStream",
-          "description": "A [Vega event stream](https://vega.github.io/vega/docs/event-streams/) (object or selector) that triggers the selection.\nFor interval selections, the event stream must specify a [start and end](https://vega.github.io/vega/docs/event-streams/#between-filters)."
-        },
-        "resolve": {
-          "$ref": "#/definitions/SelectionResolution",
-          "description": "With layered and multi-view displays, a strategy that determines how\nselections' data queries are resolved when applied in a filter transform,\nconditional encoding rule, or scale domain."
-        }
-      },
-      "type": "object"
-    },
-    "SingleTimeUnit": {
-      "anyOf": [
-        {
-          "$ref": "#/definitions/LocalSingleTimeUnit"
-        },
-        {
-          "$ref": "#/definitions/UtcSingleTimeUnit"
-        }
-      ]
-    },
-    "SortField": {
-      "additionalProperties": false,
-      "properties": {
-        "field": {
-          "anyOf": [
-            {
-              "type": "string"
-            },
-            {
-              "$ref": "#/definitions/RepeatRef"
-            }
-          ],
-          "description": "The data [field](field.html) to sort by.\n\n__Default value:__ If unspecified, defaults to the field specified in the outer data reference."
-        },
-        "op": {
-          "$ref": "#/definitions/AggregateOp",
-          "description": "An [aggregate operation](aggregate.html#ops) to perform on the field prior to sorting (e.g., `\"count\"`, `\"mean\"` and `\"median\"`).\nThis property is required in cases where the sort field and the data reference field do not match.\nThe input data objects will be aggregated, grouped by the encoded data field.\n\nFor a full list of operations, please see the documentation for [aggregate](aggregate.html#ops)."
-        },
-        "order": {
-          "$ref": "#/definitions/SortOrder",
-          "description": "The sort order. One of `\"ascending\"` (default), `\"descending\"`, or `null` (no not sort)."
-        }
-      },
-      "required": [
-        "op"
-      ],
-      "type": "object"
-    },
-    "SortOrder": {
-      "anyOf": [
-        {
-          "$ref": "#/definitions/VgComparatorOrder"
-        },
-        {
-          "type": "null"
-        }
-      ]
-    },
-    "StackOffset": {
-      "enum": [
-        "zero",
-        "center",
-        "normalize"
-      ],
-      "type": "string"
-    },
-    "StyleConfigIndex": {
-      "additionalProperties": {
-        "$ref": "#/definitions/VgMarkConfig"
-      },
-      "type": "object"
-    },
-    "TextConfig": {
+    "TickConfig": {
       "additionalProperties": false,
       "properties": {
         "align": {
@@ -6396,6 +6428,11 @@
         "angle": {
           "description": "The rotation angle of the text, in degrees.",
           "maximum": 360,
+          "minimum": 0,
+          "type": "number"
+        },
+        "bandSize": {
+          "description": "The width of the ticks.\n\n__Default value:__  2/3 of rangeStep.",
           "minimum": 0,
           "type": "number"
         },
@@ -6520,10 +6557,6 @@
           "description": "The default symbol shape to use. One of: `\"circle\"` (default), `\"square\"`, `\"cross\"`, `\"diamond\"`, `\"triangle-up\"`, or `\"triangle-down\"`, or a custom SVG path.\n\n__Default value:__ `\"circle\"`",
           "type": "string"
         },
-        "shortTimeLabels": {
-          "description": "Whether month names and weekday names should be abbreviated.",
-          "type": "boolean"
-        },
         "size": {
           "description": "The pixel area each the point/circle/square.\nFor example: in the case of circles, the radius is determined in part by the square root of the size value.\n\n__Default value:__ `30`",
           "minimum": 0,
@@ -6577,65 +6610,1157 @@
         "theta": {
           "description": "Polar coordinate angle, in radians, of the text label from the origin determined by the `x` and `y` properties. Values for `theta` follow the same convention of `arc` mark `startAngle` and `endAngle` properties: angles are measured in radians, with `0` indicating \"north\".",
           "type": "number"
-        }
-      },
-      "type": "object"
-    },
-    "TextFieldDef": {
-      "additionalProperties": false,
-      "properties": {
-        "aggregate": {
-          "$ref": "#/definitions/Aggregate",
-          "description": "Aggregation function for the field\n(e.g., `mean`, `sum`, `median`, `min`, `max`, `count`).\n\n__Default value:__ `undefined` (None)"
-        },
-        "bin": {
-          "anyOf": [
-            {
-              "type": "boolean"
-            },
-            {
-              "$ref": "#/definitions/BinParams"
-            }
-          ],
-          "description": "A flag for binning a `quantitative` field, or [an object defining binning parameters](https://vega.github.io/vega-lite/docs/bin.html#params).\nIf `true`, default [binning parameters](https://vega.github.io/vega-lite/docs/bin.html) will be applied.\n\n__Default value:__ `false`"
+        },
+        "thickness": {
+          "description": "Thickness of the tick mark.\n\n__Default value:__  `1`",
+          "minimum": 0,
+          "type": "number"
+        }
+      },
+      "type": "object"
+    },
+    "TimeUnit": {
+      "anyOf": [
+        {
+          "$ref": "#/definitions/SingleTimeUnit"
+        },
+        {
+          "$ref": "#/definitions/MultiTimeUnit"
+        }
+      ]
+    },
+    "TimeUnitTransform": {
+      "additionalProperties": false,
+      "properties": {
+        "as": {
+          "description": "The output field to write the timeUnit value.",
+          "type": "string"
         },
         "field": {
-          "anyOf": [
-            {
-              "type": "string"
-            },
-            {
-              "$ref": "#/definitions/RepeatRef"
-            }
-          ],
-          "description": "__Required.__ A string defining the name of the field from which to pull a data value\nor an object defining iterated values from the [`repeat`](https://vega.github.io/vega-lite/docs/repeat.html) operator.\n\n__Note:__ Dots (`.`) and brackets (`[` and `]`) can be used to access nested objects (e.g., `\"field\": \"foo.bar\"` and `\"field\": \"foo['bar']\"`).\nIf field names contain dots or brackets but are not nested, you can use `\\\\` to escape dots and brackets (e.g., `\"a\\\\.b\"` and `\"a\\\\[0\\\\]\"`).\nSee more details about escaping in the [field documentation](https://vega.github.io/vega-lite/docs/field.html).\n\n__Note:__ `field` is not required if `aggregate` is `count`."
-        },
-        "format": {
-          "description": "The [formatting pattern](https://vega.github.io/vega-lite/docs/format.html) for a text field. If not defined, this will be determined automatically.",
+          "description": "The data field to apply time unit.",
           "type": "string"
         },
         "timeUnit": {
           "$ref": "#/definitions/TimeUnit",
-          "description": "Time unit (e.g., `year`, `yearmonth`, `month`, `hours`) for a temporal field.\nor [a temporal field that gets casted as ordinal](https://vega.github.io/vega-lite/docs/type.html#cast).\n\n__Default value:__ `undefined` (None)"
+          "description": "The timeUnit."
+        }
+      },
+      "required": [
+        "timeUnit",
+        "field",
+        "as"
+      ],
+      "type": "object"
+    },
+    "TitleOrient": {
+      "enum": [
+        "top",
+        "bottom",
+        "left",
+        "right"
+      ],
+      "type": "string"
+    },
+    "TitleParams": {
+      "additionalProperties": false,
+      "properties": {
+        "anchor": {
+          "$ref": "#/definitions/Anchor",
+          "description": "The anchor position for placing the title. One of `\"start\"`, `\"middle\"`, or `\"end\"`. For example, with an orientation of top these anchor positions map to a left-, center-, or right-aligned title.\n\n__Default value:__ `\"middle\"` for [single](spec.html) and [layered](layer.html) views.\n`\"start\"` for other composite views.\n\n__Note:__ [For now](https://github.com/vega/vega-lite/issues/2875), `anchor` is only customizable only for [single](spec.html) and [layered](layer.html) views.  For other composite views, `anchor` is always `\"start\"`."
+        },
+        "offset": {
+          "description": "The orthogonal offset in pixels by which to displace the title from its position along the edge of the chart.",
+          "type": "number"
+        },
+        "orient": {
+          "$ref": "#/definitions/TitleOrient",
+          "description": "The orientation of the title relative to the chart. One of `\"top\"` (the default), `\"bottom\"`, `\"left\"`, or `\"right\"`."
+        },
+        "style": {
+          "anyOf": [
+            {
+              "type": "string"
+            },
+            {
+              "items": {
+                "type": "string"
+              },
+              "type": "array"
+            }
+          ],
+          "description": "A [mark style property](config.html#style) to apply to the title text mark.\n\n__Default value:__ `\"group-title\"`."
+        },
+        "text": {
+          "description": "The title text.",
+          "type": "string"
+        }
+      },
+      "required": [
+        "text"
+      ],
+      "type": "object"
+    },
+    "TopLevelLayerSpec": {
+      "additionalProperties": false,
+      "properties": {
+        "$schema": {
+          "description": "URL to [JSON schema](http://json-schema.org/) for a Vega-Lite specification. Unless you have a reason to change this, use `https://vega.github.io/schema/vega-lite/v2.json`. Setting the `$schema` property allows automatic validation and autocomplete in editors that support JSON schema.",
+          "format": "uri",
+          "type": "string"
+        },
+        "autosize": {
+          "anyOf": [
+            {
+              "$ref": "#/definitions/AutosizeType"
+            },
+            {
+              "$ref": "#/definitions/AutoSizeParams"
+            }
+          ],
+          "description": "Sets how the visualization size should be determined. If a string, should be one of `\"pad\"`, `\"fit\"` or `\"none\"`.\nObject values can additionally specify parameters for content sizing and automatic resizing.\n`\"fit\"` is only supported for single and layered views that don't use `rangeStep`.\n\n__Default value__: `pad`"
+        },
+        "background": {
+          "description": "CSS color property to use as the background of visualization.\n\n__Default value:__ none (transparent)",
+          "type": "string"
+        },
+        "config": {
+          "$ref": "#/definitions/Config",
+          "description": "Vega-Lite configuration object.  This property can only be defined at the top-level of a specification."
+        },
+        "data": {
+          "$ref": "#/definitions/Data",
+          "description": "An object describing the data source"
+        },
+        "datasets": {
+          "$ref": "#/definitions/Datasets",
+          "description": "A global data store for named datasets. This is a mapping from names to inline datasets.\nThis can be an array of objects or primitive values or a string. Arrays of primitive values are ingested as objects with a `data` property."
+        },
+        "description": {
+          "description": "Description of this mark for commenting purpose.",
+          "type": "string"
+        },
+        "encoding": {
+          "$ref": "#/definitions/Encoding",
+          "description": "A shared key-value mapping between encoding channels and definition of fields in the underlying layers."
+        },
+        "height": {
+          "description": "The height of a visualization.\n\n__Default value:__\n- If a view's [`autosize`](https://vega.github.io/vega-lite/docs/size.html#autosize) type is `\"fit\"` or its y-channel has a [continuous scale](https://vega.github.io/vega-lite/docs/scale.html#continuous), the height will be the value of [`config.view.height`](https://vega.github.io/vega-lite/docs/spec.html#config).\n- For y-axis with a band or point scale: if [`rangeStep`](https://vega.github.io/vega-lite/docs/scale.html#band) is a numeric value or unspecified, the height is [determined by the range step, paddings, and the cardinality of the field mapped to y-channel](https://vega.github.io/vega-lite/docs/scale.html#band). Otherwise, if the `rangeStep` is `null`, the height will be the value of [`config.view.height`](https://vega.github.io/vega-lite/docs/spec.html#config).\n- If no field is mapped to `y` channel, the `height` will be the value of `rangeStep`.\n\n__Note__: For plots with [`row` and `column` channels](https://vega.github.io/vega-lite/docs/encoding.html#facet), this represents the height of a single view.\n\n__See also:__ The documentation for [width and height](https://vega.github.io/vega-lite/docs/size.html) contains more examples.",
+          "type": "number"
+        },
+        "layer": {
+          "description": "Layer or single view specifications to be layered.\n\n__Note__: Specifications inside `layer` cannot use `row` and `column` channels as layering facet specifications is not allowed.",
+          "items": {
+            "anyOf": [
+              {
+                "$ref": "#/definitions/LayerSpec"
+              },
+              {
+                "$ref": "#/definitions/CompositeUnitSpec"
+              }
+            ]
+          },
+          "type": "array"
+        },
+        "name": {
+          "description": "Name of the visualization for later reference.",
+          "type": "string"
+        },
+        "padding": {
+          "$ref": "#/definitions/Padding",
+          "description": "The default visualization padding, in pixels, from the edge of the visualization canvas to the data rectangle.  If a number, specifies padding for all sides.\nIf an object, the value should have the format `{\"left\": 5, \"top\": 5, \"right\": 5, \"bottom\": 5}` to specify padding for each side of the visualization.\n\n__Default value__: `5`"
+        },
+        "projection": {
+          "$ref": "#/definitions/Projection",
+          "description": "An object defining properties of the geographic projection shared by underlying layers."
+        },
+        "resolve": {
+          "$ref": "#/definitions/Resolve",
+          "description": "Scale, axis, and legend resolutions for layers."
         },
         "title": {
-          "description": "A title for the field. If `null`, the title will be removed.\n\n__Default value:__  derived from the field's name and transformation function (`aggregate`, `bin` and `timeUnit`).  If the field has an aggregate function, the function is displayed as part of the title (e.g., `\"Sum of Profit\"`). If the field is binned or has a time unit applied, the applied function is shown in parentheses (e.g., `\"Profit (binned)\"`, `\"Transaction Date (year-month)\"`).  Otherwise, the title is simply the field name.\n\n__Notes__:\n\n1) You can customize the default field title format by providing the [`fieldTitle` property in the [config](config.html) or [`fieldTitle` function via the `compile` function's options](compile.html#field-title).\n\n2) If both field definition's `title` and axis, header, or legend `title` are defined, axis/header/legend title will be used.",
+          "anyOf": [
+            {
+              "type": "string"
+            },
+            {
+              "$ref": "#/definitions/TitleParams"
+            }
+          ],
+          "description": "Title for the plot."
+        },
+        "transform": {
+          "description": "An array of data transformations such as filter and new field calculation.",
+          "items": {
+            "$ref": "#/definitions/Transform"
+          },
+          "type": "array"
+        },
+        "width": {
+          "description": "The width of a visualization.\n\n__Default value:__ This will be determined by the following rules:\n\n- If a view's [`autosize`](https://vega.github.io/vega-lite/docs/size.html#autosize) type is `\"fit\"` or its x-channel has a [continuous scale](https://vega.github.io/vega-lite/docs/scale.html#continuous), the width will be the value of [`config.view.width`](https://vega.github.io/vega-lite/docs/spec.html#config).\n- For x-axis with a band or point scale: if [`rangeStep`](https://vega.github.io/vega-lite/docs/scale.html#band) is a numeric value or unspecified, the width is [determined by the range step, paddings, and the cardinality of the field mapped to x-channel](https://vega.github.io/vega-lite/docs/scale.html#band).   Otherwise, if the `rangeStep` is `null`, the width will be the value of [`config.view.width`](https://vega.github.io/vega-lite/docs/spec.html#config).\n- If no field is mapped to `x` channel, the `width` will be the value of [`config.scale.textXRangeStep`](https://vega.github.io/vega-lite/docs/size.html#default-width-and-height) for `text` mark and the value of `rangeStep` for other marks.\n\n__Note:__ For plots with [`row` and `column` channels](https://vega.github.io/vega-lite/docs/encoding.html#facet), this represents the width of a single view.\n\n__See also:__ The documentation for [width and height](https://vega.github.io/vega-lite/docs/size.html) contains more examples.",
+          "type": "number"
+        }
+      },
+      "required": [
+        "layer"
+      ],
+      "type": "object"
+    },
+    "TopLevelHConcatSpec": {
+      "additionalProperties": false,
+      "properties": {
+        "$schema": {
+          "description": "URL to [JSON schema](http://json-schema.org/) for a Vega-Lite specification. Unless you have a reason to change this, use `https://vega.github.io/schema/vega-lite/v2.json`. Setting the `$schema` property allows automatic validation and autocomplete in editors that support JSON schema.",
+          "format": "uri",
+          "type": "string"
+        },
+        "autosize": {
+          "anyOf": [
+            {
+              "$ref": "#/definitions/AutosizeType"
+            },
+            {
+              "$ref": "#/definitions/AutoSizeParams"
+            }
+          ],
+          "description": "Sets how the visualization size should be determined. If a string, should be one of `\"pad\"`, `\"fit\"` or `\"none\"`.\nObject values can additionally specify parameters for content sizing and automatic resizing.\n`\"fit\"` is only supported for single and layered views that don't use `rangeStep`.\n\n__Default value__: `pad`"
+        },
+        "background": {
+          "description": "CSS color property to use as the background of visualization.\n\n__Default value:__ none (transparent)",
+          "type": "string"
+        },
+        "config": {
+          "$ref": "#/definitions/Config",
+          "description": "Vega-Lite configuration object.  This property can only be defined at the top-level of a specification."
+        },
+        "data": {
+          "$ref": "#/definitions/Data",
+          "description": "An object describing the data source"
+        },
+        "datasets": {
+          "$ref": "#/definitions/Datasets",
+          "description": "A global data store for named datasets. This is a mapping from names to inline datasets.\nThis can be an array of objects or primitive values or a string. Arrays of primitive values are ingested as objects with a `data` property."
+        },
+        "description": {
+          "description": "Description of this mark for commenting purpose.",
+          "type": "string"
+        },
+        "hconcat": {
+          "description": "A list of views that should be concatenated and put into a row.",
+          "items": {
+            "$ref": "#/definitions/Spec"
+          },
+          "type": "array"
+        },
+        "name": {
+          "description": "Name of the visualization for later reference.",
+          "type": "string"
+        },
+        "padding": {
+          "$ref": "#/definitions/Padding",
+          "description": "The default visualization padding, in pixels, from the edge of the visualization canvas to the data rectangle.  If a number, specifies padding for all sides.\nIf an object, the value should have the format `{\"left\": 5, \"top\": 5, \"right\": 5, \"bottom\": 5}` to specify padding for each side of the visualization.\n\n__Default value__: `5`"
+        },
+        "resolve": {
+          "$ref": "#/definitions/Resolve",
+          "description": "Scale, axis, and legend resolutions for horizontally concatenated charts."
+        },
+        "title": {
+          "anyOf": [
+            {
+              "type": "string"
+            },
+            {
+              "$ref": "#/definitions/TitleParams"
+            }
+          ],
+          "description": "Title for the plot."
+        },
+        "transform": {
+          "description": "An array of data transformations such as filter and new field calculation.",
+          "items": {
+            "$ref": "#/definitions/Transform"
+          },
+          "type": "array"
+        }
+      },
+      "required": [
+        "hconcat"
+      ],
+      "type": "object"
+    },
+    "TopLevelRepeatSpec": {
+      "additionalProperties": false,
+      "properties": {
+        "$schema": {
+          "description": "URL to [JSON schema](http://json-schema.org/) for a Vega-Lite specification. Unless you have a reason to change this, use `https://vega.github.io/schema/vega-lite/v2.json`. Setting the `$schema` property allows automatic validation and autocomplete in editors that support JSON schema.",
+          "format": "uri",
+          "type": "string"
+        },
+        "autosize": {
+          "anyOf": [
+            {
+              "$ref": "#/definitions/AutosizeType"
+            },
+            {
+              "$ref": "#/definitions/AutoSizeParams"
+            }
+          ],
+          "description": "Sets how the visualization size should be determined. If a string, should be one of `\"pad\"`, `\"fit\"` or `\"none\"`.\nObject values can additionally specify parameters for content sizing and automatic resizing.\n`\"fit\"` is only supported for single and layered views that don't use `rangeStep`.\n\n__Default value__: `pad`"
+        },
+        "background": {
+          "description": "CSS color property to use as the background of visualization.\n\n__Default value:__ none (transparent)",
+          "type": "string"
+        },
+        "config": {
+          "$ref": "#/definitions/Config",
+          "description": "Vega-Lite configuration object.  This property can only be defined at the top-level of a specification."
+        },
+        "data": {
+          "$ref": "#/definitions/Data",
+          "description": "An object describing the data source"
+        },
+        "datasets": {
+          "$ref": "#/definitions/Datasets",
+          "description": "A global data store for named datasets. This is a mapping from names to inline datasets.\nThis can be an array of objects or primitive values or a string. Arrays of primitive values are ingested as objects with a `data` property."
+        },
+        "description": {
+          "description": "Description of this mark for commenting purpose.",
+          "type": "string"
+        },
+        "name": {
+          "description": "Name of the visualization for later reference.",
+          "type": "string"
+        },
+        "padding": {
+          "$ref": "#/definitions/Padding",
+          "description": "The default visualization padding, in pixels, from the edge of the visualization canvas to the data rectangle.  If a number, specifies padding for all sides.\nIf an object, the value should have the format `{\"left\": 5, \"top\": 5, \"right\": 5, \"bottom\": 5}` to specify padding for each side of the visualization.\n\n__Default value__: `5`"
+        },
+        "repeat": {
+          "$ref": "#/definitions/Repeat",
+          "description": "An object that describes what fields should be repeated into views that are laid out as a `row` or `column`."
+        },
+        "resolve": {
+          "$ref": "#/definitions/Resolve",
+          "description": "Scale and legend resolutions for repeated charts."
+        },
+        "spec": {
+          "$ref": "#/definitions/Spec"
+        },
+        "title": {
+          "anyOf": [
+            {
+              "type": "string"
+            },
+            {
+              "$ref": "#/definitions/TitleParams"
+            }
+          ],
+          "description": "Title for the plot."
+        },
+        "transform": {
+          "description": "An array of data transformations such as filter and new field calculation.",
+          "items": {
+            "$ref": "#/definitions/Transform"
+          },
+          "type": "array"
+        }
+      },
+      "required": [
+        "repeat",
+        "spec"
+      ],
+      "type": "object"
+    },
+    "TopLevelVConcatSpec": {
+      "additionalProperties": false,
+      "properties": {
+        "$schema": {
+          "description": "URL to [JSON schema](http://json-schema.org/) for a Vega-Lite specification. Unless you have a reason to change this, use `https://vega.github.io/schema/vega-lite/v2.json`. Setting the `$schema` property allows automatic validation and autocomplete in editors that support JSON schema.",
+          "format": "uri",
+          "type": "string"
+        },
+        "autosize": {
+          "anyOf": [
+            {
+              "$ref": "#/definitions/AutosizeType"
+            },
+            {
+              "$ref": "#/definitions/AutoSizeParams"
+            }
+          ],
+          "description": "Sets how the visualization size should be determined. If a string, should be one of `\"pad\"`, `\"fit\"` or `\"none\"`.\nObject values can additionally specify parameters for content sizing and automatic resizing.\n`\"fit\"` is only supported for single and layered views that don't use `rangeStep`.\n\n__Default value__: `pad`"
+        },
+        "background": {
+          "description": "CSS color property to use as the background of visualization.\n\n__Default value:__ none (transparent)",
+          "type": "string"
+        },
+        "config": {
+          "$ref": "#/definitions/Config",
+          "description": "Vega-Lite configuration object.  This property can only be defined at the top-level of a specification."
+        },
+        "data": {
+          "$ref": "#/definitions/Data",
+          "description": "An object describing the data source"
+        },
+        "datasets": {
+          "$ref": "#/definitions/Datasets",
+          "description": "A global data store for named datasets. This is a mapping from names to inline datasets.\nThis can be an array of objects or primitive values or a string. Arrays of primitive values are ingested as objects with a `data` property."
+        },
+        "description": {
+          "description": "Description of this mark for commenting purpose.",
+          "type": "string"
+        },
+        "name": {
+          "description": "Name of the visualization for later reference.",
+          "type": "string"
+        },
+        "padding": {
+          "$ref": "#/definitions/Padding",
+          "description": "The default visualization padding, in pixels, from the edge of the visualization canvas to the data rectangle.  If a number, specifies padding for all sides.\nIf an object, the value should have the format `{\"left\": 5, \"top\": 5, \"right\": 5, \"bottom\": 5}` to specify padding for each side of the visualization.\n\n__Default value__: `5`"
+        },
+        "resolve": {
+          "$ref": "#/definitions/Resolve",
+          "description": "Scale, axis, and legend resolutions for vertically concatenated charts."
+        },
+        "title": {
+          "anyOf": [
+            {
+              "type": "string"
+            },
+            {
+              "$ref": "#/definitions/TitleParams"
+            }
+          ],
+          "description": "Title for the plot."
+        },
+        "transform": {
+          "description": "An array of data transformations such as filter and new field calculation.",
+          "items": {
+            "$ref": "#/definitions/Transform"
+          },
+          "type": "array"
+        },
+        "vconcat": {
+          "description": "A list of views that should be concatenated and put into a column.",
+          "items": {
+            "$ref": "#/definitions/Spec"
+          },
+          "type": "array"
+        }
+      },
+      "required": [
+        "vconcat"
+      ],
+      "type": "object"
+    },
+    "TopLevelFacetSpec": {
+      "additionalProperties": false,
+      "properties": {
+        "$schema": {
+          "description": "URL to [JSON schema](http://json-schema.org/) for a Vega-Lite specification. Unless you have a reason to change this, use `https://vega.github.io/schema/vega-lite/v2.json`. Setting the `$schema` property allows automatic validation and autocomplete in editors that support JSON schema.",
+          "format": "uri",
+          "type": "string"
+        },
+        "autosize": {
+          "anyOf": [
+            {
+              "$ref": "#/definitions/AutosizeType"
+            },
+            {
+              "$ref": "#/definitions/AutoSizeParams"
+            }
+          ],
+          "description": "Sets how the visualization size should be determined. If a string, should be one of `\"pad\"`, `\"fit\"` or `\"none\"`.\nObject values can additionally specify parameters for content sizing and automatic resizing.\n`\"fit\"` is only supported for single and layered views that don't use `rangeStep`.\n\n__Default value__: `pad`"
+        },
+        "background": {
+          "description": "CSS color property to use as the background of visualization.\n\n__Default value:__ none (transparent)",
+          "type": "string"
+        },
+        "config": {
+          "$ref": "#/definitions/Config",
+          "description": "Vega-Lite configuration object.  This property can only be defined at the top-level of a specification."
+        },
+        "data": {
+          "$ref": "#/definitions/Data",
+          "description": "An object describing the data source"
+        },
+        "datasets": {
+          "$ref": "#/definitions/Datasets",
+          "description": "A global data store for named datasets. This is a mapping from names to inline datasets.\nThis can be an array of objects or primitive values or a string. Arrays of primitive values are ingested as objects with a `data` property."
+        },
+        "description": {
+          "description": "Description of this mark for commenting purpose.",
+          "type": "string"
+        },
+        "facet": {
+          "$ref": "#/definitions/FacetMapping",
+          "description": "An object that describes mappings between `row` and `column` channels and their field definitions."
+        },
+        "name": {
+          "description": "Name of the visualization for later reference.",
+          "type": "string"
+        },
+        "padding": {
+          "$ref": "#/definitions/Padding",
+          "description": "The default visualization padding, in pixels, from the edge of the visualization canvas to the data rectangle.  If a number, specifies padding for all sides.\nIf an object, the value should have the format `{\"left\": 5, \"top\": 5, \"right\": 5, \"bottom\": 5}` to specify padding for each side of the visualization.\n\n__Default value__: `5`"
+        },
+        "resolve": {
+          "$ref": "#/definitions/Resolve",
+          "description": "Scale, axis, and legend resolutions for facets."
+        },
+        "spec": {
+          "anyOf": [
+            {
+              "$ref": "#/definitions/LayerSpec"
+            },
+            {
+              "$ref": "#/definitions/CompositeUnitSpec"
+            }
+          ],
+          "description": "A specification of the view that gets faceted."
+        },
+        "title": {
+          "anyOf": [
+            {
+              "type": "string"
+            },
+            {
+              "$ref": "#/definitions/TitleParams"
+            }
+          ],
+          "description": "Title for the plot."
+        },
+        "transform": {
+          "description": "An array of data transformations such as filter and new field calculation.",
+          "items": {
+            "$ref": "#/definitions/Transform"
+          },
+          "type": "array"
+        }
+      },
+      "required": [
+        "data",
+        "facet",
+        "spec"
+      ],
+      "type": "object"
+    },
+    "TopLevelFacetedUnitSpec": {
+      "additionalProperties": false,
+      "properties": {
+        "$schema": {
+          "description": "URL to [JSON schema](http://json-schema.org/) for a Vega-Lite specification. Unless you have a reason to change this, use `https://vega.github.io/schema/vega-lite/v2.json`. Setting the `$schema` property allows automatic validation and autocomplete in editors that support JSON schema.",
+          "format": "uri",
+          "type": "string"
+        },
+        "autosize": {
+          "anyOf": [
+            {
+              "$ref": "#/definitions/AutosizeType"
+            },
+            {
+              "$ref": "#/definitions/AutoSizeParams"
+            }
+          ],
+          "description": "Sets how the visualization size should be determined. If a string, should be one of `\"pad\"`, `\"fit\"` or `\"none\"`.\nObject values can additionally specify parameters for content sizing and automatic resizing.\n`\"fit\"` is only supported for single and layered views that don't use `rangeStep`.\n\n__Default value__: `pad`"
+        },
+        "background": {
+          "description": "CSS color property to use as the background of visualization.\n\n__Default value:__ none (transparent)",
+          "type": "string"
+        },
+        "config": {
+          "$ref": "#/definitions/Config",
+          "description": "Vega-Lite configuration object.  This property can only be defined at the top-level of a specification."
+        },
+        "data": {
+          "$ref": "#/definitions/Data",
+          "description": "An object describing the data source"
+        },
+        "datasets": {
+          "$ref": "#/definitions/Datasets",
+          "description": "A global data store for named datasets. This is a mapping from names to inline datasets.\nThis can be an array of objects or primitive values or a string. Arrays of primitive values are ingested as objects with a `data` property."
+        },
+        "description": {
+          "description": "Description of this mark for commenting purpose.",
+          "type": "string"
+        },
+        "encoding": {
+          "$ref": "#/definitions/EncodingWithFacet",
+          "description": "A key-value mapping between encoding channels and definition of fields."
+        },
+        "height": {
+          "description": "The height of a visualization.\n\n__Default value:__\n- If a view's [`autosize`](https://vega.github.io/vega-lite/docs/size.html#autosize) type is `\"fit\"` or its y-channel has a [continuous scale](https://vega.github.io/vega-lite/docs/scale.html#continuous), the height will be the value of [`config.view.height`](https://vega.github.io/vega-lite/docs/spec.html#config).\n- For y-axis with a band or point scale: if [`rangeStep`](https://vega.github.io/vega-lite/docs/scale.html#band) is a numeric value or unspecified, the height is [determined by the range step, paddings, and the cardinality of the field mapped to y-channel](https://vega.github.io/vega-lite/docs/scale.html#band). Otherwise, if the `rangeStep` is `null`, the height will be the value of [`config.view.height`](https://vega.github.io/vega-lite/docs/spec.html#config).\n- If no field is mapped to `y` channel, the `height` will be the value of `rangeStep`.\n\n__Note__: For plots with [`row` and `column` channels](https://vega.github.io/vega-lite/docs/encoding.html#facet), this represents the height of a single view.\n\n__See also:__ The documentation for [width and height](https://vega.github.io/vega-lite/docs/size.html) contains more examples.",
+          "type": "number"
+        },
+        "mark": {
+          "$ref": "#/definitions/AnyMark",
+          "description": "A string describing the mark type (one of `\"bar\"`, `\"circle\"`, `\"square\"`, `\"tick\"`, `\"line\"`,\n`\"area\"`, `\"point\"`, `\"rule\"`, `\"geoshape\"`, and `\"text\"`) or a [mark definition object](https://vega.github.io/vega-lite/docs/mark.html#mark-def)."
+        },
+        "name": {
+          "description": "Name of the visualization for later reference.",
+          "type": "string"
+        },
+        "padding": {
+          "$ref": "#/definitions/Padding",
+          "description": "The default visualization padding, in pixels, from the edge of the visualization canvas to the data rectangle.  If a number, specifies padding for all sides.\nIf an object, the value should have the format `{\"left\": 5, \"top\": 5, \"right\": 5, \"bottom\": 5}` to specify padding for each side of the visualization.\n\n__Default value__: `5`"
+        },
+        "projection": {
+          "$ref": "#/definitions/Projection",
+          "description": "An object defining properties of geographic projection, which will be applied to `shape` path for `\"geoshape\"` marks\nand to `latitude` and `\"longitude\"` channels for other marks."
+        },
+        "selection": {
+          "additionalProperties": {
+            "$ref": "#/definitions/SelectionDef"
+          },
+          "description": "A key-value mapping between selection names and definitions.",
+          "type": "object"
+        },
+        "title": {
+          "anyOf": [
+            {
+              "type": "string"
+            },
+            {
+              "$ref": "#/definitions/TitleParams"
+            }
+          ],
+          "description": "Title for the plot."
+        },
+        "transform": {
+          "description": "An array of data transformations such as filter and new field calculation.",
+          "items": {
+            "$ref": "#/definitions/Transform"
+          },
+          "type": "array"
+        },
+        "width": {
+          "description": "The width of a visualization.\n\n__Default value:__ This will be determined by the following rules:\n\n- If a view's [`autosize`](https://vega.github.io/vega-lite/docs/size.html#autosize) type is `\"fit\"` or its x-channel has a [continuous scale](https://vega.github.io/vega-lite/docs/scale.html#continuous), the width will be the value of [`config.view.width`](https://vega.github.io/vega-lite/docs/spec.html#config).\n- For x-axis with a band or point scale: if [`rangeStep`](https://vega.github.io/vega-lite/docs/scale.html#band) is a numeric value or unspecified, the width is [determined by the range step, paddings, and the cardinality of the field mapped to x-channel](https://vega.github.io/vega-lite/docs/scale.html#band).   Otherwise, if the `rangeStep` is `null`, the width will be the value of [`config.view.width`](https://vega.github.io/vega-lite/docs/spec.html#config).\n- If no field is mapped to `x` channel, the `width` will be the value of [`config.scale.textXRangeStep`](https://vega.github.io/vega-lite/docs/size.html#default-width-and-height) for `text` mark and the value of `rangeStep` for other marks.\n\n__Note:__ For plots with [`row` and `column` channels](https://vega.github.io/vega-lite/docs/encoding.html#facet), this represents the width of a single view.\n\n__See also:__ The documentation for [width and height](https://vega.github.io/vega-lite/docs/size.html) contains more examples.",
+          "type": "number"
+        }
+      },
+      "required": [
+        "data",
+        "mark"
+      ],
+      "type": "object"
+    },
+    "TopLevelSpec": {
+      "anyOf": [
+        {
+          "$ref": "#/definitions/TopLevelFacetedUnitSpec"
+        },
+        {
+          "$ref": "#/definitions/TopLevelFacetSpec"
+        },
+        {
+          "$ref": "#/definitions/TopLevelLayerSpec"
+        },
+        {
+          "$ref": "#/definitions/TopLevelRepeatSpec"
+        },
+        {
+          "$ref": "#/definitions/TopLevelVConcatSpec"
+        },
+        {
+          "$ref": "#/definitions/TopLevelHConcatSpec"
+        }
+      ]
+    },
+    "TopoDataFormat": {
+      "additionalProperties": false,
+      "properties": {
+        "feature": {
+          "description": "The name of the TopoJSON object set to convert to a GeoJSON feature collection.\nFor example, in a map of the world, there may be an object set named `\"countries\"`.\nUsing the feature property, we can extract this set and generate a GeoJSON feature object for each country.",
+          "type": "string"
+        },
+        "mesh": {
+          "description": "The name of the TopoJSON object set to convert to mesh.\nSimilar to the `feature` option, `mesh` extracts a named TopoJSON object set.\n  Unlike the `feature` option, the corresponding geo data is returned as a single, unified mesh instance, not as individual GeoJSON features.\nExtracting a mesh is useful for more efficiently drawing borders or other geographic elements that you do not need to associate with specific regions such as individual countries, states or counties.",
+          "type": "string"
+        },
+        "parse": {
+          "anyOf": [
+            {
+              "enum": [
+                "auto"
+              ],
+              "type": "string"
+            },
+            {
+              "type": "object"
+            }
+          ],
+          "description": "If set to auto (the default), perform automatic type inference to determine the desired data types.\nAlternatively, a parsing directive object can be provided for explicit data types. Each property of the object corresponds to a field name, and the value to the desired data type (one of `\"number\"`, `\"boolean\"` or `\"date\"`).\nFor example, `\"parse\": {\"modified_on\": \"date\"}` parses the `modified_on` field in each input record a Date value.\n\nFor `\"date\"`, we parse data based using Javascript's [`Date.parse()`](https://developer.mozilla.org/en-US/docs/Web/JavaScript/Reference/Global_Objects/Date/parse).\nFor Specific date formats can be provided (e.g., `{foo: 'date:\"%m%d%Y\"'}`), using the [d3-time-format syntax](https://github.com/d3/d3-time-format#locale_format). UTC date format parsing is supported similarly (e.g., `{foo: 'utc:\"%m%d%Y\"'}`). See more about [UTC time](timeunit.html#utc)"
+        },
+        "type": {
+          "description": "Type of input data: `\"json\"`, `\"csv\"`, `\"tsv\"`.\nThe default format type is determined by the extension of the file URL.\nIf no extension is detected, `\"json\"` will be used by default.",
+          "enum": [
+            "topojson"
+          ],
+          "type": "string"
+        }
+      },
+      "type": "object"
+    },
+    "Transform": {
+      "anyOf": [
+        {
+          "$ref": "#/definitions/FilterTransform"
+        },
+        {
+          "$ref": "#/definitions/CalculateTransform"
+        },
+        {
+          "$ref": "#/definitions/LookupTransform"
+        },
+        {
+          "$ref": "#/definitions/BinTransform"
+        },
+        {
+          "$ref": "#/definitions/TimeUnitTransform"
+        },
+        {
+          "$ref": "#/definitions/AggregateTransform"
+        },
+        {
+          "$ref": "#/definitions/WindowTransform"
+        }
+      ]
+    },
+    "Type": {
+      "anyOf": [
+        {
+          "$ref": "#/definitions/BasicType"
+        },
+        {
+          "$ref": "#/definitions/GeoType"
+        }
+      ],
+      "description": "Constants and utilities for data type  \n Data type based on level of measurement "
+    },
+    "UrlData": {
+      "additionalProperties": false,
+      "properties": {
+        "format": {
+          "$ref": "#/definitions/DataFormat",
+          "description": "An object that specifies the format for parsing the data file."
+        },
+        "url": {
+          "description": "An URL from which to load the data set. Use the `format.type` property\nto ensure the loaded data is correctly parsed.",
+          "type": "string"
+        }
+      },
+      "required": [
+        "url"
+      ],
+      "type": "object"
+    },
+    "UtcMultiTimeUnit": {
+      "enum": [
+        "utcyearquarter",
+        "utcyearquartermonth",
+        "utcyearmonth",
+        "utcyearmonthdate",
+        "utcyearmonthdatehours",
+        "utcyearmonthdatehoursminutes",
+        "utcyearmonthdatehoursminutesseconds",
+        "utcquartermonth",
+        "utcmonthdate",
+        "utchoursminutes",
+        "utchoursminutesseconds",
+        "utcminutesseconds",
+        "utcsecondsmilliseconds"
+      ],
+      "type": "string"
+    },
+    "UtcSingleTimeUnit": {
+      "enum": [
+        "utcyear",
+        "utcquarter",
+        "utcmonth",
+        "utcday",
+        "utcdate",
+        "utchours",
+        "utcminutes",
+        "utcseconds",
+        "utcmilliseconds"
+      ],
+      "type": "string"
+    },
+    "ValueDef": {
+      "additionalProperties": false,
+      "description": "Definition object for a constant value of an encoding channel.",
+      "properties": {
+        "value": {
+          "description": "A constant value in visual domain (e.g., `\"red\"` / \"#0099ff\" for color, values between `0` to `1` for opacity).",
           "type": [
+            "number",
             "string",
-            "null"
+            "boolean"
           ]
-        },
-        "type": {
-          "$ref": "#/definitions/Type",
-          "description": "The encoded field's type of measurement (`\"quantitative\"`, `\"temporal\"`, `\"ordinal\"`, or `\"nominal\"`).\nIt can also be a `\"geojson\"` type for encoding ['geoshape'](geoshape.html)."
         }
       },
       "required": [
-        "type"
-      ],
-      "type": "object"
-    },
-    "TickConfig": {
+        "value"
+      ],
+      "type": "object"
+    },
+    "ValueDefWithCondition": {
+      "additionalProperties": false,
+      "description": "A ValueDef with Condition<ValueDef | FieldDef>\n{\n   condition: {field: ...} | {value: ...},\n   value: ...,\n}",
+      "properties": {
+        "condition": {
+          "anyOf": [
+            {
+              "$ref": "#/definitions/ConditionalFieldDef"
+            },
+            {
+              "$ref": "#/definitions/ConditionalValueDef"
+            },
+            {
+              "items": {
+                "$ref": "#/definitions/ConditionalValueDef"
+              },
+              "type": "array"
+            }
+          ],
+          "description": "A field definition or one or more value definition(s) with a selection predicate."
+        },
+        "value": {
+          "description": "A constant value in visual domain.",
+          "type": [
+            "number",
+            "string",
+            "boolean"
+          ]
+        }
+      },
+      "type": "object"
+    },
+    "MarkPropValueDefWithCondition": {
+      "additionalProperties": false,
+      "description": "A ValueDef with Condition<ValueDef | FieldDef>\n{\n   condition: {field: ...} | {value: ...},\n   value: ...,\n}",
+      "properties": {
+        "condition": {
+          "anyOf": [
+            {
+              "$ref": "#/definitions/ConditionalMarkPropFieldDef"
+            },
+            {
+              "$ref": "#/definitions/ConditionalValueDef"
+            },
+            {
+              "items": {
+                "$ref": "#/definitions/ConditionalValueDef"
+              },
+              "type": "array"
+            }
+          ],
+          "description": "A field definition or one or more value definition(s) with a selection predicate."
+        },
+        "value": {
+          "description": "A constant value in visual domain.",
+          "type": [
+            "number",
+            "string",
+            "boolean"
+          ]
+        }
+      },
+      "type": "object"
+    },
+    "TextValueDefWithCondition": {
+      "additionalProperties": false,
+      "description": "A ValueDef with Condition<ValueDef | FieldDef>\n{\n   condition: {field: ...} | {value: ...},\n   value: ...,\n}",
+      "properties": {
+        "condition": {
+          "anyOf": [
+            {
+              "$ref": "#/definitions/ConditionalTextFieldDef"
+            },
+            {
+              "$ref": "#/definitions/ConditionalValueDef"
+            },
+            {
+              "items": {
+                "$ref": "#/definitions/ConditionalValueDef"
+              },
+              "type": "array"
+            }
+          ],
+          "description": "A field definition or one or more value definition(s) with a selection predicate."
+        },
+        "value": {
+          "description": "A constant value in visual domain.",
+          "type": [
+            "number",
+            "string",
+            "boolean"
+          ]
+        }
+      },
+      "type": "object"
+    },
+    "VerticalAlign": {
+      "enum": [
+        "top",
+        "middle",
+        "bottom"
+      ],
+      "type": "string"
+    },
+    "VgAxisConfig": {
+      "additionalProperties": false,
+      "properties": {
+        "bandPosition": {
+          "description": "An interpolation fraction indicating where, for `band` scales, axis ticks should be positioned. A value of `0` places ticks at the left edge of their bands. A value of `0.5` places ticks in the middle of their bands.",
+          "type": "number"
+        },
+        "domain": {
+          "description": "A boolean flag indicating if the domain (the axis baseline) should be included as part of the axis.\n\n__Default value:__ `true`",
+          "type": "boolean"
+        },
+        "domainColor": {
+          "description": "Color of axis domain line.\n\n__Default value:__  (none, using Vega default).",
+          "type": "string"
+        },
+        "domainWidth": {
+          "description": "Stroke width of axis domain line\n\n__Default value:__  (none, using Vega default).",
+          "type": "number"
+        },
+        "grid": {
+          "description": "A boolean flag indicating if grid lines should be included as part of the axis\n\n__Default value:__ `true` for [continuous scales](scale.html#continuous) that are not binned; otherwise, `false`.",
+          "type": "boolean"
+        },
+        "gridColor": {
+          "description": "Color of gridlines.",
+          "type": "string"
+        },
+        "gridDash": {
+          "description": "The offset (in pixels) into which to begin drawing with the grid dash array.",
+          "items": {
+            "type": "number"
+          },
+          "type": "array"
+        },
+        "gridOpacity": {
+          "description": "The stroke opacity of grid (value between [0,1])\n\n__Default value:__ (`1` by default)",
+          "maximum": 1,
+          "minimum": 0,
+          "type": "number"
+        },
+        "gridWidth": {
+          "description": "The grid width, in pixels.",
+          "minimum": 0,
+          "type": "number"
+        },
+        "labelAngle": {
+          "description": "The rotation angle of the axis labels.\n\n__Default value:__ `-90` for nominal and ordinal fields; `0` otherwise.",
+          "maximum": 360,
+          "minimum": -360,
+          "type": "number"
+        },
+        "labelBound": {
+          "description": "Indicates if labels should be hidden if they exceed the axis range. If `false `(the default) no bounds overlap analysis is performed. If `true`, labels will be hidden if they exceed the axis range by more than 1 pixel. If this property is a number, it specifies the pixel tolerance: the maximum amount by which a label bounding box may exceed the axis range.\n\n__Default value:__ `false`.",
+          "type": [
+            "boolean",
+            "number"
+          ]
+        },
+        "labelColor": {
+          "description": "The color of the tick label, can be in hex color code or regular color name.",
+          "type": "string"
+        },
+        "labelFlush": {
+          "description": "Indicates if the first and last axis labels should be aligned flush with the scale range. Flush alignment for a horizontal axis will left-align the first label and right-align the last label. For vertical axes, bottom and top text baselines are applied instead. If this property is a number, it also indicates the number of pixels by which to offset the first and last labels; for example, a value of 2 will flush-align the first and last labels and also push them 2 pixels outward from the center of the axis. The additional adjustment can sometimes help the labels better visually group with corresponding axis ticks.\n\n__Default value:__ `true` for axis of a continuous x-scale. Otherwise, `false`.",
+          "type": [
+            "boolean",
+            "number"
+          ]
+        },
+        "labelFont": {
+          "description": "The font of the tick label.",
+          "type": "string"
+        },
+        "labelFontSize": {
+          "description": "The font size of the label, in pixels.",
+          "minimum": 0,
+          "type": "number"
+        },
+        "labelLimit": {
+          "description": "Maximum allowed pixel width of axis tick labels.",
+          "type": "number"
+        },
+        "labelOverlap": {
+          "anyOf": [
+            {
+              "type": "boolean"
+            },
+            {
+              "enum": [
+                "parity"
+              ],
+              "type": "string"
+            },
+            {
+              "enum": [
+                "greedy"
+              ],
+              "type": "string"
+            }
+          ],
+          "description": "The strategy to use for resolving overlap of axis labels. If `false` (the default), no overlap reduction is attempted. If set to `true` or `\"parity\"`, a strategy of removing every other label is used (this works well for standard linear axes). If set to `\"greedy\"`, a linear scan of the labels is performed, removing any labels that overlaps with the last visible label (this often works better for log-scaled axes).\n\n__Default value:__ `true` for non-nominal fields with non-log scales; `\"greedy\"` for log scales; otherwise `false`."
+        },
+        "labelPadding": {
+          "description": "The padding, in pixels, between axis and text labels.",
+          "type": "number"
+        },
+        "labels": {
+          "description": "A boolean flag indicating if labels should be included as part of the axis.\n\n__Default value:__  `true`.",
+          "type": "boolean"
+        },
+        "maxExtent": {
+          "description": "The maximum extent in pixels that axis ticks and labels should use. This determines a maximum offset value for axis titles.\n\n__Default value:__ `undefined`.",
+          "type": "number"
+        },
+        "minExtent": {
+          "description": "The minimum extent in pixels that axis ticks and labels should use. This determines a minimum offset value for axis titles.\n\n__Default value:__ `30` for y-axis; `undefined` for x-axis.",
+          "type": "number"
+        },
+        "tickColor": {
+          "description": "The color of the axis's tick.",
+          "type": "string"
+        },
+        "tickRound": {
+          "description": "Boolean flag indicating if pixel position values should be rounded to the nearest integer.",
+          "type": "boolean"
+        },
+        "tickSize": {
+          "description": "The size in pixels of axis ticks.",
+          "minimum": 0,
+          "type": "number"
+        },
+        "tickWidth": {
+          "description": "The width, in pixels, of ticks.",
+          "minimum": 0,
+          "type": "number"
+        },
+        "ticks": {
+          "description": "Boolean value that determines whether the axis should include ticks.",
+          "type": "boolean"
+        },
+        "titleAlign": {
+          "description": "Horizontal text alignment of axis titles.",
+          "type": "string"
+        },
+        "titleAngle": {
+          "description": "Angle in degrees of axis titles.",
+          "type": "number"
+        },
+        "titleBaseline": {
+          "description": "Vertical text baseline for axis titles.",
+          "type": "string"
+        },
+        "titleColor": {
+          "description": "Color of the title, can be in hex color code or regular color name.",
+          "type": "string"
+        },
+        "titleFont": {
+          "description": "Font of the title. (e.g., `\"Helvetica Neue\"`).",
+          "type": "string"
+        },
+        "titleFontSize": {
+          "description": "Font size of the title.",
+          "minimum": 0,
+          "type": "number"
+        },
+        "titleFontWeight": {
+          "$ref": "#/definitions/FontWeight",
+          "description": "Font weight of the title.\nThis can be either a string (e.g `\"bold\"`, `\"normal\"`) or a number (`100`, `200`, `300`, ..., `900` where `\"normal\"` = `400` and `\"bold\"` = `700`)."
+        },
+        "titleLimit": {
+          "description": "Maximum allowed pixel width of axis titles.",
+          "type": "number"
+        },
+        "titleMaxLength": {
+          "description": "Max length for axis title if the title is automatically generated from the field's description.",
+          "type": "number"
+        },
+        "titlePadding": {
+          "description": "The padding, in pixels, between title and axis.",
+          "type": "number"
+        },
+        "titleX": {
+          "description": "X-coordinate of the axis title relative to the axis group.",
+          "type": "number"
+        },
+        "titleY": {
+          "description": "Y-coordinate of the axis title relative to the axis group.",
+          "type": "number"
+        }
+      },
+      "type": "object"
+    },
+    "VgBinding": {
+      "anyOf": [
+        {
+          "$ref": "#/definitions/VgCheckboxBinding"
+        },
+        {
+          "$ref": "#/definitions/VgRadioBinding"
+        },
+        {
+          "$ref": "#/definitions/VgSelectBinding"
+        },
+        {
+          "$ref": "#/definitions/VgRangeBinding"
+        },
+        {
+          "$ref": "#/definitions/VgGenericBinding"
+        }
+      ]
+    },
+    "VgCheckboxBinding": {
+      "additionalProperties": false,
+      "properties": {
+        "element": {
+          "type": "string"
+        },
+        "input": {
+          "enum": [
+            "checkbox"
+          ],
+          "type": "string"
+        }
+      },
+      "required": [
+        "input"
+      ],
+      "type": "object"
+    },
+    "VgComparatorOrder": {
+      "enum": [
+        "ascending",
+        "descending"
+      ],
+      "type": "string"
+    },
+    "VgEventStream": {
+    },
+    "VgGenericBinding": {
+      "additionalProperties": false,
+      "properties": {
+        "element": {
+          "type": "string"
+        },
+        "input": {
+          "type": "string"
+        }
+      },
+      "required": [
+        "input"
+      ],
+      "type": "object"
+    },
+    "VgMarkConfig": {
       "additionalProperties": false,
       "properties": {
         "align": {
@@ -6648,18 +7773,9 @@
           "minimum": 0,
           "type": "number"
         },
-        "bandSize": {
-          "description": "The width of the ticks.\n\n__Default value:__  2/3 of rangeStep.",
-          "minimum": 0,
-          "type": "number"
-        },
         "baseline": {
           "$ref": "#/definitions/VerticalAlign",
           "description": "The vertical alignment of the text. One of `\"top\"`, `\"middle\"`, `\"bottom\"`.\n\n__Default value:__ `\"middle\"`"
-        },
-        "color": {
-          "description": "Color of the marks.\n\n__Default value:__ <span style=\"color: #4682b4;\">&#9632;</span> `\"#4682b4\"`",
-          "type": "string"
         },
         "cursor": {
           "description": "The mouse cursor used over the mark. Any valid [CSS cursor type](https://developer.mozilla.org/en-US/docs/Web/CSS/cursor#Values) can be used.",
@@ -6721,1339 +7837,6 @@
           "minimum": 0,
           "type": "number"
         },
-        "filled": {
-          "description": "Whether the mark's color should be used as fill color instead of stroke color.\n\n__Default value:__ `true` for all marks except `point` and `false` for `point`.\n\n__Applicable for:__ `bar`, `point`, `circle`, `square`, and `area` marks.\n\n__Note:__ This property cannot be used in a [style config](mark.html#style-config).",
-          "type": "boolean"
-        },
-        "font": {
-          "description": "The typeface to set the text in (e.g., `\"Helvetica Neue\"`).",
-          "type": "string"
-        },
-        "fontSize": {
-          "description": "The font size, in pixels.",
-          "minimum": 0,
-          "type": "number"
-        },
-        "fontStyle": {
-          "$ref": "#/definitions/FontStyle",
-          "description": "The font style (e.g., `\"italic\"`)."
-        },
-        "fontWeight": {
-          "$ref": "#/definitions/FontWeight",
-          "description": "The font weight.\nThis can be either a string (e.g `\"bold\"`, `\"normal\"`) or a number (`100`, `200`, `300`, ..., `900` where `\"normal\"` = `400` and `\"bold\"` = `700`)."
-        },
-        "href": {
-          "description": "A URL to load upon mouse click. If defined, the mark acts as a hyperlink.",
-          "format": "uri",
-          "type": "string"
-        },
-        "interpolate": {
-          "$ref": "#/definitions/Interpolate",
-          "description": "The line interpolation method to use for line and area marks. One of the following:\n- `\"linear\"`: piecewise linear segments, as in a polyline.\n- `\"linear-closed\"`: close the linear segments to form a polygon.\n- `\"step\"`: alternate between horizontal and vertical segments, as in a step function.\n- `\"step-before\"`: alternate between vertical and horizontal segments, as in a step function.\n- `\"step-after\"`: alternate between horizontal and vertical segments, as in a step function.\n- `\"basis\"`: a B-spline, with control point duplication on the ends.\n- `\"basis-open\"`: an open B-spline; may not intersect the start or end.\n- `\"basis-closed\"`: a closed B-spline, as in a loop.\n- `\"cardinal\"`: a Cardinal spline, with control point duplication on the ends.\n- `\"cardinal-open\"`: an open Cardinal spline; may not intersect the start or end, but will intersect other control points.\n- `\"cardinal-closed\"`: a closed Cardinal spline, as in a loop.\n- `\"bundle\"`: equivalent to basis, except the tension parameter is used to straighten the spline.\n- `\"monotone\"`: cubic interpolation that preserves monotonicity in y."
-        },
-        "limit": {
-          "description": "The maximum length of the text mark in pixels (default 0, indicating no limit). The text value will be automatically truncated if the rendered size exceeds the limit.",
-          "type": "number"
-        },
-        "opacity": {
-          "description": "The overall opacity (value between [0,1]).\n\n__Default value:__ `0.7` for non-aggregate plots with `point`, `tick`, `circle`, or `square` marks or layered `bar` charts and `1` otherwise.",
-          "maximum": 1,
-          "minimum": 0,
-          "type": "number"
-        },
-        "orient": {
-          "$ref": "#/definitions/Orient",
-          "description": "The orientation of a non-stacked bar, tick, area, and line charts.\nThe value is either horizontal (default) or vertical.\n- For bar, rule and tick, this determines whether the size of the bar and tick\nshould be applied to x or y dimension.\n- For area, this property determines the orient property of the Vega output.\n- For line and trail marks, this property determines the sort order of the points in the line\nif `config.sortLineBy` is not specified.\nFor stacked charts, this is always determined by the orientation of the stack;\ntherefore explicitly specified value will be ignored."
-        },
-        "radius": {
-          "description": "Polar coordinate radial offset, in pixels, of the text label from the origin determined by the `x` and `y` properties.",
-          "minimum": 0,
-          "type": "number"
-        },
-        "shape": {
-          "description": "The default symbol shape to use. One of: `\"circle\"` (default), `\"square\"`, `\"cross\"`, `\"diamond\"`, `\"triangle-up\"`, or `\"triangle-down\"`, or a custom SVG path.\n\n__Default value:__ `\"circle\"`",
-          "type": "string"
-        },
-        "size": {
-          "description": "The pixel area each the point/circle/square.\nFor example: in the case of circles, the radius is determined in part by the square root of the size value.\n\n__Default value:__ `30`",
-          "minimum": 0,
-          "type": "number"
-        },
-        "stroke": {
-          "description": "Default Stroke Color.  This has higher precedence than `config.color`\n\n__Default value:__ (None)",
-          "type": "string"
-        },
-        "strokeCap": {
-          "description": "The stroke cap for line ending style. One of `\"butt\"`, `\"round\"`, or `\"square\"`.\n\n__Default value:__ `\"square\"`",
-          "enum": [
-            "butt",
-            "round",
-            "square"
-          ],
-          "type": "string"
-        },
-        "strokeDash": {
-          "description": "An array of alternating stroke, space lengths for creating dashed or dotted lines.",
-          "items": {
-            "type": "number"
-          },
-          "type": "array"
-        },
-        "strokeDashOffset": {
-          "description": "The offset (in pixels) into which to begin drawing with the stroke dash array.",
-          "type": "number"
-        },
-        "strokeOpacity": {
-          "description": "The stroke opacity (value between [0,1]).\n\n__Default value:__ `1`",
-          "maximum": 1,
-          "minimum": 0,
-          "type": "number"
-        },
-        "strokeWidth": {
-          "description": "The stroke width, in pixels.",
-          "minimum": 0,
-          "type": "number"
-        },
-        "tension": {
-          "description": "Depending on the interpolation type, sets the tension parameter (for line and area marks).",
-          "maximum": 1,
-          "minimum": 0,
-          "type": "number"
-        },
-        "text": {
-          "description": "Placeholder text if the `text` channel is not specified",
-          "type": "string"
-        },
-        "theta": {
-          "description": "Polar coordinate angle, in radians, of the text label from the origin determined by the `x` and `y` properties. Values for `theta` follow the same convention of `arc` mark `startAngle` and `endAngle` properties: angles are measured in radians, with `0` indicating \"north\".",
-          "type": "number"
-        },
-        "thickness": {
-          "description": "Thickness of the tick mark.\n\n__Default value:__  `1`",
-          "minimum": 0,
-          "type": "number"
-        }
-      },
-      "type": "object"
-    },
-    "TimeUnit": {
-      "anyOf": [
-        {
-          "$ref": "#/definitions/SingleTimeUnit"
-        },
-        {
-          "$ref": "#/definitions/MultiTimeUnit"
-        }
-      ]
-    },
-    "TimeUnitTransform": {
-      "additionalProperties": false,
-      "properties": {
-        "as": {
-          "description": "The output field to write the timeUnit value.",
-          "type": "string"
-        },
-        "field": {
-          "description": "The data field to apply time unit.",
-          "type": "string"
-        },
-        "timeUnit": {
-          "$ref": "#/definitions/TimeUnit",
-          "description": "The timeUnit."
-        }
-      },
-      "required": [
-        "timeUnit",
-        "field",
-        "as"
-      ],
-      "type": "object"
-    },
-    "TitleOrient": {
-      "enum": [
-        "top",
-        "bottom",
-        "left",
-        "right"
-      ],
-      "type": "string"
-    },
-    "TitleParams": {
-      "additionalProperties": false,
-      "properties": {
-        "anchor": {
-          "$ref": "#/definitions/Anchor",
-          "description": "The anchor position for placing the title. One of `\"start\"`, `\"middle\"`, or `\"end\"`. For example, with an orientation of top these anchor positions map to a left-, center-, or right-aligned title.\n\n__Default value:__ `\"middle\"` for [single](spec.html) and [layered](layer.html) views.\n`\"start\"` for other composite views.\n\n__Note:__ [For now](https://github.com/vega/vega-lite/issues/2875), `anchor` is only customizable only for [single](spec.html) and [layered](layer.html) views.  For other composite views, `anchor` is always `\"start\"`."
-        },
-        "offset": {
-          "description": "The orthogonal offset in pixels by which to displace the title from its position along the edge of the chart.",
-          "type": "number"
-        },
-        "orient": {
-          "$ref": "#/definitions/TitleOrient",
-          "description": "The orientation of the title relative to the chart. One of `\"top\"` (the default), `\"bottom\"`, `\"left\"`, or `\"right\"`."
-        },
-        "style": {
-          "anyOf": [
-            {
-              "type": "string"
-            },
-            {
-              "items": {
-                "type": "string"
-              },
-              "type": "array"
-            }
-          ],
-          "description": "A [mark style property](config.html#style) to apply to the title text mark.\n\n__Default value:__ `\"group-title\"`."
-        },
-        "text": {
-          "description": "The title text.",
-          "type": "string"
-        }
-      },
-      "required": [
-        "text"
-      ],
-      "type": "object"
-    },
-    "TopLevelLayerSpec": {
-      "additionalProperties": false,
-      "properties": {
-        "$schema": {
-          "description": "URL to [JSON schema](http://json-schema.org/) for a Vega-Lite specification. Unless you have a reason to change this, use `https://vega.github.io/schema/vega-lite/v2.json`. Setting the `$schema` property allows automatic validation and autocomplete in editors that support JSON schema.",
-          "format": "uri",
-          "type": "string"
-        },
-        "autosize": {
-          "anyOf": [
-            {
-              "$ref": "#/definitions/AutosizeType"
-            },
-            {
-              "$ref": "#/definitions/AutoSizeParams"
-            }
-          ],
-          "description": "Sets how the visualization size should be determined. If a string, should be one of `\"pad\"`, `\"fit\"` or `\"none\"`.\nObject values can additionally specify parameters for content sizing and automatic resizing.\n`\"fit\"` is only supported for single and layered views that don't use `rangeStep`.\n\n__Default value__: `pad`"
-        },
-        "background": {
-          "description": "CSS color property to use as the background of visualization.\n\n__Default value:__ none (transparent)",
-          "type": "string"
-        },
-        "config": {
-          "$ref": "#/definitions/Config",
-          "description": "Vega-Lite configuration object.  This property can only be defined at the top-level of a specification."
-        },
-        "data": {
-          "$ref": "#/definitions/Data",
-          "description": "An object describing the data source"
-        },
-        "datasets": {
-          "$ref": "#/definitions/Datasets",
-          "description": "A global data store for named datasets. This is a mapping from names to inline datasets.\nThis can be an array of objects or primitive values or a string. Arrays of primitive values are ingested as objects with a `data` property."
-        },
-        "description": {
-          "description": "Description of this mark for commenting purpose.",
-          "type": "string"
-        },
-        "encoding": {
-          "$ref": "#/definitions/Encoding",
-          "description": "A shared key-value mapping between encoding channels and definition of fields in the underlying layers."
-        },
-        "height": {
-          "description": "The height of a visualization.\n\n__Default value:__\n- If a view's [`autosize`](https://vega.github.io/vega-lite/docs/size.html#autosize) type is `\"fit\"` or its y-channel has a [continuous scale](https://vega.github.io/vega-lite/docs/scale.html#continuous), the height will be the value of [`config.view.height`](https://vega.github.io/vega-lite/docs/spec.html#config).\n- For y-axis with a band or point scale: if [`rangeStep`](https://vega.github.io/vega-lite/docs/scale.html#band) is a numeric value or unspecified, the height is [determined by the range step, paddings, and the cardinality of the field mapped to y-channel](https://vega.github.io/vega-lite/docs/scale.html#band). Otherwise, if the `rangeStep` is `null`, the height will be the value of [`config.view.height`](https://vega.github.io/vega-lite/docs/spec.html#config).\n- If no field is mapped to `y` channel, the `height` will be the value of `rangeStep`.\n\n__Note__: For plots with [`row` and `column` channels](https://vega.github.io/vega-lite/docs/encoding.html#facet), this represents the height of a single view.\n\n__See also:__ The documentation for [width and height](https://vega.github.io/vega-lite/docs/size.html) contains more examples.",
-          "type": "number"
-        },
-        "layer": {
-          "description": "Layer or single view specifications to be layered.\n\n__Note__: Specifications inside `layer` cannot use `row` and `column` channels as layering facet specifications is not allowed.",
-          "items": {
-            "anyOf": [
-              {
-                "$ref": "#/definitions/LayerSpec"
-              },
-              {
-                "$ref": "#/definitions/CompositeUnitSpec"
-              }
-            ]
-          },
-          "type": "array"
-        },
-        "name": {
-          "description": "Name of the visualization for later reference.",
-          "type": "string"
-        },
-        "padding": {
-          "$ref": "#/definitions/Padding",
-          "description": "The default visualization padding, in pixels, from the edge of the visualization canvas to the data rectangle.  If a number, specifies padding for all sides.\nIf an object, the value should have the format `{\"left\": 5, \"top\": 5, \"right\": 5, \"bottom\": 5}` to specify padding for each side of the visualization.\n\n__Default value__: `5`"
-        },
-        "projection": {
-          "$ref": "#/definitions/Projection",
-          "description": "An object defining properties of the geographic projection shared by underlying layers."
-        },
-        "resolve": {
-          "$ref": "#/definitions/Resolve",
-          "description": "Scale, axis, and legend resolutions for layers."
-        },
-        "title": {
-          "anyOf": [
-            {
-              "type": "string"
-            },
-            {
-              "$ref": "#/definitions/TitleParams"
-            }
-          ],
-          "description": "Title for the plot."
-        },
-        "transform": {
-          "description": "An array of data transformations such as filter and new field calculation.",
-          "items": {
-            "$ref": "#/definitions/Transform"
-          },
-          "type": "array"
-        },
-        "width": {
-          "description": "The width of a visualization.\n\n__Default value:__ This will be determined by the following rules:\n\n- If a view's [`autosize`](https://vega.github.io/vega-lite/docs/size.html#autosize) type is `\"fit\"` or its x-channel has a [continuous scale](https://vega.github.io/vega-lite/docs/scale.html#continuous), the width will be the value of [`config.view.width`](https://vega.github.io/vega-lite/docs/spec.html#config).\n- For x-axis with a band or point scale: if [`rangeStep`](https://vega.github.io/vega-lite/docs/scale.html#band) is a numeric value or unspecified, the width is [determined by the range step, paddings, and the cardinality of the field mapped to x-channel](https://vega.github.io/vega-lite/docs/scale.html#band).   Otherwise, if the `rangeStep` is `null`, the width will be the value of [`config.view.width`](https://vega.github.io/vega-lite/docs/spec.html#config).\n- If no field is mapped to `x` channel, the `width` will be the value of [`config.scale.textXRangeStep`](https://vega.github.io/vega-lite/docs/size.html#default-width-and-height) for `text` mark and the value of `rangeStep` for other marks.\n\n__Note:__ For plots with [`row` and `column` channels](https://vega.github.io/vega-lite/docs/encoding.html#facet), this represents the width of a single view.\n\n__See also:__ The documentation for [width and height](https://vega.github.io/vega-lite/docs/size.html) contains more examples.",
-          "type": "number"
-        }
-      },
-      "required": [
-        "layer"
-      ],
-      "type": "object"
-    },
-    "TopLevelHConcatSpec": {
-      "additionalProperties": false,
-      "properties": {
-        "$schema": {
-          "description": "URL to [JSON schema](http://json-schema.org/) for a Vega-Lite specification. Unless you have a reason to change this, use `https://vega.github.io/schema/vega-lite/v2.json`. Setting the `$schema` property allows automatic validation and autocomplete in editors that support JSON schema.",
-          "format": "uri",
-          "type": "string"
-        },
-        "autosize": {
-          "anyOf": [
-            {
-              "$ref": "#/definitions/AutosizeType"
-            },
-            {
-              "$ref": "#/definitions/AutoSizeParams"
-            }
-          ],
-          "description": "Sets how the visualization size should be determined. If a string, should be one of `\"pad\"`, `\"fit\"` or `\"none\"`.\nObject values can additionally specify parameters for content sizing and automatic resizing.\n`\"fit\"` is only supported for single and layered views that don't use `rangeStep`.\n\n__Default value__: `pad`"
-        },
-        "background": {
-          "description": "CSS color property to use as the background of visualization.\n\n__Default value:__ none (transparent)",
-          "type": "string"
-        },
-        "config": {
-          "$ref": "#/definitions/Config",
-          "description": "Vega-Lite configuration object.  This property can only be defined at the top-level of a specification."
-        },
-        "data": {
-          "$ref": "#/definitions/Data",
-          "description": "An object describing the data source"
-        },
-        "datasets": {
-          "$ref": "#/definitions/Datasets",
-          "description": "A global data store for named datasets. This is a mapping from names to inline datasets.\nThis can be an array of objects or primitive values or a string. Arrays of primitive values are ingested as objects with a `data` property."
-        },
-        "description": {
-          "description": "Description of this mark for commenting purpose.",
-          "type": "string"
-        },
-        "hconcat": {
-          "description": "A list of views that should be concatenated and put into a row.",
-          "items": {
-            "$ref": "#/definitions/Spec"
-          },
-          "type": "array"
-        },
-        "name": {
-          "description": "Name of the visualization for later reference.",
-          "type": "string"
-        },
-        "padding": {
-          "$ref": "#/definitions/Padding",
-          "description": "The default visualization padding, in pixels, from the edge of the visualization canvas to the data rectangle.  If a number, specifies padding for all sides.\nIf an object, the value should have the format `{\"left\": 5, \"top\": 5, \"right\": 5, \"bottom\": 5}` to specify padding for each side of the visualization.\n\n__Default value__: `5`"
-        },
-        "resolve": {
-          "$ref": "#/definitions/Resolve",
-          "description": "Scale, axis, and legend resolutions for horizontally concatenated charts."
-        },
-        "title": {
-          "anyOf": [
-            {
-              "type": "string"
-            },
-            {
-              "$ref": "#/definitions/TitleParams"
-            }
-          ],
-          "description": "Title for the plot."
-        },
-        "transform": {
-          "description": "An array of data transformations such as filter and new field calculation.",
-          "items": {
-            "$ref": "#/definitions/Transform"
-          },
-          "type": "array"
-        }
-      },
-      "required": [
-        "hconcat"
-      ],
-      "type": "object"
-    },
-    "TopLevelRepeatSpec": {
-      "additionalProperties": false,
-      "properties": {
-        "$schema": {
-          "description": "URL to [JSON schema](http://json-schema.org/) for a Vega-Lite specification. Unless you have a reason to change this, use `https://vega.github.io/schema/vega-lite/v2.json`. Setting the `$schema` property allows automatic validation and autocomplete in editors that support JSON schema.",
-          "format": "uri",
-          "type": "string"
-        },
-        "autosize": {
-          "anyOf": [
-            {
-              "$ref": "#/definitions/AutosizeType"
-            },
-            {
-              "$ref": "#/definitions/AutoSizeParams"
-            }
-          ],
-          "description": "Sets how the visualization size should be determined. If a string, should be one of `\"pad\"`, `\"fit\"` or `\"none\"`.\nObject values can additionally specify parameters for content sizing and automatic resizing.\n`\"fit\"` is only supported for single and layered views that don't use `rangeStep`.\n\n__Default value__: `pad`"
-        },
-        "background": {
-          "description": "CSS color property to use as the background of visualization.\n\n__Default value:__ none (transparent)",
-          "type": "string"
-        },
-        "config": {
-          "$ref": "#/definitions/Config",
-          "description": "Vega-Lite configuration object.  This property can only be defined at the top-level of a specification."
-        },
-        "data": {
-          "$ref": "#/definitions/Data",
-          "description": "An object describing the data source"
-        },
-        "datasets": {
-          "$ref": "#/definitions/Datasets",
-          "description": "A global data store for named datasets. This is a mapping from names to inline datasets.\nThis can be an array of objects or primitive values or a string. Arrays of primitive values are ingested as objects with a `data` property."
-        },
-        "description": {
-          "description": "Description of this mark for commenting purpose.",
-          "type": "string"
-        },
-        "name": {
-          "description": "Name of the visualization for later reference.",
-          "type": "string"
-        },
-        "padding": {
-          "$ref": "#/definitions/Padding",
-          "description": "The default visualization padding, in pixels, from the edge of the visualization canvas to the data rectangle.  If a number, specifies padding for all sides.\nIf an object, the value should have the format `{\"left\": 5, \"top\": 5, \"right\": 5, \"bottom\": 5}` to specify padding for each side of the visualization.\n\n__Default value__: `5`"
-        },
-        "repeat": {
-          "$ref": "#/definitions/Repeat",
-          "description": "An object that describes what fields should be repeated into views that are laid out as a `row` or `column`."
-        },
-        "resolve": {
-          "$ref": "#/definitions/Resolve",
-          "description": "Scale and legend resolutions for repeated charts."
-        },
-        "spec": {
-          "$ref": "#/definitions/Spec"
-        },
-        "title": {
-          "anyOf": [
-            {
-              "type": "string"
-            },
-            {
-              "$ref": "#/definitions/TitleParams"
-            }
-          ],
-          "description": "Title for the plot."
-        },
-        "transform": {
-          "description": "An array of data transformations such as filter and new field calculation.",
-          "items": {
-            "$ref": "#/definitions/Transform"
-          },
-          "type": "array"
-        }
-      },
-      "required": [
-        "repeat",
-        "spec"
-      ],
-      "type": "object"
-    },
-    "TopLevelVConcatSpec": {
-      "additionalProperties": false,
-      "properties": {
-        "$schema": {
-          "description": "URL to [JSON schema](http://json-schema.org/) for a Vega-Lite specification. Unless you have a reason to change this, use `https://vega.github.io/schema/vega-lite/v2.json`. Setting the `$schema` property allows automatic validation and autocomplete in editors that support JSON schema.",
-          "format": "uri",
-          "type": "string"
-        },
-        "autosize": {
-          "anyOf": [
-            {
-              "$ref": "#/definitions/AutosizeType"
-            },
-            {
-              "$ref": "#/definitions/AutoSizeParams"
-            }
-          ],
-          "description": "Sets how the visualization size should be determined. If a string, should be one of `\"pad\"`, `\"fit\"` or `\"none\"`.\nObject values can additionally specify parameters for content sizing and automatic resizing.\n`\"fit\"` is only supported for single and layered views that don't use `rangeStep`.\n\n__Default value__: `pad`"
-        },
-        "background": {
-          "description": "CSS color property to use as the background of visualization.\n\n__Default value:__ none (transparent)",
-          "type": "string"
-        },
-        "config": {
-          "$ref": "#/definitions/Config",
-          "description": "Vega-Lite configuration object.  This property can only be defined at the top-level of a specification."
-        },
-        "data": {
-          "$ref": "#/definitions/Data",
-          "description": "An object describing the data source"
-        },
-        "datasets": {
-          "$ref": "#/definitions/Datasets",
-          "description": "A global data store for named datasets. This is a mapping from names to inline datasets.\nThis can be an array of objects or primitive values or a string. Arrays of primitive values are ingested as objects with a `data` property."
-        },
-        "description": {
-          "description": "Description of this mark for commenting purpose.",
-          "type": "string"
-        },
-        "name": {
-          "description": "Name of the visualization for later reference.",
-          "type": "string"
-        },
-        "padding": {
-          "$ref": "#/definitions/Padding",
-          "description": "The default visualization padding, in pixels, from the edge of the visualization canvas to the data rectangle.  If a number, specifies padding for all sides.\nIf an object, the value should have the format `{\"left\": 5, \"top\": 5, \"right\": 5, \"bottom\": 5}` to specify padding for each side of the visualization.\n\n__Default value__: `5`"
-        },
-        "resolve": {
-          "$ref": "#/definitions/Resolve",
-          "description": "Scale, axis, and legend resolutions for vertically concatenated charts."
-        },
-        "title": {
-          "anyOf": [
-            {
-              "type": "string"
-            },
-            {
-              "$ref": "#/definitions/TitleParams"
-            }
-          ],
-          "description": "Title for the plot."
-        },
-        "transform": {
-          "description": "An array of data transformations such as filter and new field calculation.",
-          "items": {
-            "$ref": "#/definitions/Transform"
-          },
-          "type": "array"
-        },
-        "vconcat": {
-          "description": "A list of views that should be concatenated and put into a column.",
-          "items": {
-            "$ref": "#/definitions/Spec"
-          },
-          "type": "array"
-        }
-      },
-      "required": [
-        "vconcat"
-      ],
-      "type": "object"
-    },
-    "TopLevelFacetSpec": {
-      "additionalProperties": false,
-      "properties": {
-        "$schema": {
-          "description": "URL to [JSON schema](http://json-schema.org/) for a Vega-Lite specification. Unless you have a reason to change this, use `https://vega.github.io/schema/vega-lite/v2.json`. Setting the `$schema` property allows automatic validation and autocomplete in editors that support JSON schema.",
-          "format": "uri",
-          "type": "string"
-        },
-        "autosize": {
-          "anyOf": [
-            {
-              "$ref": "#/definitions/AutosizeType"
-            },
-            {
-              "$ref": "#/definitions/AutoSizeParams"
-            }
-          ],
-          "description": "Sets how the visualization size should be determined. If a string, should be one of `\"pad\"`, `\"fit\"` or `\"none\"`.\nObject values can additionally specify parameters for content sizing and automatic resizing.\n`\"fit\"` is only supported for single and layered views that don't use `rangeStep`.\n\n__Default value__: `pad`"
-        },
-        "background": {
-          "description": "CSS color property to use as the background of visualization.\n\n__Default value:__ none (transparent)",
-          "type": "string"
-        },
-        "config": {
-          "$ref": "#/definitions/Config",
-          "description": "Vega-Lite configuration object.  This property can only be defined at the top-level of a specification."
-        },
-        "data": {
-          "$ref": "#/definitions/Data",
-          "description": "An object describing the data source"
-        },
-        "datasets": {
-          "$ref": "#/definitions/Datasets",
-          "description": "A global data store for named datasets. This is a mapping from names to inline datasets.\nThis can be an array of objects or primitive values or a string. Arrays of primitive values are ingested as objects with a `data` property."
-        },
-        "description": {
-          "description": "Description of this mark for commenting purpose.",
-          "type": "string"
-        },
-        "facet": {
-          "$ref": "#/definitions/FacetMapping",
-          "description": "An object that describes mappings between `row` and `column` channels and their field definitions."
-        },
-        "name": {
-          "description": "Name of the visualization for later reference.",
-          "type": "string"
-        },
-        "padding": {
-          "$ref": "#/definitions/Padding",
-          "description": "The default visualization padding, in pixels, from the edge of the visualization canvas to the data rectangle.  If a number, specifies padding for all sides.\nIf an object, the value should have the format `{\"left\": 5, \"top\": 5, \"right\": 5, \"bottom\": 5}` to specify padding for each side of the visualization.\n\n__Default value__: `5`"
-        },
-        "resolve": {
-          "$ref": "#/definitions/Resolve",
-          "description": "Scale, axis, and legend resolutions for facets."
-        },
-        "spec": {
-          "anyOf": [
-            {
-              "$ref": "#/definitions/LayerSpec"
-            },
-            {
-              "$ref": "#/definitions/CompositeUnitSpec"
-            }
-          ],
-          "description": "A specification of the view that gets faceted."
-        },
-        "title": {
-          "anyOf": [
-            {
-              "type": "string"
-            },
-            {
-              "$ref": "#/definitions/TitleParams"
-            }
-          ],
-          "description": "Title for the plot."
-        },
-        "transform": {
-          "description": "An array of data transformations such as filter and new field calculation.",
-          "items": {
-            "$ref": "#/definitions/Transform"
-          },
-          "type": "array"
-        }
-      },
-      "required": [
-        "data",
-        "facet",
-        "spec"
-      ],
-      "type": "object"
-    },
-    "TopLevelFacetedUnitSpec": {
-      "additionalProperties": false,
-      "properties": {
-        "$schema": {
-          "description": "URL to [JSON schema](http://json-schema.org/) for a Vega-Lite specification. Unless you have a reason to change this, use `https://vega.github.io/schema/vega-lite/v2.json`. Setting the `$schema` property allows automatic validation and autocomplete in editors that support JSON schema.",
-          "format": "uri",
-          "type": "string"
-        },
-        "autosize": {
-          "anyOf": [
-            {
-              "$ref": "#/definitions/AutosizeType"
-            },
-            {
-              "$ref": "#/definitions/AutoSizeParams"
-            }
-          ],
-          "description": "Sets how the visualization size should be determined. If a string, should be one of `\"pad\"`, `\"fit\"` or `\"none\"`.\nObject values can additionally specify parameters for content sizing and automatic resizing.\n`\"fit\"` is only supported for single and layered views that don't use `rangeStep`.\n\n__Default value__: `pad`"
-        },
-        "background": {
-          "description": "CSS color property to use as the background of visualization.\n\n__Default value:__ none (transparent)",
-          "type": "string"
-        },
-        "config": {
-          "$ref": "#/definitions/Config",
-          "description": "Vega-Lite configuration object.  This property can only be defined at the top-level of a specification."
-        },
-        "data": {
-          "$ref": "#/definitions/Data",
-          "description": "An object describing the data source"
-        },
-        "datasets": {
-          "$ref": "#/definitions/Datasets",
-          "description": "A global data store for named datasets. This is a mapping from names to inline datasets.\nThis can be an array of objects or primitive values or a string. Arrays of primitive values are ingested as objects with a `data` property."
-        },
-        "description": {
-          "description": "Description of this mark for commenting purpose.",
-          "type": "string"
-        },
-        "encoding": {
-          "$ref": "#/definitions/EncodingWithFacet",
-          "description": "A key-value mapping between encoding channels and definition of fields."
-        },
-        "height": {
-          "description": "The height of a visualization.\n\n__Default value:__\n- If a view's [`autosize`](https://vega.github.io/vega-lite/docs/size.html#autosize) type is `\"fit\"` or its y-channel has a [continuous scale](https://vega.github.io/vega-lite/docs/scale.html#continuous), the height will be the value of [`config.view.height`](https://vega.github.io/vega-lite/docs/spec.html#config).\n- For y-axis with a band or point scale: if [`rangeStep`](https://vega.github.io/vega-lite/docs/scale.html#band) is a numeric value or unspecified, the height is [determined by the range step, paddings, and the cardinality of the field mapped to y-channel](https://vega.github.io/vega-lite/docs/scale.html#band). Otherwise, if the `rangeStep` is `null`, the height will be the value of [`config.view.height`](https://vega.github.io/vega-lite/docs/spec.html#config).\n- If no field is mapped to `y` channel, the `height` will be the value of `rangeStep`.\n\n__Note__: For plots with [`row` and `column` channels](https://vega.github.io/vega-lite/docs/encoding.html#facet), this represents the height of a single view.\n\n__See also:__ The documentation for [width and height](https://vega.github.io/vega-lite/docs/size.html) contains more examples.",
-          "type": "number"
-        },
-        "mark": {
-          "$ref": "#/definitions/AnyMark",
-          "description": "A string describing the mark type (one of `\"bar\"`, `\"circle\"`, `\"square\"`, `\"tick\"`, `\"line\"`,\n`\"area\"`, `\"point\"`, `\"rule\"`, `\"geoshape\"`, and `\"text\"`) or a [mark definition object](https://vega.github.io/vega-lite/docs/mark.html#mark-def)."
-        },
-        "name": {
-          "description": "Name of the visualization for later reference.",
-          "type": "string"
-        },
-        "padding": {
-          "$ref": "#/definitions/Padding",
-          "description": "The default visualization padding, in pixels, from the edge of the visualization canvas to the data rectangle.  If a number, specifies padding for all sides.\nIf an object, the value should have the format `{\"left\": 5, \"top\": 5, \"right\": 5, \"bottom\": 5}` to specify padding for each side of the visualization.\n\n__Default value__: `5`"
-        },
-        "projection": {
-          "$ref": "#/definitions/Projection",
-          "description": "An object defining properties of geographic projection, which will be applied to `shape` path for `\"geoshape\"` marks\nand to `latitude` and `\"longitude\"` channels for other marks."
-        },
-        "selection": {
-          "additionalProperties": {
-            "$ref": "#/definitions/SelectionDef"
-          },
-          "description": "A key-value mapping between selection names and definitions.",
-          "type": "object"
-        },
-        "title": {
-          "anyOf": [
-            {
-              "type": "string"
-            },
-            {
-              "$ref": "#/definitions/TitleParams"
-            }
-          ],
-          "description": "Title for the plot."
-        },
-        "transform": {
-          "description": "An array of data transformations such as filter and new field calculation.",
-          "items": {
-            "$ref": "#/definitions/Transform"
-          },
-          "type": "array"
-        },
-        "width": {
-          "description": "The width of a visualization.\n\n__Default value:__ This will be determined by the following rules:\n\n- If a view's [`autosize`](https://vega.github.io/vega-lite/docs/size.html#autosize) type is `\"fit\"` or its x-channel has a [continuous scale](https://vega.github.io/vega-lite/docs/scale.html#continuous), the width will be the value of [`config.view.width`](https://vega.github.io/vega-lite/docs/spec.html#config).\n- For x-axis with a band or point scale: if [`rangeStep`](https://vega.github.io/vega-lite/docs/scale.html#band) is a numeric value or unspecified, the width is [determined by the range step, paddings, and the cardinality of the field mapped to x-channel](https://vega.github.io/vega-lite/docs/scale.html#band).   Otherwise, if the `rangeStep` is `null`, the width will be the value of [`config.view.width`](https://vega.github.io/vega-lite/docs/spec.html#config).\n- If no field is mapped to `x` channel, the `width` will be the value of [`config.scale.textXRangeStep`](https://vega.github.io/vega-lite/docs/size.html#default-width-and-height) for `text` mark and the value of `rangeStep` for other marks.\n\n__Note:__ For plots with [`row` and `column` channels](https://vega.github.io/vega-lite/docs/encoding.html#facet), this represents the width of a single view.\n\n__See also:__ The documentation for [width and height](https://vega.github.io/vega-lite/docs/size.html) contains more examples.",
-          "type": "number"
-        }
-      },
-      "required": [
-        "data",
-        "mark"
-      ],
-      "type": "object"
-    },
-    "TopLevelSpec": {
-      "anyOf": [
-        {
-          "$ref": "#/definitions/TopLevelFacetedUnitSpec"
-        },
-        {
-          "$ref": "#/definitions/TopLevelFacetSpec"
-        },
-        {
-          "$ref": "#/definitions/TopLevelLayerSpec"
-        },
-        {
-          "$ref": "#/definitions/TopLevelRepeatSpec"
-        },
-        {
-          "$ref": "#/definitions/TopLevelVConcatSpec"
-        },
-        {
-          "$ref": "#/definitions/TopLevelHConcatSpec"
-        }
-      ]
-    },
-    "TopoDataFormat": {
-      "additionalProperties": false,
-      "properties": {
-        "feature": {
-          "description": "The name of the TopoJSON object set to convert to a GeoJSON feature collection.\nFor example, in a map of the world, there may be an object set named `\"countries\"`.\nUsing the feature property, we can extract this set and generate a GeoJSON feature object for each country.",
-          "type": "string"
-        },
-        "mesh": {
-          "description": "The name of the TopoJSON object set to convert to mesh.\nSimilar to the `feature` option, `mesh` extracts a named TopoJSON object set.\n  Unlike the `feature` option, the corresponding geo data is returned as a single, unified mesh instance, not as individual GeoJSON features.\nExtracting a mesh is useful for more efficiently drawing borders or other geographic elements that you do not need to associate with specific regions such as individual countries, states or counties.",
-          "type": "string"
-        },
-        "parse": {
-          "anyOf": [
-            {
-              "enum": [
-                "auto"
-              ],
-              "type": "string"
-            },
-            {
-              "type": "object"
-            }
-          ],
-          "description": "If set to auto (the default), perform automatic type inference to determine the desired data types.\nAlternatively, a parsing directive object can be provided for explicit data types. Each property of the object corresponds to a field name, and the value to the desired data type (one of `\"number\"`, `\"boolean\"` or `\"date\"`).\nFor example, `\"parse\": {\"modified_on\": \"date\"}` parses the `modified_on` field in each input record a Date value.\n\nFor `\"date\"`, we parse data based using Javascript's [`Date.parse()`](https://developer.mozilla.org/en-US/docs/Web/JavaScript/Reference/Global_Objects/Date/parse).\nFor Specific date formats can be provided (e.g., `{foo: 'date:\"%m%d%Y\"'}`), using the [d3-time-format syntax](https://github.com/d3/d3-time-format#locale_format). UTC date format parsing is supported similarly (e.g., `{foo: 'utc:\"%m%d%Y\"'}`). See more about [UTC time](timeunit.html#utc)"
-        },
-        "type": {
-          "description": "Type of input data: `\"json\"`, `\"csv\"`, `\"tsv\"`.\nThe default format type is determined by the extension of the file URL.\nIf no extension is detected, `\"json\"` will be used by default.",
-          "enum": [
-            "topojson"
-          ],
-          "type": "string"
-        }
-      },
-      "type": "object"
-    },
-    "Transform": {
-      "anyOf": [
-        {
-          "$ref": "#/definitions/FilterTransform"
-        },
-        {
-          "$ref": "#/definitions/CalculateTransform"
-        },
-        {
-          "$ref": "#/definitions/LookupTransform"
-        },
-        {
-          "$ref": "#/definitions/BinTransform"
-        },
-        {
-          "$ref": "#/definitions/TimeUnitTransform"
-        },
-        {
-          "$ref": "#/definitions/AggregateTransform"
-        },
-        {
-          "$ref": "#/definitions/WindowTransform"
-        }
-      ]
-    },
-    "Type": {
-      "anyOf": [
-        {
-          "$ref": "#/definitions/BasicType"
-        },
-        {
-          "$ref": "#/definitions/GeoType"
-        }
-      ],
-      "description": "Constants and utilities for data type  \n Data type based on level of measurement "
-    },
-    "UrlData": {
-      "additionalProperties": false,
-      "properties": {
-        "format": {
-          "$ref": "#/definitions/DataFormat",
-          "description": "An object that specifies the format for parsing the data file."
-        },
-        "url": {
-          "description": "An URL from which to load the data set. Use the `format.type` property\nto ensure the loaded data is correctly parsed.",
-          "type": "string"
-        }
-      },
-      "required": [
-        "url"
-      ],
-      "type": "object"
-    },
-    "UtcMultiTimeUnit": {
-      "enum": [
-        "utcyearquarter",
-        "utcyearquartermonth",
-        "utcyearmonth",
-        "utcyearmonthdate",
-        "utcyearmonthdatehours",
-        "utcyearmonthdatehoursminutes",
-        "utcyearmonthdatehoursminutesseconds",
-        "utcquartermonth",
-        "utcmonthdate",
-        "utchoursminutes",
-        "utchoursminutesseconds",
-        "utcminutesseconds",
-        "utcsecondsmilliseconds"
-      ],
-      "type": "string"
-    },
-    "UtcSingleTimeUnit": {
-      "enum": [
-        "utcyear",
-        "utcquarter",
-        "utcmonth",
-        "utcday",
-        "utcdate",
-        "utchours",
-        "utcminutes",
-        "utcseconds",
-        "utcmilliseconds"
-      ],
-      "type": "string"
-    },
-    "ValueDef": {
-      "additionalProperties": false,
-      "description": "Definition object for a constant value of an encoding channel.",
-      "properties": {
-        "value": {
-          "description": "A constant value in visual domain (e.g., `\"red\"` / \"#0099ff\" for color, values between `0` to `1` for opacity).",
-          "type": [
-            "number",
-            "string",
-            "boolean"
-          ]
-        }
-      },
-      "required": [
-        "value"
-      ],
-      "type": "object"
-    },
-    "ValueDefWithCondition": {
-      "additionalProperties": false,
-      "description": "A ValueDef with Condition<ValueDef | FieldDef>\n{\n   condition: {field: ...} | {value: ...},\n   value: ...,\n}",
-      "properties": {
-        "condition": {
-          "anyOf": [
-            {
-              "$ref": "#/definitions/ConditionalFieldDef"
-            },
-            {
-              "$ref": "#/definitions/ConditionalValueDef"
-            },
-            {
-              "items": {
-                "$ref": "#/definitions/ConditionalValueDef"
-              },
-              "type": "array"
-            }
-          ],
-          "description": "A field definition or one or more value definition(s) with a selection predicate."
-        },
-        "value": {
-          "description": "A constant value in visual domain.",
-          "type": [
-            "number",
-            "string",
-            "boolean"
-          ]
-        }
-      },
-      "type": "object"
-    },
-    "MarkPropValueDefWithCondition": {
-      "additionalProperties": false,
-      "description": "A ValueDef with Condition<ValueDef | FieldDef>\n{\n   condition: {field: ...} | {value: ...},\n   value: ...,\n}",
-      "properties": {
-        "condition": {
-          "anyOf": [
-            {
-              "$ref": "#/definitions/ConditionalMarkPropFieldDef"
-            },
-            {
-              "$ref": "#/definitions/ConditionalValueDef"
-            },
-            {
-              "items": {
-                "$ref": "#/definitions/ConditionalValueDef"
-              },
-              "type": "array"
-            }
-          ],
-          "description": "A field definition or one or more value definition(s) with a selection predicate."
-        },
-        "value": {
-          "description": "A constant value in visual domain.",
-          "type": [
-            "number",
-            "string",
-            "boolean"
-          ]
-        }
-      },
-      "type": "object"
-    },
-    "TextValueDefWithCondition": {
-      "additionalProperties": false,
-      "description": "A ValueDef with Condition<ValueDef | FieldDef>\n{\n   condition: {field: ...} | {value: ...},\n   value: ...,\n}",
-      "properties": {
-        "condition": {
-          "anyOf": [
-            {
-              "$ref": "#/definitions/ConditionalTextFieldDef"
-            },
-            {
-              "$ref": "#/definitions/ConditionalValueDef"
-            },
-            {
-              "items": {
-                "$ref": "#/definitions/ConditionalValueDef"
-              },
-              "type": "array"
-            }
-          ],
-          "description": "A field definition or one or more value definition(s) with a selection predicate."
-        },
-        "value": {
-          "description": "A constant value in visual domain.",
-          "type": [
-            "number",
-            "string",
-            "boolean"
-          ]
-        }
-      },
-      "type": "object"
-    },
-    "VerticalAlign": {
-      "enum": [
-        "top",
-        "middle",
-        "bottom"
-      ],
-      "type": "string"
-    },
-    "VgAxisConfig": {
-      "additionalProperties": false,
-      "properties": {
-        "bandPosition": {
-          "description": "An interpolation fraction indicating where, for `band` scales, axis ticks should be positioned. A value of `0` places ticks at the left edge of their bands. A value of `0.5` places ticks in the middle of their bands.",
-          "type": "number"
-        },
-        "domain": {
-          "description": "A boolean flag indicating if the domain (the axis baseline) should be included as part of the axis.\n\n__Default value:__ `true`",
-          "type": "boolean"
-        },
-        "domainColor": {
-          "description": "Color of axis domain line.\n\n__Default value:__  (none, using Vega default).",
-          "type": "string"
-        },
-        "domainWidth": {
-          "description": "Stroke width of axis domain line\n\n__Default value:__  (none, using Vega default).",
-          "type": "number"
-        },
-        "grid": {
-          "description": "A boolean flag indicating if grid lines should be included as part of the axis\n\n__Default value:__ `true` for [continuous scales](scale.html#continuous) that are not binned; otherwise, `false`.",
-          "type": "boolean"
-        },
-        "gridColor": {
-          "description": "Color of gridlines.",
-          "type": "string"
-        },
-        "gridDash": {
-          "description": "The offset (in pixels) into which to begin drawing with the grid dash array.",
-          "items": {
-            "type": "number"
-          },
-          "type": "array"
-        },
-        "gridOpacity": {
-          "description": "The stroke opacity of grid (value between [0,1])\n\n__Default value:__ (`1` by default)",
-          "maximum": 1,
-          "minimum": 0,
-          "type": "number"
-        },
-        "gridWidth": {
-          "description": "The grid width, in pixels.",
-          "minimum": 0,
-          "type": "number"
-        },
-        "labelAngle": {
-          "description": "The rotation angle of the axis labels.\n\n__Default value:__ `-90` for nominal and ordinal fields; `0` otherwise.",
-          "maximum": 360,
-          "minimum": -360,
-          "type": "number"
-        },
-        "labelBound": {
-          "description": "Indicates if labels should be hidden if they exceed the axis range. If `false `(the default) no bounds overlap analysis is performed. If `true`, labels will be hidden if they exceed the axis range by more than 1 pixel. If this property is a number, it specifies the pixel tolerance: the maximum amount by which a label bounding box may exceed the axis range.\n\n__Default value:__ `false`.",
-          "type": [
-            "boolean",
-            "number"
-          ]
-        },
-        "labelColor": {
-          "description": "The color of the tick label, can be in hex color code or regular color name.",
-          "type": "string"
-        },
-        "labelFlush": {
-          "description": "Indicates if the first and last axis labels should be aligned flush with the scale range. Flush alignment for a horizontal axis will left-align the first label and right-align the last label. For vertical axes, bottom and top text baselines are applied instead. If this property is a number, it also indicates the number of pixels by which to offset the first and last labels; for example, a value of 2 will flush-align the first and last labels and also push them 2 pixels outward from the center of the axis. The additional adjustment can sometimes help the labels better visually group with corresponding axis ticks.\n\n__Default value:__ `true` for axis of a continuous x-scale. Otherwise, `false`.",
-          "type": [
-            "boolean",
-            "number"
-          ]
-        },
-        "labelFont": {
-          "description": "The font of the tick label.",
-          "type": "string"
-        },
-        "labelFontSize": {
-          "description": "The font size of the label, in pixels.",
-          "minimum": 0,
-          "type": "number"
-        },
-        "labelLimit": {
-          "description": "Maximum allowed pixel width of axis tick labels.",
-          "type": "number"
-        },
-        "labelOverlap": {
-          "anyOf": [
-            {
-              "type": "boolean"
-            },
-            {
-              "enum": [
-                "parity"
-              ],
-              "type": "string"
-            },
-            {
-              "enum": [
-                "greedy"
-              ],
-              "type": "string"
-            }
-          ],
-          "description": "The strategy to use for resolving overlap of axis labels. If `false` (the default), no overlap reduction is attempted. If set to `true` or `\"parity\"`, a strategy of removing every other label is used (this works well for standard linear axes). If set to `\"greedy\"`, a linear scan of the labels is performed, removing any labels that overlaps with the last visible label (this often works better for log-scaled axes).\n\n__Default value:__ `true` for non-nominal fields with non-log scales; `\"greedy\"` for log scales; otherwise `false`."
-        },
-        "labelPadding": {
-          "description": "The padding, in pixels, between axis and text labels.",
-          "type": "number"
-        },
-        "labels": {
-          "description": "A boolean flag indicating if labels should be included as part of the axis.\n\n__Default value:__  `true`.",
-          "type": "boolean"
-        },
-        "maxExtent": {
-          "description": "The maximum extent in pixels that axis ticks and labels should use. This determines a maximum offset value for axis titles.\n\n__Default value:__ `undefined`.",
-          "type": "number"
-        },
-        "minExtent": {
-          "description": "The minimum extent in pixels that axis ticks and labels should use. This determines a minimum offset value for axis titles.\n\n__Default value:__ `30` for y-axis; `undefined` for x-axis.",
-          "type": "number"
-        },
-        "tickColor": {
-          "description": "The color of the axis's tick.",
-          "type": "string"
-        },
-        "tickRound": {
-          "description": "Boolean flag indicating if pixel position values should be rounded to the nearest integer.",
-          "type": "boolean"
-        },
-        "tickSize": {
-          "description": "The size in pixels of axis ticks.",
-          "minimum": 0,
-          "type": "number"
-        },
-        "tickWidth": {
-          "description": "The width, in pixels, of ticks.",
-          "minimum": 0,
-          "type": "number"
-        },
-        "ticks": {
-          "description": "Boolean value that determines whether the axis should include ticks.",
-          "type": "boolean"
-        },
-        "titleAlign": {
-          "description": "Horizontal text alignment of axis titles.",
-          "type": "string"
-        },
-        "titleAngle": {
-          "description": "Angle in degrees of axis titles.",
-          "type": "number"
-        },
-        "titleBaseline": {
-          "description": "Vertical text baseline for axis titles.",
-          "type": "string"
-        },
-        "titleColor": {
-          "description": "Color of the title, can be in hex color code or regular color name.",
-          "type": "string"
-        },
-        "titleFont": {
-          "description": "Font of the title. (e.g., `\"Helvetica Neue\"`).",
-          "type": "string"
-        },
-        "titleFontSize": {
-          "description": "Font size of the title.",
-          "minimum": 0,
-          "type": "number"
-        },
-        "titleFontWeight": {
-          "$ref": "#/definitions/FontWeight",
-          "description": "Font weight of the title.\nThis can be either a string (e.g `\"bold\"`, `\"normal\"`) or a number (`100`, `200`, `300`, ..., `900` where `\"normal\"` = `400` and `\"bold\"` = `700`)."
-        },
-        "titleLimit": {
-          "description": "Maximum allowed pixel width of axis titles.",
-          "type": "number"
-        },
-        "titleMaxLength": {
-          "description": "Max length for axis title if the title is automatically generated from the field's description.",
-          "type": "number"
-        },
-        "titlePadding": {
-          "description": "The padding, in pixels, between title and axis.",
-          "type": "number"
-        },
-        "titleX": {
-          "description": "X-coordinate of the axis title relative to the axis group.",
-          "type": "number"
-        },
-        "titleY": {
-          "description": "Y-coordinate of the axis title relative to the axis group.",
-          "type": "number"
-        }
-      },
-      "type": "object"
-    },
-    "VgBinding": {
-      "anyOf": [
-        {
-          "$ref": "#/definitions/VgCheckboxBinding"
-        },
-        {
-          "$ref": "#/definitions/VgRadioBinding"
-        },
-        {
-          "$ref": "#/definitions/VgSelectBinding"
-        },
-        {
-          "$ref": "#/definitions/VgRangeBinding"
-        },
-        {
-          "$ref": "#/definitions/VgGenericBinding"
-        }
-      ]
-    },
-    "VgCheckboxBinding": {
-      "additionalProperties": false,
-      "properties": {
-        "element": {
-          "type": "string"
-        },
-        "input": {
-          "enum": [
-            "checkbox"
-          ],
-          "type": "string"
-        }
-      },
-      "required": [
-        "input"
-      ],
-      "type": "object"
-    },
-    "VgComparatorOrder": {
-      "enum": [
-        "ascending",
-        "descending"
-      ],
-      "type": "string"
-    },
-    "VgEventStream": {
-    },
-    "VgGenericBinding": {
-      "additionalProperties": false,
-      "properties": {
-        "element": {
-          "type": "string"
-        },
-        "input": {
-          "type": "string"
-        }
-      },
-      "required": [
-        "input"
-      ],
-      "type": "object"
-    },
-    "VgMarkConfig": {
-      "additionalProperties": false,
-      "properties": {
-        "align": {
-          "$ref": "#/definitions/HorizontalAlign",
-          "description": "The horizontal alignment of the text. One of `\"left\"`, `\"right\"`, `\"center\"`."
-        },
-        "angle": {
-          "description": "The rotation angle of the text, in degrees.",
-          "maximum": 360,
-          "minimum": 0,
-          "type": "number"
-        },
-        "baseline": {
-          "$ref": "#/definitions/VerticalAlign",
-          "description": "The vertical alignment of the text. One of `\"top\"`, `\"middle\"`, `\"bottom\"`.\n\n__Default value:__ `\"middle\"`"
-        },
-        "cursor": {
-          "description": "The mouse cursor used over the mark. Any valid [CSS cursor type](https://developer.mozilla.org/en-US/docs/Web/CSS/cursor#Values) can be used.",
-          "enum": [
-            "auto",
-            "default",
-            "none",
-            "context-menu",
-            "help",
-            "pointer",
-            "progress",
-            "wait",
-            "cell",
-            "crosshair",
-            "text",
-            "vertical-text",
-            "alias",
-            "copy",
-            "move",
-            "no-drop",
-            "not-allowed",
-            "e-resize",
-            "n-resize",
-            "ne-resize",
-            "nw-resize",
-            "s-resize",
-            "se-resize",
-            "sw-resize",
-            "w-resize",
-            "ew-resize",
-            "ns-resize",
-            "nesw-resize",
-            "nwse-resize",
-            "col-resize",
-            "row-resize",
-            "all-scroll",
-            "zoom-in",
-            "zoom-out",
-            "grab",
-            "grabbing"
-          ],
-          "type": "string"
-        },
-        "dx": {
-          "description": "The horizontal offset, in pixels, between the text label and its anchor point. The offset is applied after rotation by the _angle_ property.",
-          "type": "number"
-        },
-        "dy": {
-          "description": "The vertical offset, in pixels, between the text label and its anchor point. The offset is applied after rotation by the _angle_ property.",
-          "type": "number"
-        },
-        "fill": {
-          "description": "Default Fill Color.  This has higher precedence than `config.color`\n\n__Default value:__ (None)",
-          "type": "string"
-        },
-        "fillOpacity": {
-          "description": "The fill opacity (value between [0,1]).\n\n__Default value:__ `1`",
-          "maximum": 1,
-          "minimum": 0,
-          "type": "number"
-        },
         "font": {
           "description": "The typeface to set the text in (e.g., `\"Helvetica Neue\"`).",
           "type": "string"
