{
  "$ref": "#/definitions/TopLevelSpec",
  "$schema": "http://json-schema.org/draft-06/schema#",
  "definitions": {
    "Aggregate": {
      "$ref": "#/definitions/AggregateOp"
    },
    "AggregateOp": {
      "enum": [
        "argmax",
        "argmin",
        "average",
        "count",
        "distinct",
        "max",
        "mean",
        "median",
        "min",
        "missing",
        "q1",
        "q3",
        "ci0",
        "ci1",
        "stderr",
        "stdev",
        "stdevp",
        "sum",
        "valid",
        "values",
        "variance",
        "variancep"
      ],
      "type": "string"
    },
    "AggregateTransform": {
      "additionalProperties": false,
      "properties": {
        "aggregate": {
          "description": "Array of objects that define fields to aggregate.",
          "items": {
            "$ref": "#/definitions/AggregatedFieldDef"
          },
          "type": "array"
        },
        "groupby": {
          "description": "The data fields to group by. If not specified, a single group containing all data objects will be used.",
          "items": {
            "type": "string"
          },
          "type": "array"
        }
      },
      "required": [
        "aggregate"
      ],
      "type": "object"
    },
    "AggregatedFieldDef": {
      "additionalProperties": false,
      "properties": {
        "as": {
          "description": "The output field names to use for each aggregated field.",
          "type": "string"
        },
        "field": {
          "description": "The data field for which to compute aggregate function. (This is required for all aggregation operations except `\"count\"`.)",
          "type": "string"
        },
        "op": {
          "$ref": "#/definitions/AggregateOp",
          "description": "The aggregation operations to apply to the fields, such as sum, average or count.\nSee the [full list of supported aggregation operations](https://vega.github.io/vega-lite/docs/aggregate.html#ops)\nfor more information."
        }
      },
      "required": [
        "op",
        "as"
      ],
      "type": "object"
    },
    "Anchor": {
      "enum": [
        "start",
        "middle",
        "end"
      ],
      "type": "string"
    },
    "AnyMark": {
      "anyOf": [
        {
          "$ref": "#/definitions/CompositeMark"
        },
        {
          "$ref": "#/definitions/CompositeMarkDef"
        },
        {
          "$ref": "#/definitions/Mark"
        },
        {
          "$ref": "#/definitions/MarkDef"
        }
      ]
    },
    "AreaConfig": {
      "additionalProperties": false,
      "properties": {
        "align": {
          "$ref": "#/definitions/HorizontalAlign",
          "description": "The horizontal alignment of the text. One of `\"left\"`, `\"right\"`, `\"center\"`."
        },
        "angle": {
          "description": "The rotation angle of the text, in degrees.",
          "maximum": 360,
          "minimum": 0,
          "type": "number"
        },
        "baseline": {
          "$ref": "#/definitions/VerticalAlign",
          "description": "The vertical alignment of the text. One of `\"top\"`, `\"middle\"`, `\"bottom\"`.\n\n__Default value:__ `\"middle\"`"
        },
        "color": {
          "description": "Default color.  Note that `fill` and `stroke` have higher precedence than `color` and will override `color`.\n\n__Default value:__ <span style=\"color: #4682b4;\">&#9632;</span> `\"#4682b4\"`\n\n__Note:__ This property cannot be used in a [style config](mark.html#style-config).",
          "type": "string"
        },
        "cursor": {
          "description": "The mouse cursor used over the mark. Any valid [CSS cursor type](https://developer.mozilla.org/en-US/docs/Web/CSS/cursor#Values) can be used.",
          "enum": [
            "auto",
            "default",
            "none",
            "context-menu",
            "help",
            "pointer",
            "progress",
            "wait",
            "cell",
            "crosshair",
            "text",
            "vertical-text",
            "alias",
            "copy",
            "move",
            "no-drop",
            "not-allowed",
            "e-resize",
            "n-resize",
            "ne-resize",
            "nw-resize",
            "s-resize",
            "se-resize",
            "sw-resize",
            "w-resize",
            "ew-resize",
            "ns-resize",
            "nesw-resize",
            "nwse-resize",
            "col-resize",
            "row-resize",
            "all-scroll",
            "zoom-in",
            "zoom-out",
            "grab",
            "grabbing"
          ],
          "type": "string"
        },
        "dx": {
          "description": "The horizontal offset, in pixels, between the text label and its anchor point. The offset is applied after rotation by the _angle_ property.",
          "type": "number"
        },
        "dy": {
          "description": "The vertical offset, in pixels, between the text label and its anchor point. The offset is applied after rotation by the _angle_ property.",
          "type": "number"
        },
        "fill": {
          "description": "Default Fill Color.  This has higher precedence than `config.color`\n\n__Default value:__ (None)",
          "type": "string"
        },
        "fillOpacity": {
          "description": "The fill opacity (value between [0,1]).\n\n__Default value:__ `1`",
          "maximum": 1,
          "minimum": 0,
          "type": "number"
        },
        "filled": {
          "description": "Whether the mark's color should be used as fill color instead of stroke color.\n\n__Default value:__ `true` for all marks except `point` and `false` for `point`.\n\n__Applicable for:__ `bar`, `point`, `circle`, `square`, and `area` marks.\n\n__Note:__ This property cannot be used in a [style config](mark.html#style-config).",
          "type": "boolean"
        },
        "font": {
          "description": "The typeface to set the text in (e.g., `\"Helvetica Neue\"`).",
          "type": "string"
        },
        "fontSize": {
          "description": "The font size, in pixels.",
          "minimum": 0,
          "type": "number"
        },
        "fontStyle": {
          "$ref": "#/definitions/FontStyle",
          "description": "The font style (e.g., `\"italic\"`)."
        },
        "fontWeight": {
          "$ref": "#/definitions/FontWeight",
          "description": "The font weight.\nThis can be either a string (e.g `\"bold\"`, `\"normal\"`) or a number (`100`, `200`, `300`, ..., `900` where `\"normal\"` = `400` and `\"bold\"` = `700`)."
        },
        "href": {
          "description": "A URL to load upon mouse click. If defined, the mark acts as a hyperlink.",
          "format": "uri",
          "type": "string"
        },
        "interpolate": {
          "$ref": "#/definitions/Interpolate",
          "description": "The line interpolation method to use for line and area marks. One of the following:\n- `\"linear\"`: piecewise linear segments, as in a polyline.\n- `\"linear-closed\"`: close the linear segments to form a polygon.\n- `\"step\"`: alternate between horizontal and vertical segments, as in a step function.\n- `\"step-before\"`: alternate between vertical and horizontal segments, as in a step function.\n- `\"step-after\"`: alternate between horizontal and vertical segments, as in a step function.\n- `\"basis\"`: a B-spline, with control point duplication on the ends.\n- `\"basis-open\"`: an open B-spline; may not intersect the start or end.\n- `\"basis-closed\"`: a closed B-spline, as in a loop.\n- `\"cardinal\"`: a Cardinal spline, with control point duplication on the ends.\n- `\"cardinal-open\"`: an open Cardinal spline; may not intersect the start or end, but will intersect other control points.\n- `\"cardinal-closed\"`: a closed Cardinal spline, as in a loop.\n- `\"bundle\"`: equivalent to basis, except the tension parameter is used to straighten the spline.\n- `\"monotone\"`: cubic interpolation that preserves monotonicity in y."
        },
        "limit": {
          "description": "The maximum length of the text mark in pixels (default 0, indicating no limit). The text value will be automatically truncated if the rendered size exceeds the limit.",
          "type": "number"
        },
        "line": {
          "anyOf": [
            {
              "type": "boolean"
            },
            {
              "$ref": "#/definitions/MarkProperties"
            }
          ],
          "description": "A flag for overlaying line on top of area marks, or an object defining the properties of the overlayed lines.\n\n- If this value is an empty object (`{}`) or `true`, lines with default properties will be used.\n\n- If this value is `false`, no lines would be automatically added to area marks.\n\n__Default value:__ `false`."
        },
        "opacity": {
          "description": "The overall opacity (value between [0,1]).\n\n__Default value:__ `0.7` for non-aggregate plots with `point`, `tick`, `circle`, or `square` marks or layered `bar` charts and `1` otherwise.",
          "maximum": 1,
          "minimum": 0,
          "type": "number"
        },
        "orient": {
          "$ref": "#/definitions/Orient",
          "description": "The orientation of a non-stacked bar, tick, area, and line charts.\nThe value is either horizontal (default) or vertical.\n- For bar, rule and tick, this determines whether the size of the bar and tick\nshould be applied to x or y dimension.\n- For area, this property determines the orient property of the Vega output.\n- For line and trail marks, this property determines the sort order of the points in the line\nif `config.sortLineBy` is not specified.\nFor stacked charts, this is always determined by the orientation of the stack;\ntherefore explicitly specified value will be ignored."
        },
        "point": {
          "anyOf": [
            {
              "type": "boolean"
            },
            {
              "$ref": "#/definitions/MarkProperties"
            },
            {
              "enum": [
                "transparent"
              ],
              "type": "string"
            }
          ],
          "description": "A flag for overlaying points on top of line or area marks, or an object defining the properties of the overlayed points.\n\n- If this property is `\"transparent\"`, transparent points will be used (for enhancing tooltips and selections).\n\n- If this property is an empty object (`{}`) or `true`, filled points with default properties will be used.\n\n- If this property is `false`, no points would be automatically added to line or area marks.\n\n__Default value:__ `false`."
        },
        "radius": {
          "description": "Polar coordinate radial offset, in pixels, of the text label from the origin determined by the `x` and `y` properties.",
          "minimum": 0,
          "type": "number"
        },
        "shape": {
          "description": "The default symbol shape to use. One of: `\"circle\"` (default), `\"square\"`, `\"cross\"`, `\"diamond\"`, `\"triangle-up\"`, or `\"triangle-down\"`, or a custom SVG path.\n\n__Default value:__ `\"circle\"`",
          "type": "string"
        },
        "size": {
          "description": "The pixel area each the point/circle/square.\nFor example: in the case of circles, the radius is determined in part by the square root of the size value.\n\n__Default value:__ `30`",
          "minimum": 0,
          "type": "number"
        },
        "stroke": {
          "description": "Default Stroke Color.  This has higher precedence than `config.color`\n\n__Default value:__ (None)",
          "type": "string"
        },
        "strokeCap": {
          "description": "The stroke cap for line ending style. One of `\"butt\"`, `\"round\"`, or `\"square\"`.\n\n__Default value:__ `\"square\"`",
          "enum": [
            "butt",
            "round",
            "square"
          ],
          "type": "string"
        },
        "strokeDash": {
          "description": "An array of alternating stroke, space lengths for creating dashed or dotted lines.",
          "items": {
            "type": "number"
          },
          "type": "array"
        },
        "strokeDashOffset": {
          "description": "The offset (in pixels) into which to begin drawing with the stroke dash array.",
          "type": "number"
        },
        "strokeOpacity": {
          "description": "The stroke opacity (value between [0,1]).\n\n__Default value:__ `1`",
          "maximum": 1,
          "minimum": 0,
          "type": "number"
        },
        "strokeWidth": {
          "description": "The stroke width, in pixels.",
          "minimum": 0,
          "type": "number"
        },
        "tension": {
          "description": "Depending on the interpolation type, sets the tension parameter (for line and area marks).",
          "maximum": 1,
          "minimum": 0,
          "type": "number"
        },
        "text": {
          "description": "Placeholder text if the `text` channel is not specified",
          "type": "string"
        },
        "theta": {
          "description": "Polar coordinate angle, in radians, of the text label from the origin determined by the `x` and `y` properties. Values for `theta` follow the same convention of `arc` mark `startAngle` and `endAngle` properties: angles are measured in radians, with `0` indicating \"north\".",
          "type": "number"
        }
      },
      "type": "object"
    },
    "AutoSizeParams": {
      "additionalProperties": false,
      "properties": {
        "contains": {
          "description": "Determines how size calculation should be performed, one of `\"content\"` or `\"padding\"`. The default setting (`\"content\"`) interprets the width and height settings as the data rectangle (plotting) dimensions, to which padding is then added. In contrast, the `\"padding\"` setting includes the padding within the view size calculations, such that the width and height settings indicate the **total** intended size of the view.\n\n__Default value__: `\"content\"`",
          "enum": [
            "content",
            "padding"
          ],
          "type": "string"
        },
        "resize": {
          "description": "A boolean flag indicating if autosize layout should be re-calculated on every view update.\n\n__Default value__: `false`",
          "type": "boolean"
        },
        "type": {
          "$ref": "#/definitions/AutosizeType",
          "description": "The sizing format type. One of `\"pad\"`, `\"fit\"` or `\"none\"`. See the [autosize type](https://vega.github.io/vega-lite/docs/size.html#autosize) documentation for descriptions of each.\n\n__Default value__: `\"pad\"`"
        }
      },
      "type": "object"
    },
    "AutosizeType": {
      "enum": [
        "pad",
        "fit",
        "none"
      ],
      "type": "string"
    },
    "Axis": {
      "additionalProperties": false,
      "properties": {
        "domain": {
          "description": "A boolean flag indicating if the domain (the axis baseline) should be included as part of the axis.\n\n__Default value:__ `true`",
          "type": "boolean"
        },
        "format": {
          "description": "The formatting pattern for labels. This is D3's [number format pattern](https://github.com/d3/d3-format#locale_format) for quantitative fields and D3's [time format pattern](https://github.com/d3/d3-time-format#locale_format) for time field.\n\nSee the [format documentation](format.html) for more information.\n\n__Default value:__  derived from [numberFormat](config.html#format) config for quantitative fields and from [timeFormat](config.html#format) config for temporal fields.",
          "type": "string"
        },
        "grid": {
          "description": "A boolean flag indicating if grid lines should be included as part of the axis\n\n__Default value:__ `true` for [continuous scales](scale.html#continuous) that are not binned; otherwise, `false`.",
          "type": "boolean"
        },
        "labelAngle": {
          "description": "The rotation angle of the axis labels.\n\n__Default value:__ `-90` for nominal and ordinal fields; `0` otherwise.",
          "maximum": 360,
          "minimum": -360,
          "type": "number"
        },
        "labelBound": {
          "description": "Indicates if labels should be hidden if they exceed the axis range. If `false `(the default) no bounds overlap analysis is performed. If `true`, labels will be hidden if they exceed the axis range by more than 1 pixel. If this property is a number, it specifies the pixel tolerance: the maximum amount by which a label bounding box may exceed the axis range.\n\n__Default value:__ `false`.",
          "type": [
            "boolean",
            "number"
          ]
        },
        "labelFlush": {
          "description": "Indicates if the first and last axis labels should be aligned flush with the scale range. Flush alignment for a horizontal axis will left-align the first label and right-align the last label. For vertical axes, bottom and top text baselines are applied instead. If this property is a number, it also indicates the number of pixels by which to offset the first and last labels; for example, a value of 2 will flush-align the first and last labels and also push them 2 pixels outward from the center of the axis. The additional adjustment can sometimes help the labels better visually group with corresponding axis ticks.\n\n__Default value:__ `true` for axis of a continuous x-scale. Otherwise, `false`.",
          "type": [
            "boolean",
            "number"
          ]
        },
        "labelOverlap": {
          "anyOf": [
            {
              "type": "boolean"
            },
            {
              "enum": [
                "parity"
              ],
              "type": "string"
            },
            {
              "enum": [
                "greedy"
              ],
              "type": "string"
            }
          ],
          "description": "The strategy to use for resolving overlap of axis labels. If `false` (the default), no overlap reduction is attempted. If set to `true` or `\"parity\"`, a strategy of removing every other label is used (this works well for standard linear axes). If set to `\"greedy\"`, a linear scan of the labels is performed, removing any labels that overlaps with the last visible label (this often works better for log-scaled axes).\n\n__Default value:__ `true` for non-nominal fields with non-log scales; `\"greedy\"` for log scales; otherwise `false`."
        },
        "labelPadding": {
          "description": "The padding, in pixels, between axis and text labels.",
          "type": "number"
        },
        "labels": {
          "description": "A boolean flag indicating if labels should be included as part of the axis.\n\n__Default value:__  `true`.",
          "type": "boolean"
        },
        "maxExtent": {
          "description": "The maximum extent in pixels that axis ticks and labels should use. This determines a maximum offset value for axis titles.\n\n__Default value:__ `undefined`.",
          "type": "number"
        },
        "minExtent": {
          "description": "The minimum extent in pixels that axis ticks and labels should use. This determines a minimum offset value for axis titles.\n\n__Default value:__ `30` for y-axis; `undefined` for x-axis.",
          "type": "number"
        },
        "offset": {
          "description": "The offset, in pixels, by which to displace the axis from the edge of the enclosing group or data rectangle.\n\n__Default value:__ derived from the [axis config](config.html#facet-scale-config)'s `offset` (`0` by default)",
          "type": "number"
        },
        "orient": {
          "$ref": "#/definitions/AxisOrient",
          "description": "The orientation of the axis. One of `\"top\"`, `\"bottom\"`, `\"left\"` or `\"right\"`. The orientation can be used to further specialize the axis type (e.g., a y axis oriented for the right edge of the chart).\n\n__Default value:__ `\"bottom\"` for x-axes and `\"left\"` for y-axes."
        },
        "position": {
          "description": "The anchor position of the axis in pixels. For x-axis with top or bottom orientation, this sets the axis group x coordinate. For y-axis with left or right orientation, this sets the axis group y coordinate.\n\n__Default value__: `0`",
          "type": "number"
        },
        "tickCount": {
          "description": "A desired number of ticks, for axes visualizing quantitative scales. The resulting number may be different so that values are \"nice\" (multiples of 2, 5, 10) and lie within the underlying scale's range.",
          "type": "number"
        },
        "tickSize": {
          "description": "The size in pixels of axis ticks.",
          "minimum": 0,
          "type": "number"
        },
        "ticks": {
          "description": "Boolean value that determines whether the axis should include ticks.",
          "type": "boolean"
        },
        "title": {
          "description": "A title for the field. If `null`, the title will be removed.\n\n__Default value:__  derived from the field's name and transformation function (`aggregate`, `bin` and `timeUnit`).  If the field has an aggregate function, the function is displayed as part of the title (e.g., `\"Sum of Profit\"`). If the field is binned or has a time unit applied, the applied function is shown in parentheses (e.g., `\"Profit (binned)\"`, `\"Transaction Date (year-month)\"`).  Otherwise, the title is simply the field name.\n\n__Notes__:\n\n1) You can customize the default field title format by providing the [`fieldTitle` property in the [config](config.html) or [`fieldTitle` function via the `compile` function's options](compile.html#field-title).\n\n2) If both field definition's `title` and axis, header, or legend `title` are defined, axis/header/legend title will be used.",
          "type": [
            "string",
            "null"
          ]
        },
        "titleMaxLength": {
          "description": "Max length for axis title if the title is automatically generated from the field's description.",
          "type": "number"
        },
        "titlePadding": {
          "description": "The padding, in pixels, between title and axis.",
          "type": "number"
        },
        "values": {
          "anyOf": [
            {
              "items": {
                "type": "number"
              },
              "type": "array"
            },
            {
              "items": {
                "$ref": "#/definitions/DateTime"
              },
              "type": "array"
            }
          ],
          "description": "Explicitly set the visible axis tick values."
        },
        "zindex": {
          "description": "A non-positive integer indicating z-index of the axis.\nIf zindex is 0, axes should be drawn behind all chart elements.\nTo put them in front, use `\"zindex = 1\"`.\n\n__Default value:__ `1` (in front of the marks) for actual axis and `0` (behind the marks) for grids.",
          "minimum": 0,
          "type": "number"
        }
      },
      "type": "object"
    },
    "AxisConfig": {
      "additionalProperties": false,
      "properties": {
        "bandPosition": {
          "description": "An interpolation fraction indicating where, for `band` scales, axis ticks should be positioned. A value of `0` places ticks at the left edge of their bands. A value of `0.5` places ticks in the middle of their bands.",
          "type": "number"
        },
        "domain": {
          "description": "A boolean flag indicating if the domain (the axis baseline) should be included as part of the axis.\n\n__Default value:__ `true`",
          "type": "boolean"
        },
        "domainColor": {
          "description": "Color of axis domain line.\n\n__Default value:__  (none, using Vega default).",
          "type": "string"
        },
        "domainWidth": {
          "description": "Stroke width of axis domain line\n\n__Default value:__  (none, using Vega default).",
          "type": "number"
        },
        "grid": {
          "description": "A boolean flag indicating if grid lines should be included as part of the axis\n\n__Default value:__ `true` for [continuous scales](scale.html#continuous) that are not binned; otherwise, `false`.",
          "type": "boolean"
        },
        "gridColor": {
          "description": "Color of gridlines.",
          "type": "string"
        },
        "gridDash": {
          "description": "The offset (in pixels) into which to begin drawing with the grid dash array.",
          "items": {
            "type": "number"
          },
          "type": "array"
        },
        "gridOpacity": {
          "description": "The stroke opacity of grid (value between [0,1])\n\n__Default value:__ (`1` by default)",
          "maximum": 1,
          "minimum": 0,
          "type": "number"
        },
        "gridWidth": {
          "description": "The grid width, in pixels.",
          "minimum": 0,
          "type": "number"
        },
        "labelAngle": {
          "description": "The rotation angle of the axis labels.\n\n__Default value:__ `-90` for nominal and ordinal fields; `0` otherwise.",
          "maximum": 360,
          "minimum": -360,
          "type": "number"
        },
        "labelBound": {
          "description": "Indicates if labels should be hidden if they exceed the axis range. If `false `(the default) no bounds overlap analysis is performed. If `true`, labels will be hidden if they exceed the axis range by more than 1 pixel. If this property is a number, it specifies the pixel tolerance: the maximum amount by which a label bounding box may exceed the axis range.\n\n__Default value:__ `false`.",
          "type": [
            "boolean",
            "number"
          ]
        },
        "labelColor": {
          "description": "The color of the tick label, can be in hex color code or regular color name.",
          "type": "string"
        },
        "labelFlush": {
          "description": "Indicates if the first and last axis labels should be aligned flush with the scale range. Flush alignment for a horizontal axis will left-align the first label and right-align the last label. For vertical axes, bottom and top text baselines are applied instead. If this property is a number, it also indicates the number of pixels by which to offset the first and last labels; for example, a value of 2 will flush-align the first and last labels and also push them 2 pixels outward from the center of the axis. The additional adjustment can sometimes help the labels better visually group with corresponding axis ticks.\n\n__Default value:__ `true` for axis of a continuous x-scale. Otherwise, `false`.",
          "type": [
            "boolean",
            "number"
          ]
        },
        "labelFont": {
          "description": "The font of the tick label.",
          "type": "string"
        },
        "labelFontSize": {
          "description": "The font size of the label, in pixels.",
          "minimum": 0,
          "type": "number"
        },
        "labelLimit": {
          "description": "Maximum allowed pixel width of axis tick labels.",
          "type": "number"
        },
        "labelOverlap": {
          "anyOf": [
            {
              "type": "boolean"
            },
            {
              "enum": [
                "parity"
              ],
              "type": "string"
            },
            {
              "enum": [
                "greedy"
              ],
              "type": "string"
            }
          ],
          "description": "The strategy to use for resolving overlap of axis labels. If `false` (the default), no overlap reduction is attempted. If set to `true` or `\"parity\"`, a strategy of removing every other label is used (this works well for standard linear axes). If set to `\"greedy\"`, a linear scan of the labels is performed, removing any labels that overlaps with the last visible label (this often works better for log-scaled axes).\n\n__Default value:__ `true` for non-nominal fields with non-log scales; `\"greedy\"` for log scales; otherwise `false`."
        },
        "labelPadding": {
          "description": "The padding, in pixels, between axis and text labels.",
          "type": "number"
        },
        "labels": {
          "description": "A boolean flag indicating if labels should be included as part of the axis.\n\n__Default value:__  `true`.",
          "type": "boolean"
        },
        "maxExtent": {
          "description": "The maximum extent in pixels that axis ticks and labels should use. This determines a maximum offset value for axis titles.\n\n__Default value:__ `undefined`.",
          "type": "number"
        },
        "minExtent": {
          "description": "The minimum extent in pixels that axis ticks and labels should use. This determines a minimum offset value for axis titles.\n\n__Default value:__ `30` for y-axis; `undefined` for x-axis.",
          "type": "number"
        },
        "shortTimeLabels": {
          "description": "Whether month names and weekday names should be abbreviated.\n\n__Default value:__  `false`",
          "type": "boolean"
        },
        "tickColor": {
          "description": "The color of the axis's tick.",
          "type": "string"
        },
        "tickRound": {
          "description": "Boolean flag indicating if pixel position values should be rounded to the nearest integer.",
          "type": "boolean"
        },
        "tickSize": {
          "description": "The size in pixels of axis ticks.",
          "minimum": 0,
          "type": "number"
        },
        "tickWidth": {
          "description": "The width, in pixels, of ticks.",
          "minimum": 0,
          "type": "number"
        },
        "ticks": {
          "description": "Boolean value that determines whether the axis should include ticks.",
          "type": "boolean"
        },
        "titleAlign": {
          "description": "Horizontal text alignment of axis titles.",
          "type": "string"
        },
        "titleAngle": {
          "description": "Angle in degrees of axis titles.",
          "type": "number"
        },
        "titleBaseline": {
          "description": "Vertical text baseline for axis titles.",
          "type": "string"
        },
        "titleColor": {
          "description": "Color of the title, can be in hex color code or regular color name.",
          "type": "string"
        },
        "titleFont": {
          "description": "Font of the title. (e.g., `\"Helvetica Neue\"`).",
          "type": "string"
        },
        "titleFontSize": {
          "description": "Font size of the title.",
          "minimum": 0,
          "type": "number"
        },
        "titleFontWeight": {
          "$ref": "#/definitions/FontWeight",
          "description": "Font weight of the title.\nThis can be either a string (e.g `\"bold\"`, `\"normal\"`) or a number (`100`, `200`, `300`, ..., `900` where `\"normal\"` = `400` and `\"bold\"` = `700`)."
        },
        "titleLimit": {
          "description": "Maximum allowed pixel width of axis titles.",
          "type": "number"
        },
        "titleMaxLength": {
          "description": "Max length for axis title if the title is automatically generated from the field's description.",
          "type": "number"
        },
        "titlePadding": {
          "description": "The padding, in pixels, between title and axis.",
          "type": "number"
        },
        "titleX": {
          "description": "X-coordinate of the axis title relative to the axis group.",
          "type": "number"
        },
        "titleY": {
          "description": "Y-coordinate of the axis title relative to the axis group.",
          "type": "number"
        }
      },
      "type": "object"
    },
    "AxisOrient": {
      "enum": [
        "top",
        "right",
        "left",
        "bottom"
      ],
      "type": "string"
    },
    "AxisResolveMap": {
      "additionalProperties": false,
      "properties": {
        "x": {
          "$ref": "#/definitions/ResolveMode"
        },
        "y": {
          "$ref": "#/definitions/ResolveMode"
        }
      },
      "type": "object"
    },
    "BarConfig": {
      "additionalProperties": false,
      "properties": {
        "align": {
          "$ref": "#/definitions/HorizontalAlign",
          "description": "The horizontal alignment of the text. One of `\"left\"`, `\"right\"`, `\"center\"`."
        },
        "angle": {
          "description": "The rotation angle of the text, in degrees.",
          "maximum": 360,
          "minimum": 0,
          "type": "number"
        },
        "baseline": {
          "$ref": "#/definitions/VerticalAlign",
          "description": "The vertical alignment of the text. One of `\"top\"`, `\"middle\"`, `\"bottom\"`.\n\n__Default value:__ `\"middle\"`"
        },
        "binSpacing": {
          "description": "Offset between bars for binned field.  Ideal value for this is either 0 (Preferred by statisticians) or 1 (Vega-Lite Default, D3 example style).\n\n__Default value:__ `1`",
          "minimum": 0,
          "type": "number"
        },
        "color": {
          "description": "Default color.  Note that `fill` and `stroke` have higher precedence than `color` and will override `color`.\n\n__Default value:__ <span style=\"color: #4682b4;\">&#9632;</span> `\"#4682b4\"`\n\n__Note:__ This property cannot be used in a [style config](mark.html#style-config).",
          "type": "string"
        },
        "continuousBandSize": {
          "description": "The default size of the bars on continuous scales.\n\n__Default value:__ `5`",
          "minimum": 0,
          "type": "number"
        },
        "cursor": {
          "description": "The mouse cursor used over the mark. Any valid [CSS cursor type](https://developer.mozilla.org/en-US/docs/Web/CSS/cursor#Values) can be used.",
          "enum": [
            "auto",
            "default",
            "none",
            "context-menu",
            "help",
            "pointer",
            "progress",
            "wait",
            "cell",
            "crosshair",
            "text",
            "vertical-text",
            "alias",
            "copy",
            "move",
            "no-drop",
            "not-allowed",
            "e-resize",
            "n-resize",
            "ne-resize",
            "nw-resize",
            "s-resize",
            "se-resize",
            "sw-resize",
            "w-resize",
            "ew-resize",
            "ns-resize",
            "nesw-resize",
            "nwse-resize",
            "col-resize",
            "row-resize",
            "all-scroll",
            "zoom-in",
            "zoom-out",
            "grab",
            "grabbing"
          ],
          "type": "string"
        },
        "discreteBandSize": {
          "description": "The size of the bars.  If unspecified, the default size is  `bandSize-1`,\nwhich provides 1 pixel offset between bars.",
          "minimum": 0,
          "type": "number"
        },
        "dx": {
          "description": "The horizontal offset, in pixels, between the text label and its anchor point. The offset is applied after rotation by the _angle_ property.",
          "type": "number"
        },
        "dy": {
          "description": "The vertical offset, in pixels, between the text label and its anchor point. The offset is applied after rotation by the _angle_ property.",
          "type": "number"
        },
        "fill": {
          "description": "Default Fill Color.  This has higher precedence than `config.color`\n\n__Default value:__ (None)",
          "type": "string"
        },
        "fillOpacity": {
          "description": "The fill opacity (value between [0,1]).\n\n__Default value:__ `1`",
          "maximum": 1,
          "minimum": 0,
          "type": "number"
        },
        "filled": {
          "description": "Whether the mark's color should be used as fill color instead of stroke color.\n\n__Default value:__ `true` for all marks except `point` and `false` for `point`.\n\n__Applicable for:__ `bar`, `point`, `circle`, `square`, and `area` marks.\n\n__Note:__ This property cannot be used in a [style config](mark.html#style-config).",
          "type": "boolean"
        },
        "font": {
          "description": "The typeface to set the text in (e.g., `\"Helvetica Neue\"`).",
          "type": "string"
        },
        "fontSize": {
          "description": "The font size, in pixels.",
          "minimum": 0,
          "type": "number"
        },
        "fontStyle": {
          "$ref": "#/definitions/FontStyle",
          "description": "The font style (e.g., `\"italic\"`)."
        },
        "fontWeight": {
          "$ref": "#/definitions/FontWeight",
          "description": "The font weight.\nThis can be either a string (e.g `\"bold\"`, `\"normal\"`) or a number (`100`, `200`, `300`, ..., `900` where `\"normal\"` = `400` and `\"bold\"` = `700`)."
        },
        "href": {
          "description": "A URL to load upon mouse click. If defined, the mark acts as a hyperlink.",
          "format": "uri",
          "type": "string"
        },
        "interpolate": {
          "$ref": "#/definitions/Interpolate",
          "description": "The line interpolation method to use for line and area marks. One of the following:\n- `\"linear\"`: piecewise linear segments, as in a polyline.\n- `\"linear-closed\"`: close the linear segments to form a polygon.\n- `\"step\"`: alternate between horizontal and vertical segments, as in a step function.\n- `\"step-before\"`: alternate between vertical and horizontal segments, as in a step function.\n- `\"step-after\"`: alternate between horizontal and vertical segments, as in a step function.\n- `\"basis\"`: a B-spline, with control point duplication on the ends.\n- `\"basis-open\"`: an open B-spline; may not intersect the start or end.\n- `\"basis-closed\"`: a closed B-spline, as in a loop.\n- `\"cardinal\"`: a Cardinal spline, with control point duplication on the ends.\n- `\"cardinal-open\"`: an open Cardinal spline; may not intersect the start or end, but will intersect other control points.\n- `\"cardinal-closed\"`: a closed Cardinal spline, as in a loop.\n- `\"bundle\"`: equivalent to basis, except the tension parameter is used to straighten the spline.\n- `\"monotone\"`: cubic interpolation that preserves monotonicity in y."
        },
        "limit": {
          "description": "The maximum length of the text mark in pixels (default 0, indicating no limit). The text value will be automatically truncated if the rendered size exceeds the limit.",
          "type": "number"
        },
        "opacity": {
          "description": "The overall opacity (value between [0,1]).\n\n__Default value:__ `0.7` for non-aggregate plots with `point`, `tick`, `circle`, or `square` marks or layered `bar` charts and `1` otherwise.",
          "maximum": 1,
          "minimum": 0,
          "type": "number"
        },
        "orient": {
          "$ref": "#/definitions/Orient",
          "description": "The orientation of a non-stacked bar, tick, area, and line charts.\nThe value is either horizontal (default) or vertical.\n- For bar, rule and tick, this determines whether the size of the bar and tick\nshould be applied to x or y dimension.\n- For area, this property determines the orient property of the Vega output.\n- For line and trail marks, this property determines the sort order of the points in the line\nif `config.sortLineBy` is not specified.\nFor stacked charts, this is always determined by the orientation of the stack;\ntherefore explicitly specified value will be ignored."
        },
        "radius": {
          "description": "Polar coordinate radial offset, in pixels, of the text label from the origin determined by the `x` and `y` properties.",
          "minimum": 0,
          "type": "number"
        },
        "shape": {
          "description": "The default symbol shape to use. One of: `\"circle\"` (default), `\"square\"`, `\"cross\"`, `\"diamond\"`, `\"triangle-up\"`, or `\"triangle-down\"`, or a custom SVG path.\n\n__Default value:__ `\"circle\"`",
          "type": "string"
        },
        "size": {
          "description": "The pixel area each the point/circle/square.\nFor example: in the case of circles, the radius is determined in part by the square root of the size value.\n\n__Default value:__ `30`",
          "minimum": 0,
          "type": "number"
        },
        "stroke": {
          "description": "Default Stroke Color.  This has higher precedence than `config.color`\n\n__Default value:__ (None)",
          "type": "string"
        },
        "strokeCap": {
          "description": "The stroke cap for line ending style. One of `\"butt\"`, `\"round\"`, or `\"square\"`.\n\n__Default value:__ `\"square\"`",
          "enum": [
            "butt",
            "round",
            "square"
          ],
          "type": "string"
        },
        "strokeDash": {
          "description": "An array of alternating stroke, space lengths for creating dashed or dotted lines.",
          "items": {
            "type": "number"
          },
          "type": "array"
        },
        "strokeDashOffset": {
          "description": "The offset (in pixels) into which to begin drawing with the stroke dash array.",
          "type": "number"
        },
        "strokeOpacity": {
          "description": "The stroke opacity (value between [0,1]).\n\n__Default value:__ `1`",
          "maximum": 1,
          "minimum": 0,
          "type": "number"
        },
        "strokeWidth": {
          "description": "The stroke width, in pixels.",
          "minimum": 0,
          "type": "number"
        },
        "tension": {
          "description": "Depending on the interpolation type, sets the tension parameter (for line and area marks).",
          "maximum": 1,
          "minimum": 0,
          "type": "number"
        },
        "text": {
          "description": "Placeholder text if the `text` channel is not specified",
          "type": "string"
        },
        "theta": {
          "description": "Polar coordinate angle, in radians, of the text label from the origin determined by the `x` and `y` properties. Values for `theta` follow the same convention of `arc` mark `startAngle` and `endAngle` properties: angles are measured in radians, with `0` indicating \"north\".",
          "type": "number"
        }
      },
      "type": "object"
    },
    "BasicType": {
      "enum": [
        "quantitative",
        "ordinal",
        "temporal",
        "nominal"
      ],
      "type": "string"
    },
    "BinParams": {
      "additionalProperties": false,
      "description": "Binning properties or boolean flag for determining whether to bin data or not.",
      "properties": {
        "base": {
          "description": "The number base to use for automatic bin determination (default is base 10).\n\n__Default value:__ `10`",
          "type": "number"
        },
        "divide": {
          "description": "Scale factors indicating allowable subdivisions. The default value is [5, 2], which indicates that for base 10 numbers (the default base), the method may consider dividing bin sizes by 5 and/or 2. For example, for an initial step size of 10, the method can check if bin sizes of 2 (= 10/5), 5 (= 10/2), or 1 (= 10/(5*2)) might also satisfy the given constraints.\n\n__Default value:__ `[5, 2]`",
          "items": {
            "type": "number"
          },
          "minItems": 1,
          "type": "array"
        },
        "extent": {
          "description": "A two-element (`[min, max]`) array indicating the range of desired bin values.",
          "items": {
            "type": "number"
          },
          "maxItems": 2,
          "minItems": 2,
          "type": "array"
        },
        "maxbins": {
          "description": "Maximum number of bins.\n\n__Default value:__ `6` for `row`, `column` and `shape` channels; `10` for other channels",
          "minimum": 2,
          "type": "number"
        },
        "minstep": {
          "description": "A minimum allowable step size (particularly useful for integer values).",
          "type": "number"
        },
        "nice": {
          "description": "If true (the default), attempts to make the bin boundaries use human-friendly boundaries, such as multiples of ten.",
          "type": "boolean"
        },
        "step": {
          "description": "An exact step size to use between bins.\n\n__Note:__ If provided, options such as maxbins will be ignored.",
          "type": "number"
        },
        "steps": {
          "description": "An array of allowable step sizes to choose from.",
          "items": {
            "type": "number"
          },
          "minItems": 1,
          "type": "array"
        }
      },
      "type": "object"
    },
    "BinTransform": {
      "additionalProperties": false,
      "properties": {
        "as": {
          "description": "The output fields at which to write the start and end bin values.",
          "type": "string"
        },
        "bin": {
          "anyOf": [
            {
              "type": "boolean"
            },
            {
              "$ref": "#/definitions/BinParams"
            }
          ],
          "description": "An object indicating bin properties, or simply `true` for using default bin parameters."
        },
        "field": {
          "description": "The data field to bin.",
          "type": "string"
        }
      },
      "required": [
        "bin",
        "field",
        "as"
      ],
      "type": "object"
    },
    "BoxPlot": {
      "enum": [
        "boxplot"
      ],
      "type": "string"
    },
    "BoxPlotConfig": {
      "additionalProperties": false,
      "properties": {
        "box": {
          "$ref": "#/definitions/MarkConfig"
        },
        "extent": {
          "anyOf": [
            {
              "enum": [
                "min-max"
              ],
              "type": "string"
            },
            {
              "type": "number"
            }
          ],
          "description": "The extent of the whiskers. Available options include:\n- `\"min-max\": min and max are the lower and upper whiskers respectively.\n- `\"number\": multiples of the interquartile range (Q3-Q1) A number that will be multiplied by the IQR and the product will be added to the third quartile to get the upper whisker and subtracted from the first quartile to get the lower whisker.\n\n__Default value:__ `\"1.5\"`."
        },
        "median": {
          "$ref": "#/definitions/MarkConfig"
        },
        "outliers": {
          "$ref": "#/definitions/MarkConfig"
        },
        "size": {
          "description": "Size of the box and median tick of a box plot ",
          "type": "number"
        },
        "whisker": {
          "$ref": "#/definitions/MarkConfig"
        }
      },
      "type": "object"
    },
    "BoxPlotDef": {
      "additionalProperties": false,
      "properties": {
        "box": {
          "$ref": "#/definitions/MarkConfig"
        },
        "extent": {
          "anyOf": [
            {
              "enum": [
                "min-max"
              ],
              "type": "string"
            },
            {
              "type": "number"
            }
          ],
          "description": "The extent of the whiskers. Available options include:\n- `\"min-max\": min and max are the lower and upper whiskers respectively.\n- `\"number\": multiples of the interquartile range (Q3-Q1) A number that will be multiplied by the IQR and the product will be added to the third quartile to get the upper whisker and subtracted from the first quartile to get the lower whisker.\n\n__Default value:__ `\"1.5\"`."
        },
        "median": {
          "$ref": "#/definitions/MarkConfig"
        },
        "orient": {
          "$ref": "#/definitions/Orient",
          "description": "Orientation of the box plot.  This is normally automatically determined, but can be specified when the orientation is ambiguous and cannot be automatically determined."
        },
        "outliers": {
          "$ref": "#/definitions/MarkConfig"
        },
        "size": {
          "description": "Size of the box and median tick of a box plot ",
          "type": "number"
        },
        "type": {
          "$ref": "#/definitions/BoxPlot",
          "description": "The mark type. This could a primitive mark type\n(one of `\"bar\"`, `\"circle\"`, `\"square\"`, `\"tick\"`, `\"line\"`,\n`\"area\"`, `\"point\"`, `\"geoshape\"`, `\"rule\"`, and `\"text\"`)\nor a composite mark type (e.g., \"boxplot\")."
        },
        "whisker": {
          "$ref": "#/definitions/MarkConfig"
        }
      },
      "required": [
        "type"
      ],
      "type": "object"
    },
    "BrushConfig": {
      "additionalProperties": false,
      "properties": {
        "fill": {
          "description": "The fill color of the interval mark.\n\n__Default value:__ `#333333`",
          "type": "string"
        },
        "fillOpacity": {
          "description": "The fill opacity of the interval mark (a value between 0 and 1).\n\n__Default value:__ `0.125`",
          "type": "number"
        },
        "stroke": {
          "description": "The stroke color of the interval mark.\n\n__Default value:__ `#ffffff`",
          "type": "string"
        },
        "strokeDash": {
          "description": "An array of alternating stroke and space lengths,\nfor creating dashed or dotted lines.",
          "items": {
            "type": "number"
          },
          "type": "array"
        },
        "strokeDashOffset": {
          "description": "The offset (in pixels) with which to begin drawing the stroke dash array.",
          "type": "number"
        },
        "strokeOpacity": {
          "description": "The stroke opacity of the interval mark (a value between 0 and 1).",
          "type": "number"
        },
        "strokeWidth": {
          "description": "The stroke width of the interval mark.",
          "type": "number"
        }
      },
      "type": "object"
    },
    "CalculateTransform": {
      "additionalProperties": false,
      "properties": {
        "as": {
          "description": "The field for storing the computed formula value.",
          "type": "string"
        },
        "calculate": {
          "description": "A [expression](https://vega.github.io/vega-lite/docs/types.html#expression) string. Use the variable `datum` to refer to the current data object.",
          "type": "string"
        }
      },
      "required": [
        "calculate",
        "as"
      ],
      "type": "object"
    },
    "CompositeMark": {
      "anyOf": [
        {
          "$ref": "#/definitions/BoxPlot"
        },
        {
          "$ref": "#/definitions/ErrorBar"
        }
      ]
    },
    "CompositeMarkDef": {
      "$ref": "#/definitions/BoxPlotDef"
    },
    "CompositeUnitSpec": {
      "$ref": "#/definitions/CompositeUnitSpecAlias",
      "description": "Unit spec that can have a composite mark."
    },
    "ConditionalFieldDef": {
      "anyOf": [
        {
          "$ref": "#/definitions/ConditionalPredicate<FieldDef>"
        },
        {
          "$ref": "#/definitions/ConditionalSelection<FieldDef>"
        }
      ]
    },
    "ConditionalMarkPropFieldDef": {
      "anyOf": [
        {
          "$ref": "#/definitions/ConditionalPredicate<MarkPropFieldDef>"
        },
        {
          "$ref": "#/definitions/ConditionalSelection<MarkPropFieldDef>"
        }
      ]
    },
    "ConditionalTextFieldDef": {
      "anyOf": [
        {
          "$ref": "#/definitions/ConditionalPredicate<TextFieldDef>"
        },
        {
          "$ref": "#/definitions/ConditionalSelection<TextFieldDef>"
        }
      ]
    },
    "ConditionalValueDef": {
      "anyOf": [
        {
          "$ref": "#/definitions/ConditionalPredicate<ValueDef>"
        },
        {
          "$ref": "#/definitions/ConditionalSelection<ValueDef>"
        }
      ]
    },
    "ConditionalPredicate<FieldDef>": {
      "additionalProperties": false,
      "properties": {
        "aggregate": {
          "$ref": "#/definitions/Aggregate",
          "description": "Aggregation function for the field\n(e.g., `mean`, `sum`, `median`, `min`, `max`, `count`).\n\n__Default value:__ `undefined` (None)"
        },
        "bin": {
          "anyOf": [
            {
              "type": "boolean"
            },
            {
              "$ref": "#/definitions/BinParams"
            }
          ],
          "description": "A flag for binning a `quantitative` field, or [an object defining binning parameters](https://vega.github.io/vega-lite/docs/bin.html#params).\nIf `true`, default [binning parameters](https://vega.github.io/vega-lite/docs/bin.html) will be applied.\n\n__Default value:__ `false`"
        },
        "field": {
          "anyOf": [
            {
              "type": "string"
            },
            {
              "$ref": "#/definitions/RepeatRef"
            }
          ],
          "description": "__Required.__ A string defining the name of the field from which to pull a data value\nor an object defining iterated values from the [`repeat`](https://vega.github.io/vega-lite/docs/repeat.html) operator.\n\n__Note:__ Dots (`.`) and brackets (`[` and `]`) can be used to access nested objects (e.g., `\"field\": \"foo.bar\"` and `\"field\": \"foo['bar']\"`).\nIf field names contain dots or brackets but are not nested, you can use `\\\\` to escape dots and brackets (e.g., `\"a\\\\.b\"` and `\"a\\\\[0\\\\]\"`).\nSee more details about escaping in the [field documentation](https://vega.github.io/vega-lite/docs/field.html).\n\n__Note:__ `field` is not required if `aggregate` is `count`."
        },
        "test": {
          "$ref": "#/definitions/LogicalOperand<Predicate>"
        },
        "timeUnit": {
          "$ref": "#/definitions/TimeUnit",
          "description": "Time unit (e.g., `year`, `yearmonth`, `month`, `hours`) for a temporal field.\nor [a temporal field that gets casted as ordinal](https://vega.github.io/vega-lite/docs/type.html#cast).\n\n__Default value:__ `undefined` (None)"
        },
        "title": {
          "description": "A title for the field. If `null`, the title will be removed.\n\n__Default value:__  derived from the field's name and transformation function (`aggregate`, `bin` and `timeUnit`).  If the field has an aggregate function, the function is displayed as part of the title (e.g., `\"Sum of Profit\"`). If the field is binned or has a time unit applied, the applied function is shown in parentheses (e.g., `\"Profit (binned)\"`, `\"Transaction Date (year-month)\"`).  Otherwise, the title is simply the field name.\n\n__Notes__:\n\n1) You can customize the default field title format by providing the [`fieldTitle` property in the [config](config.html) or [`fieldTitle` function via the `compile` function's options](compile.html#field-title).\n\n2) If both field definition's `title` and axis, header, or legend `title` are defined, axis/header/legend title will be used.",
          "type": [
            "string",
            "null"
          ]
        },
        "type": {
          "$ref": "#/definitions/Type",
          "description": "The encoded field's type of measurement (`\"quantitative\"`, `\"temporal\"`, `\"ordinal\"`, or `\"nominal\"`).\nIt can also be a `\"geojson\"` type for encoding ['geoshape'](geoshape.html)."
        }
      },
      "required": [
        "test",
        "type"
      ],
      "type": "object"
    },
    "ConditionalPredicate<MarkPropFieldDef>": {
      "additionalProperties": false,
      "properties": {
        "aggregate": {
          "$ref": "#/definitions/Aggregate",
          "description": "Aggregation function for the field\n(e.g., `mean`, `sum`, `median`, `min`, `max`, `count`).\n\n__Default value:__ `undefined` (None)"
        },
        "bin": {
          "anyOf": [
            {
              "type": "boolean"
            },
            {
              "$ref": "#/definitions/BinParams"
            }
          ],
          "description": "A flag for binning a `quantitative` field, or [an object defining binning parameters](https://vega.github.io/vega-lite/docs/bin.html#params).\nIf `true`, default [binning parameters](https://vega.github.io/vega-lite/docs/bin.html) will be applied.\n\n__Default value:__ `false`"
        },
        "field": {
          "anyOf": [
            {
              "type": "string"
            },
            {
              "$ref": "#/definitions/RepeatRef"
            }
          ],
          "description": "__Required.__ A string defining the name of the field from which to pull a data value\nor an object defining iterated values from the [`repeat`](https://vega.github.io/vega-lite/docs/repeat.html) operator.\n\n__Note:__ Dots (`.`) and brackets (`[` and `]`) can be used to access nested objects (e.g., `\"field\": \"foo.bar\"` and `\"field\": \"foo['bar']\"`).\nIf field names contain dots or brackets but are not nested, you can use `\\\\` to escape dots and brackets (e.g., `\"a\\\\.b\"` and `\"a\\\\[0\\\\]\"`).\nSee more details about escaping in the [field documentation](https://vega.github.io/vega-lite/docs/field.html).\n\n__Note:__ `field` is not required if `aggregate` is `count`."
        },
        "legend": {
          "anyOf": [
            {
              "$ref": "#/definitions/Legend"
            },
            {
              "type": "null"
            }
          ],
          "description": "An object defining properties of the legend.\nIf `null`, the legend for the encoding channel will be removed.\n\n__Default value:__ If undefined, default [legend properties](https://vega.github.io/vega-lite/docs/legend.html) are applied."
        },
        "scale": {
          "anyOf": [
            {
              "$ref": "#/definitions/Scale"
            },
            {
              "type": "null"
            }
          ],
          "description": "An object defining properties of the channel's scale, which is the function that transforms values in the data domain (numbers, dates, strings, etc) to visual values (pixels, colors, sizes) of the encoding channels.\n\nIf `null`, the scale will be [disabled and the data value will be directly encoded](https://vega.github.io/vega-lite/docs/scale.html#disable).\n\n__Default value:__ If undefined, default [scale properties](https://vega.github.io/vega-lite/docs/scale.html) are applied."
        },
        "sort": {
          "anyOf": [
            {
              "items": {
                "type": "string"
              },
              "type": "array"
            },
            {
              "$ref": "#/definitions/SortOrder"
            },
            {
              "$ref": "#/definitions/SortField"
            },
            {
              "type": "null"
            }
          ],
          "description": "Sort order for the encoded field.\nSupported `sort` values include `\"ascending\"`, `\"descending\"`, `null` (no sorting), or an array specifying the preferred order of values.\nFor fields with discrete domains, `sort` can also be a [sort field definition object](https://vega.github.io/vega-lite/docs/sort.html#sort-field).\nFor `sort` as an [array specifying the preferred order of values](https://vega.github.io/vega-lite/docs/sort.html#sort-array), the sort order will obey the values in the array, followed by any unspecified values in their original order.\n\n__Default value:__ `\"ascending\"`"
        },
        "test": {
          "$ref": "#/definitions/LogicalOperand<Predicate>"
        },
        "timeUnit": {
          "$ref": "#/definitions/TimeUnit",
          "description": "Time unit (e.g., `year`, `yearmonth`, `month`, `hours`) for a temporal field.\nor [a temporal field that gets casted as ordinal](https://vega.github.io/vega-lite/docs/type.html#cast).\n\n__Default value:__ `undefined` (None)"
        },
        "title": {
          "description": "A title for the field. If `null`, the title will be removed.\n\n__Default value:__  derived from the field's name and transformation function (`aggregate`, `bin` and `timeUnit`).  If the field has an aggregate function, the function is displayed as part of the title (e.g., `\"Sum of Profit\"`). If the field is binned or has a time unit applied, the applied function is shown in parentheses (e.g., `\"Profit (binned)\"`, `\"Transaction Date (year-month)\"`).  Otherwise, the title is simply the field name.\n\n__Notes__:\n\n1) You can customize the default field title format by providing the [`fieldTitle` property in the [config](config.html) or [`fieldTitle` function via the `compile` function's options](compile.html#field-title).\n\n2) If both field definition's `title` and axis, header, or legend `title` are defined, axis/header/legend title will be used.",
          "type": [
            "string",
            "null"
          ]
        },
        "type": {
          "$ref": "#/definitions/Type",
          "description": "The encoded field's type of measurement (`\"quantitative\"`, `\"temporal\"`, `\"ordinal\"`, or `\"nominal\"`).\nIt can also be a `\"geojson\"` type for encoding ['geoshape'](geoshape.html)."
        }
      },
      "required": [
        "test",
        "type"
      ],
      "type": "object"
    },
    "ConditionalPredicate<TextFieldDef>": {
      "additionalProperties": false,
      "properties": {
        "aggregate": {
          "$ref": "#/definitions/Aggregate",
          "description": "Aggregation function for the field\n(e.g., `mean`, `sum`, `median`, `min`, `max`, `count`).\n\n__Default value:__ `undefined` (None)"
        },
        "bin": {
          "anyOf": [
            {
              "type": "boolean"
            },
            {
              "$ref": "#/definitions/BinParams"
            }
          ],
          "description": "A flag for binning a `quantitative` field, or [an object defining binning parameters](https://vega.github.io/vega-lite/docs/bin.html#params).\nIf `true`, default [binning parameters](https://vega.github.io/vega-lite/docs/bin.html) will be applied.\n\n__Default value:__ `false`"
        },
        "field": {
          "anyOf": [
            {
              "type": "string"
            },
            {
              "$ref": "#/definitions/RepeatRef"
            }
          ],
          "description": "__Required.__ A string defining the name of the field from which to pull a data value\nor an object defining iterated values from the [`repeat`](https://vega.github.io/vega-lite/docs/repeat.html) operator.\n\n__Note:__ Dots (`.`) and brackets (`[` and `]`) can be used to access nested objects (e.g., `\"field\": \"foo.bar\"` and `\"field\": \"foo['bar']\"`).\nIf field names contain dots or brackets but are not nested, you can use `\\\\` to escape dots and brackets (e.g., `\"a\\\\.b\"` and `\"a\\\\[0\\\\]\"`).\nSee more details about escaping in the [field documentation](https://vega.github.io/vega-lite/docs/field.html).\n\n__Note:__ `field` is not required if `aggregate` is `count`."
        },
        "format": {
          "description": "The [formatting pattern](https://vega.github.io/vega-lite/docs/format.html) for a text field. If not defined, this will be determined automatically.",
          "type": "string"
        },
        "test": {
          "$ref": "#/definitions/LogicalOperand<Predicate>"
        },
        "timeUnit": {
          "$ref": "#/definitions/TimeUnit",
          "description": "Time unit (e.g., `year`, `yearmonth`, `month`, `hours`) for a temporal field.\nor [a temporal field that gets casted as ordinal](https://vega.github.io/vega-lite/docs/type.html#cast).\n\n__Default value:__ `undefined` (None)"
        },
        "title": {
          "description": "A title for the field. If `null`, the title will be removed.\n\n__Default value:__  derived from the field's name and transformation function (`aggregate`, `bin` and `timeUnit`).  If the field has an aggregate function, the function is displayed as part of the title (e.g., `\"Sum of Profit\"`). If the field is binned or has a time unit applied, the applied function is shown in parentheses (e.g., `\"Profit (binned)\"`, `\"Transaction Date (year-month)\"`).  Otherwise, the title is simply the field name.\n\n__Notes__:\n\n1) You can customize the default field title format by providing the [`fieldTitle` property in the [config](config.html) or [`fieldTitle` function via the `compile` function's options](compile.html#field-title).\n\n2) If both field definition's `title` and axis, header, or legend `title` are defined, axis/header/legend title will be used.",
          "type": [
            "string",
            "null"
          ]
        },
        "type": {
          "$ref": "#/definitions/Type",
          "description": "The encoded field's type of measurement (`\"quantitative\"`, `\"temporal\"`, `\"ordinal\"`, or `\"nominal\"`).\nIt can also be a `\"geojson\"` type for encoding ['geoshape'](geoshape.html)."
        }
      },
      "required": [
        "test",
        "type"
      ],
      "type": "object"
    },
    "ConditionalPredicate<ValueDef>": {
      "additionalProperties": false,
      "properties": {
        "test": {
          "$ref": "#/definitions/LogicalOperand<Predicate>"
        },
        "value": {
          "description": "A constant value in visual domain (e.g., `\"red\"` / \"#0099ff\" for color, values between `0` to `1` for opacity).",
          "type": [
            "number",
            "string",
            "boolean"
          ]
        }
      },
      "required": [
        "test",
        "value"
      ],
      "type": "object"
    },
    "ConditionalSelection<FieldDef>": {
      "additionalProperties": false,
      "properties": {
        "aggregate": {
          "$ref": "#/definitions/Aggregate",
          "description": "Aggregation function for the field\n(e.g., `mean`, `sum`, `median`, `min`, `max`, `count`).\n\n__Default value:__ `undefined` (None)"
        },
        "bin": {
          "anyOf": [
            {
              "type": "boolean"
            },
            {
              "$ref": "#/definitions/BinParams"
            }
          ],
          "description": "A flag for binning a `quantitative` field, or [an object defining binning parameters](https://vega.github.io/vega-lite/docs/bin.html#params).\nIf `true`, default [binning parameters](https://vega.github.io/vega-lite/docs/bin.html) will be applied.\n\n__Default value:__ `false`"
        },
        "field": {
          "anyOf": [
            {
              "type": "string"
            },
            {
              "$ref": "#/definitions/RepeatRef"
            }
          ],
          "description": "__Required.__ A string defining the name of the field from which to pull a data value\nor an object defining iterated values from the [`repeat`](https://vega.github.io/vega-lite/docs/repeat.html) operator.\n\n__Note:__ Dots (`.`) and brackets (`[` and `]`) can be used to access nested objects (e.g., `\"field\": \"foo.bar\"` and `\"field\": \"foo['bar']\"`).\nIf field names contain dots or brackets but are not nested, you can use `\\\\` to escape dots and brackets (e.g., `\"a\\\\.b\"` and `\"a\\\\[0\\\\]\"`).\nSee more details about escaping in the [field documentation](https://vega.github.io/vega-lite/docs/field.html).\n\n__Note:__ `field` is not required if `aggregate` is `count`."
        },
        "selection": {
          "$ref": "#/definitions/SelectionOperand",
          "description": "A [selection name](https://vega.github.io/vega-lite/docs/selection.html), or a series of [composed selections](https://vega.github.io/vega-lite/docs/selection.html#compose)."
        },
        "timeUnit": {
          "$ref": "#/definitions/TimeUnit",
          "description": "Time unit (e.g., `year`, `yearmonth`, `month`, `hours`) for a temporal field.\nor [a temporal field that gets casted as ordinal](https://vega.github.io/vega-lite/docs/type.html#cast).\n\n__Default value:__ `undefined` (None)"
        },
        "title": {
          "description": "A title for the field. If `null`, the title will be removed.\n\n__Default value:__  derived from the field's name and transformation function (`aggregate`, `bin` and `timeUnit`).  If the field has an aggregate function, the function is displayed as part of the title (e.g., `\"Sum of Profit\"`). If the field is binned or has a time unit applied, the applied function is shown in parentheses (e.g., `\"Profit (binned)\"`, `\"Transaction Date (year-month)\"`).  Otherwise, the title is simply the field name.\n\n__Notes__:\n\n1) You can customize the default field title format by providing the [`fieldTitle` property in the [config](config.html) or [`fieldTitle` function via the `compile` function's options](compile.html#field-title).\n\n2) If both field definition's `title` and axis, header, or legend `title` are defined, axis/header/legend title will be used.",
          "type": [
            "string",
            "null"
          ]
        },
        "type": {
          "$ref": "#/definitions/Type",
          "description": "The encoded field's type of measurement (`\"quantitative\"`, `\"temporal\"`, `\"ordinal\"`, or `\"nominal\"`).\nIt can also be a `\"geojson\"` type for encoding ['geoshape'](geoshape.html)."
        }
      },
      "required": [
        "selection",
        "type"
      ],
      "type": "object"
    },
    "ConditionalSelection<MarkPropFieldDef>": {
      "additionalProperties": false,
      "properties": {
        "aggregate": {
          "$ref": "#/definitions/Aggregate",
          "description": "Aggregation function for the field\n(e.g., `mean`, `sum`, `median`, `min`, `max`, `count`).\n\n__Default value:__ `undefined` (None)"
        },
        "bin": {
          "anyOf": [
            {
              "type": "boolean"
            },
            {
              "$ref": "#/definitions/BinParams"
            }
          ],
          "description": "A flag for binning a `quantitative` field, or [an object defining binning parameters](https://vega.github.io/vega-lite/docs/bin.html#params).\nIf `true`, default [binning parameters](https://vega.github.io/vega-lite/docs/bin.html) will be applied.\n\n__Default value:__ `false`"
        },
        "field": {
          "anyOf": [
            {
              "type": "string"
            },
            {
              "$ref": "#/definitions/RepeatRef"
            }
          ],
          "description": "__Required.__ A string defining the name of the field from which to pull a data value\nor an object defining iterated values from the [`repeat`](https://vega.github.io/vega-lite/docs/repeat.html) operator.\n\n__Note:__ Dots (`.`) and brackets (`[` and `]`) can be used to access nested objects (e.g., `\"field\": \"foo.bar\"` and `\"field\": \"foo['bar']\"`).\nIf field names contain dots or brackets but are not nested, you can use `\\\\` to escape dots and brackets (e.g., `\"a\\\\.b\"` and `\"a\\\\[0\\\\]\"`).\nSee more details about escaping in the [field documentation](https://vega.github.io/vega-lite/docs/field.html).\n\n__Note:__ `field` is not required if `aggregate` is `count`."
        },
        "legend": {
          "anyOf": [
            {
              "$ref": "#/definitions/Legend"
            },
            {
              "type": "null"
            }
          ],
          "description": "An object defining properties of the legend.\nIf `null`, the legend for the encoding channel will be removed.\n\n__Default value:__ If undefined, default [legend properties](https://vega.github.io/vega-lite/docs/legend.html) are applied."
        },
        "scale": {
          "anyOf": [
            {
              "$ref": "#/definitions/Scale"
            },
            {
              "type": "null"
            }
          ],
          "description": "An object defining properties of the channel's scale, which is the function that transforms values in the data domain (numbers, dates, strings, etc) to visual values (pixels, colors, sizes) of the encoding channels.\n\nIf `null`, the scale will be [disabled and the data value will be directly encoded](https://vega.github.io/vega-lite/docs/scale.html#disable).\n\n__Default value:__ If undefined, default [scale properties](https://vega.github.io/vega-lite/docs/scale.html) are applied."
        },
        "selection": {
          "$ref": "#/definitions/SelectionOperand",
          "description": "A [selection name](https://vega.github.io/vega-lite/docs/selection.html), or a series of [composed selections](https://vega.github.io/vega-lite/docs/selection.html#compose)."
        },
        "sort": {
          "anyOf": [
            {
              "items": {
                "type": "string"
              },
              "type": "array"
            },
            {
              "$ref": "#/definitions/SortOrder"
            },
            {
              "$ref": "#/definitions/SortField"
            },
            {
              "type": "null"
            }
          ],
          "description": "Sort order for the encoded field.\nSupported `sort` values include `\"ascending\"`, `\"descending\"`, `null` (no sorting), or an array specifying the preferred order of values.\nFor fields with discrete domains, `sort` can also be a [sort field definition object](https://vega.github.io/vega-lite/docs/sort.html#sort-field).\nFor `sort` as an [array specifying the preferred order of values](https://vega.github.io/vega-lite/docs/sort.html#sort-array), the sort order will obey the values in the array, followed by any unspecified values in their original order.\n\n__Default value:__ `\"ascending\"`"
        },
        "timeUnit": {
          "$ref": "#/definitions/TimeUnit",
          "description": "Time unit (e.g., `year`, `yearmonth`, `month`, `hours`) for a temporal field.\nor [a temporal field that gets casted as ordinal](https://vega.github.io/vega-lite/docs/type.html#cast).\n\n__Default value:__ `undefined` (None)"
        },
        "title": {
          "description": "A title for the field. If `null`, the title will be removed.\n\n__Default value:__  derived from the field's name and transformation function (`aggregate`, `bin` and `timeUnit`).  If the field has an aggregate function, the function is displayed as part of the title (e.g., `\"Sum of Profit\"`). If the field is binned or has a time unit applied, the applied function is shown in parentheses (e.g., `\"Profit (binned)\"`, `\"Transaction Date (year-month)\"`).  Otherwise, the title is simply the field name.\n\n__Notes__:\n\n1) You can customize the default field title format by providing the [`fieldTitle` property in the [config](config.html) or [`fieldTitle` function via the `compile` function's options](compile.html#field-title).\n\n2) If both field definition's `title` and axis, header, or legend `title` are defined, axis/header/legend title will be used.",
          "type": [
            "string",
            "null"
          ]
        },
        "type": {
          "$ref": "#/definitions/Type",
          "description": "The encoded field's type of measurement (`\"quantitative\"`, `\"temporal\"`, `\"ordinal\"`, or `\"nominal\"`).\nIt can also be a `\"geojson\"` type for encoding ['geoshape'](geoshape.html)."
        }
      },
      "required": [
        "selection",
        "type"
      ],
      "type": "object"
    },
    "ConditionalSelection<TextFieldDef>": {
      "additionalProperties": false,
      "properties": {
        "aggregate": {
          "$ref": "#/definitions/Aggregate",
          "description": "Aggregation function for the field\n(e.g., `mean`, `sum`, `median`, `min`, `max`, `count`).\n\n__Default value:__ `undefined` (None)"
        },
        "bin": {
          "anyOf": [
            {
              "type": "boolean"
            },
            {
              "$ref": "#/definitions/BinParams"
            }
          ],
          "description": "A flag for binning a `quantitative` field, or [an object defining binning parameters](https://vega.github.io/vega-lite/docs/bin.html#params).\nIf `true`, default [binning parameters](https://vega.github.io/vega-lite/docs/bin.html) will be applied.\n\n__Default value:__ `false`"
        },
        "field": {
          "anyOf": [
            {
              "type": "string"
            },
            {
              "$ref": "#/definitions/RepeatRef"
            }
          ],
          "description": "__Required.__ A string defining the name of the field from which to pull a data value\nor an object defining iterated values from the [`repeat`](https://vega.github.io/vega-lite/docs/repeat.html) operator.\n\n__Note:__ Dots (`.`) and brackets (`[` and `]`) can be used to access nested objects (e.g., `\"field\": \"foo.bar\"` and `\"field\": \"foo['bar']\"`).\nIf field names contain dots or brackets but are not nested, you can use `\\\\` to escape dots and brackets (e.g., `\"a\\\\.b\"` and `\"a\\\\[0\\\\]\"`).\nSee more details about escaping in the [field documentation](https://vega.github.io/vega-lite/docs/field.html).\n\n__Note:__ `field` is not required if `aggregate` is `count`."
        },
        "format": {
          "description": "The [formatting pattern](https://vega.github.io/vega-lite/docs/format.html) for a text field. If not defined, this will be determined automatically.",
          "type": "string"
        },
        "selection": {
          "$ref": "#/definitions/SelectionOperand",
          "description": "A [selection name](https://vega.github.io/vega-lite/docs/selection.html), or a series of [composed selections](https://vega.github.io/vega-lite/docs/selection.html#compose)."
        },
        "timeUnit": {
          "$ref": "#/definitions/TimeUnit",
          "description": "Time unit (e.g., `year`, `yearmonth`, `month`, `hours`) for a temporal field.\nor [a temporal field that gets casted as ordinal](https://vega.github.io/vega-lite/docs/type.html#cast).\n\n__Default value:__ `undefined` (None)"
        },
        "title": {
          "description": "A title for the field. If `null`, the title will be removed.\n\n__Default value:__  derived from the field's name and transformation function (`aggregate`, `bin` and `timeUnit`).  If the field has an aggregate function, the function is displayed as part of the title (e.g., `\"Sum of Profit\"`). If the field is binned or has a time unit applied, the applied function is shown in parentheses (e.g., `\"Profit (binned)\"`, `\"Transaction Date (year-month)\"`).  Otherwise, the title is simply the field name.\n\n__Notes__:\n\n1) You can customize the default field title format by providing the [`fieldTitle` property in the [config](config.html) or [`fieldTitle` function via the `compile` function's options](compile.html#field-title).\n\n2) If both field definition's `title` and axis, header, or legend `title` are defined, axis/header/legend title will be used.",
          "type": [
            "string",
            "null"
          ]
        },
        "type": {
          "$ref": "#/definitions/Type",
          "description": "The encoded field's type of measurement (`\"quantitative\"`, `\"temporal\"`, `\"ordinal\"`, or `\"nominal\"`).\nIt can also be a `\"geojson\"` type for encoding ['geoshape'](geoshape.html)."
        }
      },
      "required": [
        "selection",
        "type"
      ],
      "type": "object"
    },
    "ConditionalSelection<ValueDef>": {
      "additionalProperties": false,
      "properties": {
        "selection": {
          "$ref": "#/definitions/SelectionOperand",
          "description": "A [selection name](https://vega.github.io/vega-lite/docs/selection.html), or a series of [composed selections](https://vega.github.io/vega-lite/docs/selection.html#compose)."
        },
        "value": {
          "description": "A constant value in visual domain (e.g., `\"red\"` / \"#0099ff\" for color, values between `0` to `1` for opacity).",
          "type": [
            "number",
            "string",
            "boolean"
          ]
        }
      },
      "required": [
        "selection",
        "value"
      ],
      "type": "object"
    },
    "Config": {
      "additionalProperties": false,
      "properties": {
        "area": {
          "$ref": "#/definitions/AreaConfig",
          "description": "Area-Specific Config "
        },
        "autosize": {
          "anyOf": [
            {
              "$ref": "#/definitions/AutosizeType"
            },
            {
              "$ref": "#/definitions/AutoSizeParams"
            }
          ],
          "description": "Sets how the visualization size should be determined. If a string, should be one of `\"pad\"`, `\"fit\"` or `\"none\"`.\nObject values can additionally specify parameters for content sizing and automatic resizing.\n`\"fit\"` is only supported for single and layered views that don't use `rangeStep`.\n\n__Default value__: `pad`"
        },
        "axis": {
          "$ref": "#/definitions/AxisConfig",
          "description": "Axis configuration, which determines default properties for all `x` and `y` [axes](axis.html). For a full list of axis configuration options, please see the [corresponding section of the axis documentation](axis.html#config)."
        },
        "axisBand": {
          "$ref": "#/definitions/VgAxisConfig",
          "description": "Specific axis config for axes with \"band\" scales."
        },
        "axisBottom": {
          "$ref": "#/definitions/VgAxisConfig",
          "description": "Specific axis config for x-axis along the bottom edge of the chart."
        },
        "axisLeft": {
          "$ref": "#/definitions/VgAxisConfig",
          "description": "Specific axis config for y-axis along the left edge of the chart."
        },
        "axisRight": {
          "$ref": "#/definitions/VgAxisConfig",
          "description": "Specific axis config for y-axis along the right edge of the chart."
        },
        "axisTop": {
          "$ref": "#/definitions/VgAxisConfig",
          "description": "Specific axis config for x-axis along the top edge of the chart."
        },
        "axisX": {
          "$ref": "#/definitions/VgAxisConfig",
          "description": "X-axis specific config."
        },
        "axisY": {
          "$ref": "#/definitions/VgAxisConfig",
          "description": "Y-axis specific config."
        },
        "background": {
          "description": "CSS color property to use as the background of visualization.\n\n__Default value:__ none (transparent)",
          "type": "string"
        },
        "bar": {
          "$ref": "#/definitions/BarConfig",
          "description": "Bar-Specific Config "
        },
        "boxplot": {
          "$ref": "#/definitions/BoxPlotConfig",
          "description": "Box Config"
        },
        "circle": {
          "$ref": "#/definitions/MarkConfig",
          "description": "Circle-Specific Config "
        },
        "countTitle": {
          "description": "Default axis and legend title for count fields.\n\n__Default value:__ `'Number of Records'`.",
          "type": "string"
        },
        "datasets": {
          "$ref": "#/definitions/Datasets",
          "description": "A global data store for named datasets. This is a mapping from names to inline datasets.\nThis can be an array of objects or primitive values or a string. Arrays of primitive values are ingested as objects with a `data` property."
        },
        "fieldTitle": {
          "description": "Defines how Vega-Lite generates title for fields.  There are three possible styles:\n- `\"verbal\"` (Default) - displays function in a verbal style (e.g., \"Sum of field\", \"Year-month of date\", \"field (binned)\").\n- `\"function\"` - displays function using parentheses and capitalized texts (e.g., \"SUM(field)\", \"YEARMONTH(date)\", \"BIN(field)\").\n- `\"plain\"` - displays only the field name without functions (e.g., \"field\", \"date\", \"field\").",
          "enum": [
            "verbal",
            "functional",
            "plain"
          ],
          "type": "string"
        },
        "geoshape": {
          "$ref": "#/definitions/MarkConfig",
          "description": "Geoshape-Specific Config "
        },
        "invalidValues": {
          "description": "Defines how Vega-Lite should handle invalid values (`null` and `NaN`).\n- If set to `\"filter\"` (default), all data items with null values will be skipped (for line, trail, and area marks) or filtered (for other marks).\n- If `null`, all data items are included. In this case, invalid values will be interpreted as zeroes.",
          "enum": [
            "filter",
            null
          ],
          "type": [
            "string",
            "null"
          ]
        },
        "legend": {
          "$ref": "#/definitions/LegendConfig",
          "description": "Legend configuration, which determines default properties for all [legends](legend.html). For a full list of legend configuration options, please see the [corresponding section of in the legend documentation](legend.html#config)."
        },
        "line": {
          "$ref": "#/definitions/LineConfig",
          "description": "Line-Specific Config "
        },
        "mark": {
          "$ref": "#/definitions/MarkConfig",
          "description": "Mark Config "
        },
        "numberFormat": {
          "description": "D3 Number format for axis labels and text tables. For example \"s\" for SI units. Use [D3's number format pattern](https://github.com/d3/d3-format#locale_format).",
          "type": "string"
        },
        "padding": {
          "$ref": "#/definitions/Padding",
          "description": "The default visualization padding, in pixels, from the edge of the visualization canvas to the data rectangle.  If a number, specifies padding for all sides.\nIf an object, the value should have the format `{\"left\": 5, \"top\": 5, \"right\": 5, \"bottom\": 5}` to specify padding for each side of the visualization.\n\n__Default value__: `5`"
        },
        "point": {
          "$ref": "#/definitions/MarkConfig",
          "description": "Point-Specific Config "
        },
        "projection": {
          "$ref": "#/definitions/ProjectionConfig",
          "description": "Projection configuration, which determines default properties for all [projections](projection.html). For a full list of projection configuration options, please see the [corresponding section of the projection documentation](projection.html#config)."
        },
        "range": {
          "$ref": "#/definitions/RangeConfig",
          "description": "An object hash that defines default range arrays or schemes for using with scales.\nFor a full list of scale range configuration options, please see the [corresponding section of the scale documentation](scale.html#config)."
        },
        "rect": {
          "$ref": "#/definitions/MarkConfig",
          "description": "Rect-Specific Config "
        },
        "rule": {
          "$ref": "#/definitions/MarkConfig",
          "description": "Rule-Specific Config "
        },
        "scale": {
          "$ref": "#/definitions/ScaleConfig",
          "description": "Scale configuration determines default properties for all [scales](scale.html). For a full list of scale configuration options, please see the [corresponding section of the scale documentation](scale.html#config)."
        },
        "selection": {
          "$ref": "#/definitions/SelectionConfig",
          "description": "An object hash for defining default properties for each type of selections. "
        },
        "square": {
          "$ref": "#/definitions/MarkConfig",
          "description": "Square-Specific Config "
        },
        "stack": {
          "$ref": "#/definitions/StackOffset",
          "description": "Default stack offset for stackable mark. "
        },
        "style": {
          "$ref": "#/definitions/StyleConfigIndex",
          "description": "An object hash that defines key-value mappings to determine default properties for marks with a given [style](mark.html#mark-def).  The keys represent styles names; the values have to be valid [mark configuration objects](mark.html#config).  "
        },
        "text": {
          "$ref": "#/definitions/TextConfig",
          "description": "Text-Specific Config "
        },
        "tick": {
          "$ref": "#/definitions/TickConfig",
          "description": "Tick-Specific Config "
        },
        "timeFormat": {
          "description": "Default datetime format for axis and legend labels. The format can be set directly on each axis and legend. Use [D3's time format pattern](https://github.com/d3/d3-time-format#locale_format).\n\n__Default value:__ `'%b %d, %Y'`.",
          "type": "string"
        },
        "title": {
          "$ref": "#/definitions/VgTitleConfig",
          "description": "Title configuration, which determines default properties for all [titles](title.html). For a full list of title configuration options, please see the [corresponding section of the title documentation](title.html#config)."
        },
        "trail": {
          "$ref": "#/definitions/LineConfig",
          "description": "Trail-Specific Config "
        },
        "view": {
          "$ref": "#/definitions/ViewConfig",
          "description": "Default properties for [single view plots](spec.html#single). "
        }
      },
      "type": "object"
    },
    "CsvDataFormat": {
      "additionalProperties": false,
      "properties": {
        "parse": {
          "anyOf": [
            {
              "enum": [
                "auto"
              ],
              "type": "string"
            },
            {
              "type": "object"
            }
          ],
          "description": "If set to auto (the default), perform automatic type inference to determine the desired data types.\nAlternatively, a parsing directive object can be provided for explicit data types. Each property of the object corresponds to a field name, and the value to the desired data type (one of `\"number\"`, `\"boolean\"` or `\"date\"`).\nFor example, `\"parse\": {\"modified_on\": \"date\"}` parses the `modified_on` field in each input record a Date value.\n\nFor `\"date\"`, we parse data based using Javascript's [`Date.parse()`](https://developer.mozilla.org/en-US/docs/Web/JavaScript/Reference/Global_Objects/Date/parse).\nFor Specific date formats can be provided (e.g., `{foo: 'date:\"%m%d%Y\"'}`), using the [d3-time-format syntax](https://github.com/d3/d3-time-format#locale_format). UTC date format parsing is supported similarly (e.g., `{foo: 'utc:\"%m%d%Y\"'}`). See more about [UTC time](timeunit.html#utc)"
        },
        "type": {
          "description": "Type of input data: `\"json\"`, `\"csv\"`, `\"tsv\"`.\nThe default format type is determined by the extension of the file URL.\nIf no extension is detected, `\"json\"` will be used by default.",
          "enum": [
            "csv",
            "tsv"
          ],
          "type": "string"
        }
      },
      "type": "object"
    },
    "Data": {
      "anyOf": [
        {
          "$ref": "#/definitions/UrlData"
        },
        {
          "$ref": "#/definitions/InlineData"
        },
        {
          "$ref": "#/definitions/NamedData"
        }
      ]
    },
    "DataFormat": {
      "anyOf": [
        {
          "$ref": "#/definitions/CsvDataFormat"
        },
        {
          "$ref": "#/definitions/JsonDataFormat"
        },
        {
          "$ref": "#/definitions/TopoDataFormat"
        }
      ]
    },
    "Datasets": {
      "$ref": "#/definitions/Dict<InlineDataset>"
    },
    "DateTime": {
      "additionalProperties": false,
      "description": "Object for defining datetime in Vega-Lite Filter.\nIf both month and quarter are provided, month has higher precedence.\n`day` cannot be combined with other date.\nWe accept string for month and day names.",
      "properties": {
        "date": {
          "description": "Integer value representing the date from 1-31.",
          "maximum": 31,
          "minimum": 1,
          "type": "number"
        },
        "day": {
          "anyOf": [
            {
              "$ref": "#/definitions/Day"
            },
            {
              "type": "string"
            }
          ],
          "description": "Value representing the day of a week.  This can be one of: (1) integer value -- `1` represents Monday; (2) case-insensitive day name (e.g., `\"Monday\"`);  (3) case-insensitive, 3-character short day name (e.g., `\"Mon\"`).   <br/> **Warning:** A DateTime definition object with `day`** should not be combined with `year`, `quarter`, `month`, or `date`."
        },
        "hours": {
          "description": "Integer value representing the hour of a day from 0-23.",
          "maximum": 23,
          "minimum": 0,
          "type": "number"
        },
        "milliseconds": {
          "description": "Integer value representing the millisecond segment of time.",
          "maximum": 999,
          "minimum": 0,
          "type": "number"
        },
        "minutes": {
          "description": "Integer value representing the minute segment of time from 0-59.",
          "maximum": 59,
          "minimum": 0,
          "type": "number"
        },
        "month": {
          "anyOf": [
            {
              "$ref": "#/definitions/Month"
            },
            {
              "type": "string"
            }
          ],
          "description": "One of: (1) integer value representing the month from `1`-`12`. `1` represents January;  (2) case-insensitive month name (e.g., `\"January\"`);  (3) case-insensitive, 3-character short month name (e.g., `\"Jan\"`). "
        },
        "quarter": {
          "description": "Integer value representing the quarter of the year (from 1-4).",
          "maximum": 4,
          "minimum": 1,
          "type": "number"
        },
        "seconds": {
          "description": "Integer value representing the second segment (0-59) of a time value",
          "maximum": 59,
          "minimum": 0,
          "type": "number"
        },
        "utc": {
          "description": "A boolean flag indicating if date time is in utc time. If false, the date time is in local time",
          "type": "boolean"
        },
        "year": {
          "description": "Integer value representing the year.",
          "type": "number"
        }
      },
      "type": "object"
    },
    "Day": {
      "maximum": 7,
      "minimum": 1,
      "type": "number"
    },
    "Dict<InlineDataset>": {
      "additionalProperties": {
        "$ref": "#/definitions/InlineDataset"
      },
      "type": "object"
    },
    "Encoding": {
      "additionalProperties": false,
      "properties": {
        "color": {
          "anyOf": [
            {
              "$ref": "#/definitions/MarkPropFieldDefWithCondition"
            },
            {
              "$ref": "#/definitions/MarkPropValueDefWithCondition"
            }
          ],
          "description": "Color of the marks – either fill or stroke color based on  the `filled` property of mark definition.\nBy default, `color` represents fill color for `\"area\"`, `\"bar\"`, `\"tick\"`,\n`\"text\"`, `\"trail\"`, `\"circle\"`, and `\"square\"` / stroke color for `\"line\"` and `\"point\"`.\n\n__Default value:__ If undefined, the default color depends on [mark config](config.html#mark)'s `color` property.\n\n_Note:_\n1) For fine-grained control over both fill and stroke colors of the marks, please use the `fill` and `stroke` channels.  If either `fill` or `stroke` channel is specified, `color` channel will be ignored.\n2) See the scale documentation for more information about customizing [color scheme](scale.html#scheme)."
        },
        "detail": {
          "anyOf": [
            {
              "$ref": "#/definitions/FieldDef"
            },
            {
              "items": {
                "$ref": "#/definitions/FieldDef"
              },
              "type": "array"
            }
          ],
          "description": "Additional levels of detail for grouping data in aggregate views and\nin line, trail, and area marks without mapping data to a specific visual channel."
        },
        "fill": {
          "anyOf": [
            {
              "$ref": "#/definitions/MarkPropFieldDefWithCondition"
            },
            {
              "$ref": "#/definitions/MarkPropValueDefWithCondition"
            }
          ],
          "description": "Fill color of the marks.\n__Default value:__ If undefined, the default color depends on [mark config](config.html#mark)'s `color` property.\n\n_Note:_ When using `fill` channel, `color ` channel will be ignored. To customize both fill and stroke, please use `fill` and `stroke` channels (not `fill` and `color`)."
        },
        "href": {
          "anyOf": [
            {
              "$ref": "#/definitions/FieldDefWithCondition"
            },
            {
              "$ref": "#/definitions/ValueDefWithCondition"
            }
          ],
          "description": "A URL to load upon mouse click."
        },
        "key": {
          "$ref": "#/definitions/FieldDef",
          "description": "A data field to use as a unique key for data binding. When a visualization’s data is updated, the key value will be used to match data elements to existing mark instances. Use a key channel to enable object constancy for transitions over dynamic data."
        },
        "latitude": {
          "$ref": "#/definitions/FieldDef",
          "description": "Latitude position of geographically projected marks."
        },
        "latitude2": {
          "$ref": "#/definitions/FieldDef",
          "description": "Latitude-2 position for geographically projected ranged `\"area\"`, `\"bar\"`, `\"rect\"`, and  `\"rule\"`."
        },
        "longitude": {
          "$ref": "#/definitions/FieldDef",
          "description": "Longitude position of geographically projected marks."
        },
        "longitude2": {
          "$ref": "#/definitions/FieldDef",
          "description": "Longitude-2 position for geographically projected ranged `\"area\"`, `\"bar\"`, `\"rect\"`, and  `\"rule\"`."
        },
        "opacity": {
          "anyOf": [
            {
              "$ref": "#/definitions/MarkPropFieldDefWithCondition"
            },
            {
              "$ref": "#/definitions/MarkPropValueDefWithCondition"
            }
          ],
          "description": "Opacity of the marks – either can be a value or a range.\n\n__Default value:__ If undefined, the default opacity depends on [mark config](config.html#mark)'s `opacity` property."
        },
        "order": {
          "anyOf": [
            {
              "$ref": "#/definitions/OrderFieldDef"
            },
            {
              "items": {
                "$ref": "#/definitions/OrderFieldDef"
              },
              "type": "array"
            }
          ],
          "description": "Order of the marks.\n- For stacked marks, this `order` channel encodes [stack order](https://vega.github.io/vega-lite/docs/stack.html#order).\n- For line and trail marks, this `order` channel encodes order of data points in the lines. This can be useful for creating [a connected scatterplot](https://vega.github.io/vega-lite/examples/connected_scatterplot.html).\n- Otherwise, this `order` channel encodes layer order of the marks.\n\n__Note__: In aggregate plots, `order` field should be `aggregate`d to avoid creating additional aggregation grouping."
        },
        "shape": {
          "anyOf": [
            {
              "$ref": "#/definitions/MarkPropFieldDefWithCondition"
            },
            {
              "$ref": "#/definitions/MarkPropValueDefWithCondition"
            }
          ],
          "description": "For `point` marks the supported values are\n`\"circle\"` (default), `\"square\"`, `\"cross\"`, `\"diamond\"`, `\"triangle-up\"`,\nor `\"triangle-down\"`, or else a custom SVG path string.\nFor `geoshape` marks it should be a field definition of the geojson data\n\n__Default value:__ If undefined, the default shape depends on [mark config](config.html#point-config)'s `shape` property."
        },
        "size": {
          "anyOf": [
            {
              "$ref": "#/definitions/MarkPropFieldDefWithCondition"
            },
            {
              "$ref": "#/definitions/MarkPropValueDefWithCondition"
            }
          ],
          "description": "Size of the mark.\n- For `\"point\"`, `\"square\"` and `\"circle\"`, – the symbol size, or pixel area of the mark.\n- For `\"bar\"` and `\"tick\"` – the bar and tick's size.\n- For `\"text\"` – the text's font size.\n- Size is unsupported for `\"line\"`, `\"area\"`, and `\"rect\"`. (Use `\"trail\"` instead of line with varying size)"
        },
        "stroke": {
          "anyOf": [
            {
              "$ref": "#/definitions/MarkPropFieldDefWithCondition"
            },
            {
              "$ref": "#/definitions/MarkPropValueDefWithCondition"
            }
          ],
          "description": "Stroke color of the marks.\n__Default value:__ If undefined, the default color depends on [mark config](config.html#mark)'s `color` property.\n\n_Note:_ When using `stroke` channel, `color ` channel will be ignored. To customize both stroke and fill, please use `stroke` and `fill` channels (not `stroke` and `color`)."
        },
        "text": {
          "anyOf": [
            {
              "$ref": "#/definitions/TextFieldDefWithCondition"
            },
            {
              "$ref": "#/definitions/TextValueDefWithCondition"
            }
          ],
          "description": "Text of the `text` mark."
        },
        "tooltip": {
          "anyOf": [
            {
              "$ref": "#/definitions/TextFieldDefWithCondition"
            },
            {
              "$ref": "#/definitions/TextValueDefWithCondition"
            },
            {
              "items": {
                "$ref": "#/definitions/TextFieldDef"
              },
              "type": "array"
            }
          ],
          "description": "The tooltip text to show upon mouse hover."
        },
        "x": {
          "anyOf": [
            {
              "$ref": "#/definitions/PositionFieldDef"
            },
            {
              "$ref": "#/definitions/ValueDef"
            }
          ],
          "description": "X coordinates of the marks, or width of horizontal `\"bar\"` and `\"area\"`."
        },
        "x2": {
          "anyOf": [
            {
              "$ref": "#/definitions/FieldDef"
            },
            {
              "$ref": "#/definitions/ValueDef"
            }
          ],
          "description": "X2 coordinates for ranged `\"area\"`, `\"bar\"`, `\"rect\"`, and  `\"rule\"`."
        },
        "y": {
          "anyOf": [
            {
              "$ref": "#/definitions/PositionFieldDef"
            },
            {
              "$ref": "#/definitions/ValueDef"
            }
          ],
          "description": "Y coordinates of the marks, or height of vertical `\"bar\"` and `\"area\"`."
        },
        "y2": {
          "anyOf": [
            {
              "$ref": "#/definitions/FieldDef"
            },
            {
              "$ref": "#/definitions/ValueDef"
            }
          ],
          "description": "Y2 coordinates for ranged `\"area\"`, `\"bar\"`, `\"rect\"`, and  `\"rule\"`."
        }
      },
      "type": "object"
    },
    "EncodingWithFacet": {
      "additionalProperties": false,
      "properties": {
        "color": {
          "anyOf": [
            {
              "$ref": "#/definitions/MarkPropFieldDefWithCondition"
            },
            {
              "$ref": "#/definitions/MarkPropValueDefWithCondition"
            }
          ],
          "description": "Color of the marks – either fill or stroke color based on  the `filled` property of mark definition.\nBy default, `color` represents fill color for `\"area\"`, `\"bar\"`, `\"tick\"`,\n`\"text\"`, `\"trail\"`, `\"circle\"`, and `\"square\"` / stroke color for `\"line\"` and `\"point\"`.\n\n__Default value:__ If undefined, the default color depends on [mark config](config.html#mark)'s `color` property.\n\n_Note:_\n1) For fine-grained control over both fill and stroke colors of the marks, please use the `fill` and `stroke` channels.  If either `fill` or `stroke` channel is specified, `color` channel will be ignored.\n2) See the scale documentation for more information about customizing [color scheme](scale.html#scheme)."
        },
        "column": {
          "$ref": "#/definitions/FacetFieldDef",
          "description": "Horizontal facets for trellis plots."
        },
        "detail": {
          "anyOf": [
            {
              "$ref": "#/definitions/FieldDef"
            },
            {
              "items": {
                "$ref": "#/definitions/FieldDef"
              },
              "type": "array"
            }
          ],
          "description": "Additional levels of detail for grouping data in aggregate views and\nin line, trail, and area marks without mapping data to a specific visual channel."
        },
        "fill": {
          "anyOf": [
            {
              "$ref": "#/definitions/MarkPropFieldDefWithCondition"
            },
            {
              "$ref": "#/definitions/MarkPropValueDefWithCondition"
            }
          ],
          "description": "Fill color of the marks.\n__Default value:__ If undefined, the default color depends on [mark config](config.html#mark)'s `color` property.\n\n_Note:_ When using `fill` channel, `color ` channel will be ignored. To customize both fill and stroke, please use `fill` and `stroke` channels (not `fill` and `color`)."
        },
        "href": {
          "anyOf": [
            {
              "$ref": "#/definitions/FieldDefWithCondition"
            },
            {
              "$ref": "#/definitions/ValueDefWithCondition"
            }
          ],
          "description": "A URL to load upon mouse click."
        },
        "key": {
          "$ref": "#/definitions/FieldDef",
          "description": "A data field to use as a unique key for data binding. When a visualization’s data is updated, the key value will be used to match data elements to existing mark instances. Use a key channel to enable object constancy for transitions over dynamic data."
        },
        "latitude": {
          "$ref": "#/definitions/FieldDef",
          "description": "Latitude position of geographically projected marks."
        },
        "latitude2": {
          "$ref": "#/definitions/FieldDef",
          "description": "Latitude-2 position for geographically projected ranged `\"area\"`, `\"bar\"`, `\"rect\"`, and  `\"rule\"`."
        },
        "longitude": {
          "$ref": "#/definitions/FieldDef",
          "description": "Longitude position of geographically projected marks."
        },
        "longitude2": {
          "$ref": "#/definitions/FieldDef",
          "description": "Longitude-2 position for geographically projected ranged `\"area\"`, `\"bar\"`, `\"rect\"`, and  `\"rule\"`."
        },
        "opacity": {
          "anyOf": [
            {
              "$ref": "#/definitions/MarkPropFieldDefWithCondition"
            },
            {
              "$ref": "#/definitions/MarkPropValueDefWithCondition"
            }
          ],
          "description": "Opacity of the marks – either can be a value or a range.\n\n__Default value:__ If undefined, the default opacity depends on [mark config](config.html#mark)'s `opacity` property."
        },
        "order": {
          "anyOf": [
            {
              "$ref": "#/definitions/OrderFieldDef"
            },
            {
              "items": {
                "$ref": "#/definitions/OrderFieldDef"
              },
              "type": "array"
            }
          ],
          "description": "Order of the marks.\n- For stacked marks, this `order` channel encodes [stack order](https://vega.github.io/vega-lite/docs/stack.html#order).\n- For line and trail marks, this `order` channel encodes order of data points in the lines. This can be useful for creating [a connected scatterplot](https://vega.github.io/vega-lite/examples/connected_scatterplot.html).\n- Otherwise, this `order` channel encodes layer order of the marks.\n\n__Note__: In aggregate plots, `order` field should be `aggregate`d to avoid creating additional aggregation grouping."
        },
        "row": {
          "$ref": "#/definitions/FacetFieldDef",
          "description": "Vertical facets for trellis plots."
        },
        "shape": {
          "anyOf": [
            {
              "$ref": "#/definitions/MarkPropFieldDefWithCondition"
            },
            {
              "$ref": "#/definitions/MarkPropValueDefWithCondition"
            }
          ],
          "description": "For `point` marks the supported values are\n`\"circle\"` (default), `\"square\"`, `\"cross\"`, `\"diamond\"`, `\"triangle-up\"`,\nor `\"triangle-down\"`, or else a custom SVG path string.\nFor `geoshape` marks it should be a field definition of the geojson data\n\n__Default value:__ If undefined, the default shape depends on [mark config](config.html#point-config)'s `shape` property."
        },
        "size": {
          "anyOf": [
            {
              "$ref": "#/definitions/MarkPropFieldDefWithCondition"
            },
            {
              "$ref": "#/definitions/MarkPropValueDefWithCondition"
            }
          ],
          "description": "Size of the mark.\n- For `\"point\"`, `\"square\"` and `\"circle\"`, – the symbol size, or pixel area of the mark.\n- For `\"bar\"` and `\"tick\"` – the bar and tick's size.\n- For `\"text\"` – the text's font size.\n- Size is unsupported for `\"line\"`, `\"area\"`, and `\"rect\"`. (Use `\"trail\"` instead of line with varying size)"
        },
        "stroke": {
          "anyOf": [
            {
              "$ref": "#/definitions/MarkPropFieldDefWithCondition"
            },
            {
              "$ref": "#/definitions/MarkPropValueDefWithCondition"
            }
          ],
          "description": "Stroke color of the marks.\n__Default value:__ If undefined, the default color depends on [mark config](config.html#mark)'s `color` property.\n\n_Note:_ When using `stroke` channel, `color ` channel will be ignored. To customize both stroke and fill, please use `stroke` and `fill` channels (not `stroke` and `color`)."
        },
        "text": {
          "anyOf": [
            {
              "$ref": "#/definitions/TextFieldDefWithCondition"
            },
            {
              "$ref": "#/definitions/TextValueDefWithCondition"
            }
          ],
          "description": "Text of the `text` mark."
        },
        "tooltip": {
          "anyOf": [
            {
              "$ref": "#/definitions/TextFieldDefWithCondition"
            },
            {
              "$ref": "#/definitions/TextValueDefWithCondition"
            },
            {
              "items": {
                "$ref": "#/definitions/TextFieldDef"
              },
              "type": "array"
            }
          ],
          "description": "The tooltip text to show upon mouse hover."
        },
        "x": {
          "anyOf": [
            {
              "$ref": "#/definitions/PositionFieldDef"
            },
            {
              "$ref": "#/definitions/ValueDef"
            }
          ],
          "description": "X coordinates of the marks, or width of horizontal `\"bar\"` and `\"area\"`."
        },
        "x2": {
          "anyOf": [
            {
              "$ref": "#/definitions/FieldDef"
            },
            {
              "$ref": "#/definitions/ValueDef"
            }
          ],
          "description": "X2 coordinates for ranged `\"area\"`, `\"bar\"`, `\"rect\"`, and  `\"rule\"`."
        },
        "y": {
          "anyOf": [
            {
              "$ref": "#/definitions/PositionFieldDef"
            },
            {
              "$ref": "#/definitions/ValueDef"
            }
          ],
          "description": "Y coordinates of the marks, or height of vertical `\"bar\"` and `\"area\"`."
        },
        "y2": {
          "anyOf": [
            {
              "$ref": "#/definitions/FieldDef"
            },
            {
              "$ref": "#/definitions/ValueDef"
            }
          ],
          "description": "Y2 coordinates for ranged `\"area\"`, `\"bar\"`, `\"rect\"`, and  `\"rule\"`."
        }
      },
      "type": "object"
    },
    "ErrorBar": {
      "enum": [
        "error-bar"
      ],
      "type": "string"
    },
    "LayerSpec": {
      "additionalProperties": false,
      "description": "Layer Spec with encoding and projection",
      "properties": {
        "data": {
          "$ref": "#/definitions/Data",
          "description": "An object describing the data source"
        },
        "description": {
          "description": "Description of this mark for commenting purpose.",
          "type": "string"
        },
        "encoding": {
          "$ref": "#/definitions/Encoding",
          "description": "A shared key-value mapping between encoding channels and definition of fields in the underlying layers."
        },
        "height": {
          "description": "The height of a visualization.\n\n__Default value:__\n- If a view's [`autosize`](https://vega.github.io/vega-lite/docs/size.html#autosize) type is `\"fit\"` or its y-channel has a [continuous scale](https://vega.github.io/vega-lite/docs/scale.html#continuous), the height will be the value of [`config.view.height`](https://vega.github.io/vega-lite/docs/spec.html#config).\n- For y-axis with a band or point scale: if [`rangeStep`](https://vega.github.io/vega-lite/docs/scale.html#band) is a numeric value or unspecified, the height is [determined by the range step, paddings, and the cardinality of the field mapped to y-channel](https://vega.github.io/vega-lite/docs/scale.html#band). Otherwise, if the `rangeStep` is `null`, the height will be the value of [`config.view.height`](https://vega.github.io/vega-lite/docs/spec.html#config).\n- If no field is mapped to `y` channel, the `height` will be the value of `rangeStep`.\n\n__Note__: For plots with [`row` and `column` channels](https://vega.github.io/vega-lite/docs/encoding.html#facet), this represents the height of a single view.\n\n__See also:__ The documentation for [width and height](https://vega.github.io/vega-lite/docs/size.html) contains more examples.",
          "type": "number"
        },
        "layer": {
          "description": "Layer or single view specifications to be layered.\n\n__Note__: Specifications inside `layer` cannot use `row` and `column` channels as layering facet specifications is not allowed.",
          "items": {
            "anyOf": [
              {
                "$ref": "#/definitions/LayerSpec"
              },
              {
                "$ref": "#/definitions/CompositeUnitSpec"
              }
            ]
          },
          "type": "array"
        },
        "name": {
          "description": "Name of the visualization for later reference.",
          "type": "string"
        },
        "projection": {
          "$ref": "#/definitions/Projection",
          "description": "An object defining properties of the geographic projection shared by underlying layers."
        },
        "resolve": {
          "$ref": "#/definitions/Resolve",
          "description": "Scale, axis, and legend resolutions for layers."
        },
        "title": {
          "anyOf": [
            {
              "type": "string"
            },
            {
              "$ref": "#/definitions/TitleParams"
            }
          ],
          "description": "Title for the plot."
        },
        "transform": {
          "description": "An array of data transformations such as filter and new field calculation.",
          "items": {
            "$ref": "#/definitions/Transform"
          },
          "type": "array"
        },
        "width": {
          "description": "The width of a visualization.\n\n__Default value:__ This will be determined by the following rules:\n\n- If a view's [`autosize`](https://vega.github.io/vega-lite/docs/size.html#autosize) type is `\"fit\"` or its x-channel has a [continuous scale](https://vega.github.io/vega-lite/docs/scale.html#continuous), the width will be the value of [`config.view.width`](https://vega.github.io/vega-lite/docs/spec.html#config).\n- For x-axis with a band or point scale: if [`rangeStep`](https://vega.github.io/vega-lite/docs/scale.html#band) is a numeric value or unspecified, the width is [determined by the range step, paddings, and the cardinality of the field mapped to x-channel](https://vega.github.io/vega-lite/docs/scale.html#band).   Otherwise, if the `rangeStep` is `null`, the width will be the value of [`config.view.width`](https://vega.github.io/vega-lite/docs/spec.html#config).\n- If no field is mapped to `x` channel, the `width` will be the value of [`config.scale.textXRangeStep`](https://vega.github.io/vega-lite/docs/size.html#default-width-and-height) for `text` mark and the value of `rangeStep` for other marks.\n\n__Note:__ For plots with [`row` and `column` channels](https://vega.github.io/vega-lite/docs/encoding.html#facet), this represents the width of a single view.\n\n__See also:__ The documentation for [width and height](https://vega.github.io/vega-lite/docs/size.html) contains more examples.",
          "type": "number"
        }
      },
      "required": [
        "layer"
      ],
      "type": "object"
    },
    "FacetFieldDef": {
      "additionalProperties": false,
      "properties": {
        "aggregate": {
          "$ref": "#/definitions/Aggregate",
          "description": "Aggregation function for the field\n(e.g., `mean`, `sum`, `median`, `min`, `max`, `count`).\n\n__Default value:__ `undefined` (None)"
        },
        "bin": {
          "anyOf": [
            {
              "type": "boolean"
            },
            {
              "$ref": "#/definitions/BinParams"
            }
          ],
          "description": "A flag for binning a `quantitative` field, or [an object defining binning parameters](https://vega.github.io/vega-lite/docs/bin.html#params).\nIf `true`, default [binning parameters](https://vega.github.io/vega-lite/docs/bin.html) will be applied.\n\n__Default value:__ `false`"
        },
        "field": {
          "anyOf": [
            {
              "type": "string"
            },
            {
              "$ref": "#/definitions/RepeatRef"
            }
          ],
          "description": "__Required.__ A string defining the name of the field from which to pull a data value\nor an object defining iterated values from the [`repeat`](https://vega.github.io/vega-lite/docs/repeat.html) operator.\n\n__Note:__ Dots (`.`) and brackets (`[` and `]`) can be used to access nested objects (e.g., `\"field\": \"foo.bar\"` and `\"field\": \"foo['bar']\"`).\nIf field names contain dots or brackets but are not nested, you can use `\\\\` to escape dots and brackets (e.g., `\"a\\\\.b\"` and `\"a\\\\[0\\\\]\"`).\nSee more details about escaping in the [field documentation](https://vega.github.io/vega-lite/docs/field.html).\n\n__Note:__ `field` is not required if `aggregate` is `count`."
        },
        "header": {
          "$ref": "#/definitions/Header",
          "description": "An object defining properties of a facet's header."
        },
        "sort": {
          "$ref": "#/definitions/SortOrder",
          "description": "Sort order for a facet field.\nThis can be `\"ascending\"`, `\"descending\"`."
        },
        "timeUnit": {
          "$ref": "#/definitions/TimeUnit",
          "description": "Time unit (e.g., `year`, `yearmonth`, `month`, `hours`) for a temporal field.\nor [a temporal field that gets casted as ordinal](https://vega.github.io/vega-lite/docs/type.html#cast).\n\n__Default value:__ `undefined` (None)"
        },
        "title": {
          "description": "A title for the field. If `null`, the title will be removed.\n\n__Default value:__  derived from the field's name and transformation function (`aggregate`, `bin` and `timeUnit`).  If the field has an aggregate function, the function is displayed as part of the title (e.g., `\"Sum of Profit\"`). If the field is binned or has a time unit applied, the applied function is shown in parentheses (e.g., `\"Profit (binned)\"`, `\"Transaction Date (year-month)\"`).  Otherwise, the title is simply the field name.\n\n__Notes__:\n\n1) You can customize the default field title format by providing the [`fieldTitle` property in the [config](config.html) or [`fieldTitle` function via the `compile` function's options](compile.html#field-title).\n\n2) If both field definition's `title` and axis, header, or legend `title` are defined, axis/header/legend title will be used.",
          "type": [
            "string",
            "null"
          ]
        },
        "type": {
          "$ref": "#/definitions/Type",
          "description": "The encoded field's type of measurement (`\"quantitative\"`, `\"temporal\"`, `\"ordinal\"`, or `\"nominal\"`).\nIt can also be a `\"geojson\"` type for encoding ['geoshape'](geoshape.html)."
        }
      },
      "required": [
        "type"
      ],
      "type": "object"
    },
    "FacetMapping": {
      "additionalProperties": false,
      "properties": {
        "column": {
          "$ref": "#/definitions/FacetFieldDef",
          "description": "Horizontal facets for trellis plots."
        },
        "row": {
          "$ref": "#/definitions/FacetFieldDef",
          "description": "Vertical facets for trellis plots."
        }
      },
      "type": "object"
    },
    "FieldDef": {
      "additionalProperties": false,
      "description": "Definition object for a data field, its type and transformation of an encoding channel.",
      "properties": {
        "aggregate": {
          "$ref": "#/definitions/Aggregate",
          "description": "Aggregation function for the field\n(e.g., `mean`, `sum`, `median`, `min`, `max`, `count`).\n\n__Default value:__ `undefined` (None)"
        },
        "bin": {
          "anyOf": [
            {
              "type": "boolean"
            },
            {
              "$ref": "#/definitions/BinParams"
            }
          ],
          "description": "A flag for binning a `quantitative` field, or [an object defining binning parameters](https://vega.github.io/vega-lite/docs/bin.html#params).\nIf `true`, default [binning parameters](https://vega.github.io/vega-lite/docs/bin.html) will be applied.\n\n__Default value:__ `false`"
        },
        "field": {
          "anyOf": [
            {
              "type": "string"
            },
            {
              "$ref": "#/definitions/RepeatRef"
            }
          ],
          "description": "__Required.__ A string defining the name of the field from which to pull a data value\nor an object defining iterated values from the [`repeat`](https://vega.github.io/vega-lite/docs/repeat.html) operator.\n\n__Note:__ Dots (`.`) and brackets (`[` and `]`) can be used to access nested objects (e.g., `\"field\": \"foo.bar\"` and `\"field\": \"foo['bar']\"`).\nIf field names contain dots or brackets but are not nested, you can use `\\\\` to escape dots and brackets (e.g., `\"a\\\\.b\"` and `\"a\\\\[0\\\\]\"`).\nSee more details about escaping in the [field documentation](https://vega.github.io/vega-lite/docs/field.html).\n\n__Note:__ `field` is not required if `aggregate` is `count`."
        },
        "timeUnit": {
          "$ref": "#/definitions/TimeUnit",
          "description": "Time unit (e.g., `year`, `yearmonth`, `month`, `hours`) for a temporal field.\nor [a temporal field that gets casted as ordinal](https://vega.github.io/vega-lite/docs/type.html#cast).\n\n__Default value:__ `undefined` (None)"
        },
        "title": {
          "description": "A title for the field. If `null`, the title will be removed.\n\n__Default value:__  derived from the field's name and transformation function (`aggregate`, `bin` and `timeUnit`).  If the field has an aggregate function, the function is displayed as part of the title (e.g., `\"Sum of Profit\"`). If the field is binned or has a time unit applied, the applied function is shown in parentheses (e.g., `\"Profit (binned)\"`, `\"Transaction Date (year-month)\"`).  Otherwise, the title is simply the field name.\n\n__Notes__:\n\n1) You can customize the default field title format by providing the [`fieldTitle` property in the [config](config.html) or [`fieldTitle` function via the `compile` function's options](compile.html#field-title).\n\n2) If both field definition's `title` and axis, header, or legend `title` are defined, axis/header/legend title will be used.",
          "type": [
            "string",
            "null"
          ]
        },
        "type": {
          "$ref": "#/definitions/Type",
          "description": "The encoded field's type of measurement (`\"quantitative\"`, `\"temporal\"`, `\"ordinal\"`, or `\"nominal\"`).\nIt can also be a `\"geojson\"` type for encoding ['geoshape'](geoshape.html)."
        }
      },
      "required": [
        "type"
      ],
      "type": "object"
    },
    "FieldDefWithCondition": {
      "additionalProperties": false,
      "description": "A FieldDef with Condition<ValueDef>\n{\n   condition: {value: ...},\n   field: ...,\n   ...\n}",
      "properties": {
        "aggregate": {
          "$ref": "#/definitions/Aggregate",
          "description": "Aggregation function for the field\n(e.g., `mean`, `sum`, `median`, `min`, `max`, `count`).\n\n__Default value:__ `undefined` (None)"
        },
        "bin": {
          "anyOf": [
            {
              "type": "boolean"
            },
            {
              "$ref": "#/definitions/BinParams"
            }
          ],
          "description": "A flag for binning a `quantitative` field, or [an object defining binning parameters](https://vega.github.io/vega-lite/docs/bin.html#params).\nIf `true`, default [binning parameters](https://vega.github.io/vega-lite/docs/bin.html) will be applied.\n\n__Default value:__ `false`"
        },
        "condition": {
          "anyOf": [
            {
              "$ref": "#/definitions/ConditionalValueDef"
            },
            {
              "items": {
                "$ref": "#/definitions/ConditionalValueDef"
              },
              "type": "array"
            }
          ],
          "description": "One or more value definition(s) with a selection predicate.\n\n__Note:__ A field definition's `condition` property can only contain [value definitions](https://vega.github.io/vega-lite/docs/encoding.html#value-def)\nsince Vega-Lite only allows at most one encoded field per encoding channel."
        },
        "field": {
          "anyOf": [
            {
              "type": "string"
            },
            {
              "$ref": "#/definitions/RepeatRef"
            }
          ],
          "description": "__Required.__ A string defining the name of the field from which to pull a data value\nor an object defining iterated values from the [`repeat`](https://vega.github.io/vega-lite/docs/repeat.html) operator.\n\n__Note:__ Dots (`.`) and brackets (`[` and `]`) can be used to access nested objects (e.g., `\"field\": \"foo.bar\"` and `\"field\": \"foo['bar']\"`).\nIf field names contain dots or brackets but are not nested, you can use `\\\\` to escape dots and brackets (e.g., `\"a\\\\.b\"` and `\"a\\\\[0\\\\]\"`).\nSee more details about escaping in the [field documentation](https://vega.github.io/vega-lite/docs/field.html).\n\n__Note:__ `field` is not required if `aggregate` is `count`."
        },
        "timeUnit": {
          "$ref": "#/definitions/TimeUnit",
          "description": "Time unit (e.g., `year`, `yearmonth`, `month`, `hours`) for a temporal field.\nor [a temporal field that gets casted as ordinal](https://vega.github.io/vega-lite/docs/type.html#cast).\n\n__Default value:__ `undefined` (None)"
        },
        "title": {
          "description": "A title for the field. If `null`, the title will be removed.\n\n__Default value:__  derived from the field's name and transformation function (`aggregate`, `bin` and `timeUnit`).  If the field has an aggregate function, the function is displayed as part of the title (e.g., `\"Sum of Profit\"`). If the field is binned or has a time unit applied, the applied function is shown in parentheses (e.g., `\"Profit (binned)\"`, `\"Transaction Date (year-month)\"`).  Otherwise, the title is simply the field name.\n\n__Notes__:\n\n1) You can customize the default field title format by providing the [`fieldTitle` property in the [config](config.html) or [`fieldTitle` function via the `compile` function's options](compile.html#field-title).\n\n2) If both field definition's `title` and axis, header, or legend `title` are defined, axis/header/legend title will be used.",
          "type": [
            "string",
            "null"
          ]
        },
        "type": {
          "$ref": "#/definitions/Type",
          "description": "The encoded field's type of measurement (`\"quantitative\"`, `\"temporal\"`, `\"ordinal\"`, or `\"nominal\"`).\nIt can also be a `\"geojson\"` type for encoding ['geoshape'](geoshape.html)."
        }
      },
      "required": [
        "type"
      ],
      "type": "object"
    },
    "MarkPropFieldDefWithCondition": {
      "additionalProperties": false,
      "description": "A FieldDef with Condition<ValueDef>\n{\n   condition: {value: ...},\n   field: ...,\n   ...\n}",
      "properties": {
        "aggregate": {
          "$ref": "#/definitions/Aggregate",
          "description": "Aggregation function for the field\n(e.g., `mean`, `sum`, `median`, `min`, `max`, `count`).\n\n__Default value:__ `undefined` (None)"
        },
        "bin": {
          "anyOf": [
            {
              "type": "boolean"
            },
            {
              "$ref": "#/definitions/BinParams"
            }
          ],
          "description": "A flag for binning a `quantitative` field, or [an object defining binning parameters](https://vega.github.io/vega-lite/docs/bin.html#params).\nIf `true`, default [binning parameters](https://vega.github.io/vega-lite/docs/bin.html) will be applied.\n\n__Default value:__ `false`"
        },
        "condition": {
          "anyOf": [
            {
              "$ref": "#/definitions/ConditionalValueDef"
            },
            {
              "items": {
                "$ref": "#/definitions/ConditionalValueDef"
              },
              "type": "array"
            }
          ],
          "description": "One or more value definition(s) with a selection predicate.\n\n__Note:__ A field definition's `condition` property can only contain [value definitions](https://vega.github.io/vega-lite/docs/encoding.html#value-def)\nsince Vega-Lite only allows at most one encoded field per encoding channel."
        },
        "field": {
          "anyOf": [
            {
              "type": "string"
            },
            {
              "$ref": "#/definitions/RepeatRef"
            }
          ],
          "description": "__Required.__ A string defining the name of the field from which to pull a data value\nor an object defining iterated values from the [`repeat`](https://vega.github.io/vega-lite/docs/repeat.html) operator.\n\n__Note:__ Dots (`.`) and brackets (`[` and `]`) can be used to access nested objects (e.g., `\"field\": \"foo.bar\"` and `\"field\": \"foo['bar']\"`).\nIf field names contain dots or brackets but are not nested, you can use `\\\\` to escape dots and brackets (e.g., `\"a\\\\.b\"` and `\"a\\\\[0\\\\]\"`).\nSee more details about escaping in the [field documentation](https://vega.github.io/vega-lite/docs/field.html).\n\n__Note:__ `field` is not required if `aggregate` is `count`."
        },
        "legend": {
          "anyOf": [
            {
              "$ref": "#/definitions/Legend"
            },
            {
              "type": "null"
            }
          ],
          "description": "An object defining properties of the legend.\nIf `null`, the legend for the encoding channel will be removed.\n\n__Default value:__ If undefined, default [legend properties](https://vega.github.io/vega-lite/docs/legend.html) are applied."
        },
        "scale": {
          "anyOf": [
            {
              "$ref": "#/definitions/Scale"
            },
            {
              "type": "null"
            }
          ],
          "description": "An object defining properties of the channel's scale, which is the function that transforms values in the data domain (numbers, dates, strings, etc) to visual values (pixels, colors, sizes) of the encoding channels.\n\nIf `null`, the scale will be [disabled and the data value will be directly encoded](https://vega.github.io/vega-lite/docs/scale.html#disable).\n\n__Default value:__ If undefined, default [scale properties](https://vega.github.io/vega-lite/docs/scale.html) are applied."
        },
        "sort": {
          "anyOf": [
            {
              "items": {
                "type": "string"
              },
              "type": "array"
            },
            {
              "$ref": "#/definitions/SortOrder"
            },
            {
              "$ref": "#/definitions/SortField"
            },
            {
              "type": "null"
            }
          ],
          "description": "Sort order for the encoded field.\nSupported `sort` values include `\"ascending\"`, `\"descending\"`, `null` (no sorting), or an array specifying the preferred order of values.\nFor fields with discrete domains, `sort` can also be a [sort field definition object](https://vega.github.io/vega-lite/docs/sort.html#sort-field).\nFor `sort` as an [array specifying the preferred order of values](https://vega.github.io/vega-lite/docs/sort.html#sort-array), the sort order will obey the values in the array, followed by any unspecified values in their original order.\n\n__Default value:__ `\"ascending\"`"
        },
        "timeUnit": {
          "$ref": "#/definitions/TimeUnit",
          "description": "Time unit (e.g., `year`, `yearmonth`, `month`, `hours`) for a temporal field.\nor [a temporal field that gets casted as ordinal](https://vega.github.io/vega-lite/docs/type.html#cast).\n\n__Default value:__ `undefined` (None)"
        },
        "title": {
          "description": "A title for the field. If `null`, the title will be removed.\n\n__Default value:__  derived from the field's name and transformation function (`aggregate`, `bin` and `timeUnit`).  If the field has an aggregate function, the function is displayed as part of the title (e.g., `\"Sum of Profit\"`). If the field is binned or has a time unit applied, the applied function is shown in parentheses (e.g., `\"Profit (binned)\"`, `\"Transaction Date (year-month)\"`).  Otherwise, the title is simply the field name.\n\n__Notes__:\n\n1) You can customize the default field title format by providing the [`fieldTitle` property in the [config](config.html) or [`fieldTitle` function via the `compile` function's options](compile.html#field-title).\n\n2) If both field definition's `title` and axis, header, or legend `title` are defined, axis/header/legend title will be used.",
          "type": [
            "string",
            "null"
          ]
        },
        "type": {
          "$ref": "#/definitions/Type",
          "description": "The encoded field's type of measurement (`\"quantitative\"`, `\"temporal\"`, `\"ordinal\"`, or `\"nominal\"`).\nIt can also be a `\"geojson\"` type for encoding ['geoshape'](geoshape.html)."
        }
      },
      "required": [
        "type"
      ],
      "type": "object"
    },
    "TextFieldDefWithCondition": {
      "additionalProperties": false,
      "description": "A FieldDef with Condition<ValueDef>\n{\n   condition: {value: ...},\n   field: ...,\n   ...\n}",
      "properties": {
        "aggregate": {
          "$ref": "#/definitions/Aggregate",
          "description": "Aggregation function for the field\n(e.g., `mean`, `sum`, `median`, `min`, `max`, `count`).\n\n__Default value:__ `undefined` (None)"
        },
        "bin": {
          "anyOf": [
            {
              "type": "boolean"
            },
            {
              "$ref": "#/definitions/BinParams"
            }
          ],
          "description": "A flag for binning a `quantitative` field, or [an object defining binning parameters](https://vega.github.io/vega-lite/docs/bin.html#params).\nIf `true`, default [binning parameters](https://vega.github.io/vega-lite/docs/bin.html) will be applied.\n\n__Default value:__ `false`"
        },
        "condition": {
          "anyOf": [
            {
              "$ref": "#/definitions/ConditionalValueDef"
            },
            {
              "items": {
                "$ref": "#/definitions/ConditionalValueDef"
              },
              "type": "array"
            }
          ],
          "description": "One or more value definition(s) with a selection predicate.\n\n__Note:__ A field definition's `condition` property can only contain [value definitions](https://vega.github.io/vega-lite/docs/encoding.html#value-def)\nsince Vega-Lite only allows at most one encoded field per encoding channel."
        },
        "field": {
          "anyOf": [
            {
              "type": "string"
            },
            {
              "$ref": "#/definitions/RepeatRef"
            }
          ],
          "description": "__Required.__ A string defining the name of the field from which to pull a data value\nor an object defining iterated values from the [`repeat`](https://vega.github.io/vega-lite/docs/repeat.html) operator.\n\n__Note:__ Dots (`.`) and brackets (`[` and `]`) can be used to access nested objects (e.g., `\"field\": \"foo.bar\"` and `\"field\": \"foo['bar']\"`).\nIf field names contain dots or brackets but are not nested, you can use `\\\\` to escape dots and brackets (e.g., `\"a\\\\.b\"` and `\"a\\\\[0\\\\]\"`).\nSee more details about escaping in the [field documentation](https://vega.github.io/vega-lite/docs/field.html).\n\n__Note:__ `field` is not required if `aggregate` is `count`."
        },
        "format": {
          "description": "The [formatting pattern](https://vega.github.io/vega-lite/docs/format.html) for a text field. If not defined, this will be determined automatically.",
          "type": "string"
        },
        "timeUnit": {
          "$ref": "#/definitions/TimeUnit",
          "description": "Time unit (e.g., `year`, `yearmonth`, `month`, `hours`) for a temporal field.\nor [a temporal field that gets casted as ordinal](https://vega.github.io/vega-lite/docs/type.html#cast).\n\n__Default value:__ `undefined` (None)"
        },
        "title": {
          "description": "A title for the field. If `null`, the title will be removed.\n\n__Default value:__  derived from the field's name and transformation function (`aggregate`, `bin` and `timeUnit`).  If the field has an aggregate function, the function is displayed as part of the title (e.g., `\"Sum of Profit\"`). If the field is binned or has a time unit applied, the applied function is shown in parentheses (e.g., `\"Profit (binned)\"`, `\"Transaction Date (year-month)\"`).  Otherwise, the title is simply the field name.\n\n__Notes__:\n\n1) You can customize the default field title format by providing the [`fieldTitle` property in the [config](config.html) or [`fieldTitle` function via the `compile` function's options](compile.html#field-title).\n\n2) If both field definition's `title` and axis, header, or legend `title` are defined, axis/header/legend title will be used.",
          "type": [
            "string",
            "null"
          ]
        },
        "type": {
          "$ref": "#/definitions/Type",
          "description": "The encoded field's type of measurement (`\"quantitative\"`, `\"temporal\"`, `\"ordinal\"`, or `\"nominal\"`).\nIt can also be a `\"geojson\"` type for encoding ['geoshape'](geoshape.html)."
        }
      },
      "required": [
        "type"
      ],
      "type": "object"
    },
    "FieldEqualPredicate": {
      "additionalProperties": false,
      "properties": {
        "equal": {
          "anyOf": [
            {
              "type": "string"
            },
            {
              "type": "number"
            },
            {
              "type": "boolean"
            },
            {
              "$ref": "#/definitions/DateTime"
            }
          ],
          "description": "The value that the field should be equal to."
        },
        "field": {
          "description": "Field to be filtered.",
          "type": "string"
        },
        "timeUnit": {
          "$ref": "#/definitions/TimeUnit",
          "description": "Time unit for the field to be filtered."
        }
      },
      "required": [
        "field",
        "equal"
      ],
      "type": "object"
    },
    "FieldOneOfPredicate": {
      "additionalProperties": false,
      "properties": {
        "field": {
          "description": "Field to be filtered",
          "type": "string"
        },
        "oneOf": {
          "anyOf": [
            {
              "items": {
                "type": "string"
              },
              "type": "array"
            },
            {
              "items": {
                "type": "number"
              },
              "type": "array"
            },
            {
              "items": {
                "type": "boolean"
              },
              "type": "array"
            },
            {
              "items": {
                "$ref": "#/definitions/DateTime"
              },
              "type": "array"
            }
          ],
          "description": "A set of values that the `field`'s value should be a member of,\nfor a data item included in the filtered data."
        },
        "timeUnit": {
          "$ref": "#/definitions/TimeUnit",
          "description": "time unit for the field to be filtered."
        }
      },
      "required": [
        "field",
        "oneOf"
      ],
      "type": "object"
    },
    "FieldRangePredicate": {
      "additionalProperties": false,
      "properties": {
        "field": {
          "description": "Field to be filtered",
          "type": "string"
        },
        "range": {
          "description": "An array of inclusive minimum and maximum values\nfor a field value of a data item to be included in the filtered data.",
          "items": {
            "anyOf": [
              {
                "type": "number"
              },
              {
                "$ref": "#/definitions/DateTime"
              },
              {
                "type": "null"
              }
            ]
          },
          "maxItems": 2,
          "minItems": 2,
          "type": "array"
        },
        "timeUnit": {
          "$ref": "#/definitions/TimeUnit",
          "description": "time unit for the field to be filtered."
        }
      },
      "required": [
        "field",
        "range"
      ],
      "type": "object"
    },
    "FilterTransform": {
      "additionalProperties": false,
      "properties": {
        "filter": {
          "$ref": "#/definitions/LogicalOperand<Predicate>",
          "description": "The `filter` property must be one of the predicate definitions:\n(1) an [expression](https://vega.github.io/vega-lite/docs/types.html#expression) string,\nwhere `datum` can be used to refer to the current data object;\n(2) one of the field predicates: [equal predicate](https://vega.github.io/vega-lite/docs/filter.html#equal-predicate);\n[range predicate](filter.html#range-predicate), [one-of predicate](https://vega.github.io/vega-lite/docs/filter.html#one-of-predicate);\n(3) a [selection predicate](https://vega.github.io/vega-lite/docs/filter.html#selection-predicate);\nor (4) a logical operand that combines (1), (2), or (3)."
        }
      },
      "required": [
        "filter"
      ],
      "type": "object"
    },
    "FontStyle": {
      "enum": [
        "normal",
        "italic"
      ],
      "type": "string"
    },
    "FontWeight": {
      "anyOf": [
        {
          "$ref": "#/definitions/FontWeightString"
        },
        {
          "$ref": "#/definitions/FontWeightNumber"
        }
      ]
    },
    "FontWeightNumber": {
      "maximum": 900,
      "minimum": 100,
      "type": "number"
    },
    "FontWeightString": {
      "enum": [
        "normal",
        "bold"
      ],
      "type": "string"
    },
    "FacetSpec": {
      "additionalProperties": false,
      "properties": {
        "data": {
          "$ref": "#/definitions/Data",
          "description": "An object describing the data source"
        },
        "description": {
          "description": "Description of this mark for commenting purpose.",
          "type": "string"
        },
        "facet": {
          "$ref": "#/definitions/FacetMapping",
          "description": "An object that describes mappings between `row` and `column` channels and their field definitions."
        },
        "name": {
          "description": "Name of the visualization for later reference.",
          "type": "string"
        },
        "resolve": {
          "$ref": "#/definitions/Resolve",
          "description": "Scale, axis, and legend resolutions for facets."
        },
        "spec": {
          "anyOf": [
            {
              "$ref": "#/definitions/LayerSpec"
            },
            {
              "$ref": "#/definitions/CompositeUnitSpec"
            }
          ],
          "description": "A specification of the view that gets faceted."
        },
        "title": {
          "anyOf": [
            {
              "type": "string"
            },
            {
              "$ref": "#/definitions/TitleParams"
            }
          ],
          "description": "Title for the plot."
        },
        "transform": {
          "description": "An array of data transformations such as filter and new field calculation.",
          "items": {
            "$ref": "#/definitions/Transform"
          },
          "type": "array"
        }
      },
      "required": [
        "facet",
        "spec"
      ],
      "type": "object"
    },
    "HConcatSpec": {
      "additionalProperties": false,
      "properties": {
        "data": {
          "$ref": "#/definitions/Data",
          "description": "An object describing the data source"
        },
        "description": {
          "description": "Description of this mark for commenting purpose.",
          "type": "string"
        },
        "hconcat": {
          "description": "A list of views that should be concatenated and put into a row.",
          "items": {
            "$ref": "#/definitions/Spec"
          },
          "type": "array"
        },
        "name": {
          "description": "Name of the visualization for later reference.",
          "type": "string"
        },
        "resolve": {
          "$ref": "#/definitions/Resolve",
          "description": "Scale, axis, and legend resolutions for horizontally concatenated charts."
        },
        "title": {
          "anyOf": [
            {
              "type": "string"
            },
            {
              "$ref": "#/definitions/TitleParams"
            }
          ],
          "description": "Title for the plot."
        },
        "transform": {
          "description": "An array of data transformations such as filter and new field calculation.",
          "items": {
            "$ref": "#/definitions/Transform"
          },
          "type": "array"
        }
      },
      "required": [
        "hconcat"
      ],
      "type": "object"
    },
    "RepeatSpec": {
      "additionalProperties": false,
      "properties": {
        "data": {
          "$ref": "#/definitions/Data",
          "description": "An object describing the data source"
        },
        "description": {
          "description": "Description of this mark for commenting purpose.",
          "type": "string"
        },
        "name": {
          "description": "Name of the visualization for later reference.",
          "type": "string"
        },
        "repeat": {
          "$ref": "#/definitions/Repeat",
          "description": "An object that describes what fields should be repeated into views that are laid out as a `row` or `column`."
        },
        "resolve": {
          "$ref": "#/definitions/Resolve",
          "description": "Scale and legend resolutions for repeated charts."
        },
        "spec": {
          "$ref": "#/definitions/Spec"
        },
        "title": {
          "anyOf": [
            {
              "type": "string"
            },
            {
              "$ref": "#/definitions/TitleParams"
            }
          ],
          "description": "Title for the plot."
        },
        "transform": {
          "description": "An array of data transformations such as filter and new field calculation.",
          "items": {
            "$ref": "#/definitions/Transform"
          },
          "type": "array"
        }
      },
      "required": [
        "repeat",
        "spec"
      ],
      "type": "object"
    },
    "Spec": {
      "anyOf": [
        {
          "$ref": "#/definitions/CompositeUnitSpec"
        },
        {
          "$ref": "#/definitions/LayerSpec"
        },
        {
          "$ref": "#/definitions/FacetSpec"
        },
        {
          "$ref": "#/definitions/RepeatSpec"
        },
        {
          "$ref": "#/definitions/VConcatSpec"
        },
        {
          "$ref": "#/definitions/HConcatSpec"
        }
      ]
    },
    "CompositeUnitSpecAlias": {
      "additionalProperties": false,
      "properties": {
        "data": {
          "$ref": "#/definitions/Data",
          "description": "An object describing the data source"
        },
        "description": {
          "description": "Description of this mark for commenting purpose.",
          "type": "string"
        },
        "encoding": {
          "$ref": "#/definitions/Encoding",
          "description": "A key-value mapping between encoding channels and definition of fields."
        },
        "height": {
          "description": "The height of a visualization.\n\n__Default value:__\n- If a view's [`autosize`](https://vega.github.io/vega-lite/docs/size.html#autosize) type is `\"fit\"` or its y-channel has a [continuous scale](https://vega.github.io/vega-lite/docs/scale.html#continuous), the height will be the value of [`config.view.height`](https://vega.github.io/vega-lite/docs/spec.html#config).\n- For y-axis with a band or point scale: if [`rangeStep`](https://vega.github.io/vega-lite/docs/scale.html#band) is a numeric value or unspecified, the height is [determined by the range step, paddings, and the cardinality of the field mapped to y-channel](https://vega.github.io/vega-lite/docs/scale.html#band). Otherwise, if the `rangeStep` is `null`, the height will be the value of [`config.view.height`](https://vega.github.io/vega-lite/docs/spec.html#config).\n- If no field is mapped to `y` channel, the `height` will be the value of `rangeStep`.\n\n__Note__: For plots with [`row` and `column` channels](https://vega.github.io/vega-lite/docs/encoding.html#facet), this represents the height of a single view.\n\n__See also:__ The documentation for [width and height](https://vega.github.io/vega-lite/docs/size.html) contains more examples.",
          "type": "number"
        },
        "mark": {
          "$ref": "#/definitions/AnyMark",
          "description": "A string describing the mark type (one of `\"bar\"`, `\"circle\"`, `\"square\"`, `\"tick\"`, `\"line\"`,\n`\"area\"`, `\"point\"`, `\"rule\"`, `\"geoshape\"`, and `\"text\"`) or a [mark definition object](https://vega.github.io/vega-lite/docs/mark.html#mark-def)."
        },
        "name": {
          "description": "Name of the visualization for later reference.",
          "type": "string"
        },
        "projection": {
          "$ref": "#/definitions/Projection",
          "description": "An object defining properties of geographic projection, which will be applied to `shape` path for `\"geoshape\"` marks\nand to `latitude` and `\"longitude\"` channels for other marks."
        },
        "selection": {
          "additionalProperties": {
            "$ref": "#/definitions/SelectionDef"
          },
          "description": "A key-value mapping between selection names and definitions.",
          "type": "object"
        },
        "title": {
          "anyOf": [
            {
              "type": "string"
            },
            {
              "$ref": "#/definitions/TitleParams"
            }
          ],
          "description": "Title for the plot."
        },
        "transform": {
          "description": "An array of data transformations such as filter and new field calculation.",
          "items": {
            "$ref": "#/definitions/Transform"
          },
          "type": "array"
        },
        "width": {
          "description": "The width of a visualization.\n\n__Default value:__ This will be determined by the following rules:\n\n- If a view's [`autosize`](https://vega.github.io/vega-lite/docs/size.html#autosize) type is `\"fit\"` or its x-channel has a [continuous scale](https://vega.github.io/vega-lite/docs/scale.html#continuous), the width will be the value of [`config.view.width`](https://vega.github.io/vega-lite/docs/spec.html#config).\n- For x-axis with a band or point scale: if [`rangeStep`](https://vega.github.io/vega-lite/docs/scale.html#band) is a numeric value or unspecified, the width is [determined by the range step, paddings, and the cardinality of the field mapped to x-channel](https://vega.github.io/vega-lite/docs/scale.html#band).   Otherwise, if the `rangeStep` is `null`, the width will be the value of [`config.view.width`](https://vega.github.io/vega-lite/docs/spec.html#config).\n- If no field is mapped to `x` channel, the `width` will be the value of [`config.scale.textXRangeStep`](https://vega.github.io/vega-lite/docs/size.html#default-width-and-height) for `text` mark and the value of `rangeStep` for other marks.\n\n__Note:__ For plots with [`row` and `column` channels](https://vega.github.io/vega-lite/docs/encoding.html#facet), this represents the width of a single view.\n\n__See also:__ The documentation for [width and height](https://vega.github.io/vega-lite/docs/size.html) contains more examples.",
          "type": "number"
        }
      },
      "required": [
        "mark"
      ],
      "type": "object"
    },
    "FacetedCompositeUnitSpecAlias": {
      "additionalProperties": false,
      "properties": {
        "data": {
          "$ref": "#/definitions/Data",
          "description": "An object describing the data source"
        },
        "description": {
          "description": "Description of this mark for commenting purpose.",
          "type": "string"
        },
        "encoding": {
          "$ref": "#/definitions/EncodingWithFacet",
          "description": "A key-value mapping between encoding channels and definition of fields."
        },
        "height": {
          "description": "The height of a visualization.\n\n__Default value:__\n- If a view's [`autosize`](https://vega.github.io/vega-lite/docs/size.html#autosize) type is `\"fit\"` or its y-channel has a [continuous scale](https://vega.github.io/vega-lite/docs/scale.html#continuous), the height will be the value of [`config.view.height`](https://vega.github.io/vega-lite/docs/spec.html#config).\n- For y-axis with a band or point scale: if [`rangeStep`](https://vega.github.io/vega-lite/docs/scale.html#band) is a numeric value or unspecified, the height is [determined by the range step, paddings, and the cardinality of the field mapped to y-channel](https://vega.github.io/vega-lite/docs/scale.html#band). Otherwise, if the `rangeStep` is `null`, the height will be the value of [`config.view.height`](https://vega.github.io/vega-lite/docs/spec.html#config).\n- If no field is mapped to `y` channel, the `height` will be the value of `rangeStep`.\n\n__Note__: For plots with [`row` and `column` channels](https://vega.github.io/vega-lite/docs/encoding.html#facet), this represents the height of a single view.\n\n__See also:__ The documentation for [width and height](https://vega.github.io/vega-lite/docs/size.html) contains more examples.",
          "type": "number"
        },
        "mark": {
          "$ref": "#/definitions/AnyMark",
          "description": "A string describing the mark type (one of `\"bar\"`, `\"circle\"`, `\"square\"`, `\"tick\"`, `\"line\"`,\n`\"area\"`, `\"point\"`, `\"rule\"`, `\"geoshape\"`, and `\"text\"`) or a [mark definition object](https://vega.github.io/vega-lite/docs/mark.html#mark-def)."
        },
        "name": {
          "description": "Name of the visualization for later reference.",
          "type": "string"
        },
        "projection": {
          "$ref": "#/definitions/Projection",
          "description": "An object defining properties of geographic projection, which will be applied to `shape` path for `\"geoshape\"` marks\nand to `latitude` and `\"longitude\"` channels for other marks."
        },
        "selection": {
          "additionalProperties": {
            "$ref": "#/definitions/SelectionDef"
          },
          "description": "A key-value mapping between selection names and definitions.",
          "type": "object"
        },
        "title": {
          "anyOf": [
            {
              "type": "string"
            },
            {
              "$ref": "#/definitions/TitleParams"
            }
          ],
          "description": "Title for the plot."
        },
        "transform": {
          "description": "An array of data transformations such as filter and new field calculation.",
          "items": {
            "$ref": "#/definitions/Transform"
          },
          "type": "array"
        },
        "width": {
          "description": "The width of a visualization.\n\n__Default value:__ This will be determined by the following rules:\n\n- If a view's [`autosize`](https://vega.github.io/vega-lite/docs/size.html#autosize) type is `\"fit\"` or its x-channel has a [continuous scale](https://vega.github.io/vega-lite/docs/scale.html#continuous), the width will be the value of [`config.view.width`](https://vega.github.io/vega-lite/docs/spec.html#config).\n- For x-axis with a band or point scale: if [`rangeStep`](https://vega.github.io/vega-lite/docs/scale.html#band) is a numeric value or unspecified, the width is [determined by the range step, paddings, and the cardinality of the field mapped to x-channel](https://vega.github.io/vega-lite/docs/scale.html#band).   Otherwise, if the `rangeStep` is `null`, the width will be the value of [`config.view.width`](https://vega.github.io/vega-lite/docs/spec.html#config).\n- If no field is mapped to `x` channel, the `width` will be the value of [`config.scale.textXRangeStep`](https://vega.github.io/vega-lite/docs/size.html#default-width-and-height) for `text` mark and the value of `rangeStep` for other marks.\n\n__Note:__ For plots with [`row` and `column` channels](https://vega.github.io/vega-lite/docs/encoding.html#facet), this represents the width of a single view.\n\n__See also:__ The documentation for [width and height](https://vega.github.io/vega-lite/docs/size.html) contains more examples.",
          "type": "number"
        }
      },
      "required": [
        "mark"
      ],
      "type": "object"
    },
    "VConcatSpec": {
      "additionalProperties": false,
      "properties": {
        "data": {
          "$ref": "#/definitions/Data",
          "description": "An object describing the data source"
        },
        "description": {
          "description": "Description of this mark for commenting purpose.",
          "type": "string"
        },
        "name": {
          "description": "Name of the visualization for later reference.",
          "type": "string"
        },
        "resolve": {
          "$ref": "#/definitions/Resolve",
          "description": "Scale, axis, and legend resolutions for vertically concatenated charts."
        },
        "title": {
          "anyOf": [
            {
              "type": "string"
            },
            {
              "$ref": "#/definitions/TitleParams"
            }
          ],
          "description": "Title for the plot."
        },
        "transform": {
          "description": "An array of data transformations such as filter and new field calculation.",
          "items": {
            "$ref": "#/definitions/Transform"
          },
          "type": "array"
        },
        "vconcat": {
          "description": "A list of views that should be concatenated and put into a column.",
          "items": {
            "$ref": "#/definitions/Spec"
          },
          "type": "array"
        }
      },
      "required": [
        "vconcat"
      ],
      "type": "object"
    },
    "GeoType": {
      "enum": [
        "latitude",
        "longitude",
        "geojson"
      ],
      "type": "string"
    },
    "Header": {
      "additionalProperties": false,
      "description": "Headers of row / column channels for faceted plots.",
      "properties": {
        "format": {
          "description": "The formatting pattern for labels. This is D3's [number format pattern](https://github.com/d3/d3-format#locale_format) for quantitative fields and D3's [time format pattern](https://github.com/d3/d3-time-format#locale_format) for time field.\n\nSee the [format documentation](format.html) for more information.\n\n__Default value:__  derived from [numberFormat](config.html#format) config for quantitative fields and from [timeFormat](config.html#format) config for temporal fields.",
          "type": "string"
        },
        "labelAngle": {
          "description": "The rotation angle of the header labels.\n\n__Default value:__ `0`.",
          "maximum": 360,
          "minimum": -360,
          "type": "number"
        },
        "title": {
          "description": "A title for the field. If `null`, the title will be removed.\n\n__Default value:__  derived from the field's name and transformation function (`aggregate`, `bin` and `timeUnit`).  If the field has an aggregate function, the function is displayed as part of the title (e.g., `\"Sum of Profit\"`). If the field is binned or has a time unit applied, the applied function is shown in parentheses (e.g., `\"Profit (binned)\"`, `\"Transaction Date (year-month)\"`).  Otherwise, the title is simply the field name.\n\n__Notes__:\n\n1) You can customize the default field title format by providing the [`fieldTitle` property in the [config](config.html) or [`fieldTitle` function via the `compile` function's options](compile.html#field-title).\n\n2) If both field definition's `title` and axis, header, or legend `title` are defined, axis/header/legend title will be used.",
          "type": [
            "string",
            "null"
          ]
        }
      },
      "type": "object"
    },
    "HorizontalAlign": {
      "enum": [
        "left",
        "right",
        "center"
      ],
      "type": "string"
    },
    "InlineData": {
      "additionalProperties": false,
      "properties": {
        "format": {
          "$ref": "#/definitions/DataFormat",
          "description": "An object that specifies the format for parsing the data values."
        },
        "values": {
          "$ref": "#/definitions/InlineDataset",
          "description": "The full data set, included inline. This can be an array of objects or primitive values or a string.\nArrays of primitive values are ingested as objects with a `data` property. Strings are parsed according to the specified format type."
        }
      },
      "required": [
        "values"
      ],
      "type": "object"
    },
    "InlineDataset": {
      "anyOf": [
        {
          "items": {
            "type": "number"
          },
          "type": "array"
        },
        {
          "items": {
            "type": "string"
          },
          "type": "array"
        },
        {
          "items": {
            "type": "boolean"
          },
          "type": "array"
        },
        {
          "items": {
            "type": "object"
          },
          "type": "array"
        },
        {
          "type": "string"
        },
        {
          "type": "object"
        }
      ]
    },
    "Interpolate": {
      "enum": [
        "linear",
        "linear-closed",
        "step",
        "step-before",
        "step-after",
        "basis",
        "basis-open",
        "basis-closed",
        "cardinal",
        "cardinal-open",
        "cardinal-closed",
        "bundle",
        "monotone"
      ],
      "type": "string"
    },
    "IntervalSelection": {
      "additionalProperties": false,
      "properties": {
        "bind": {
          "description": "Establishes a two-way binding between the interval selection and the scales\nused within the same view. This allows a user to interactively pan and\nzoom the view.",
          "enum": [
            "scales"
          ],
          "type": "string"
        },
        "empty": {
          "description": "By default, all data values are considered to lie within an empty selection.\nWhen set to `none`, empty selections contain no data values.",
          "enum": [
            "all",
            "none"
          ],
          "type": "string"
        },
        "encodings": {
          "description": "An array of encoding channels. The corresponding data field values\nmust match for a data tuple to fall within the selection.",
          "items": {
            "$ref": "#/definitions/SingleDefChannel"
          },
          "type": "array"
        },
        "fields": {
          "description": "An array of field names whose values must match for a data tuple to\nfall within the selection.",
          "items": {
            "type": "string"
          },
          "type": "array"
        },
        "mark": {
          "$ref": "#/definitions/BrushConfig",
          "description": "An interval selection also adds a rectangle mark to depict the\nextents of the interval. The `mark` property can be used to customize the\nappearance of the mark."
        },
        "on": {
          "$ref": "#/definitions/VgEventStream",
          "description": "A [Vega event stream](https://vega.github.io/vega/docs/event-streams/) (object or selector) that triggers the selection.\nFor interval selections, the event stream must specify a [start and end](https://vega.github.io/vega/docs/event-streams/#between-filters)."
        },
        "resolve": {
          "$ref": "#/definitions/SelectionResolution",
          "description": "With layered and multi-view displays, a strategy that determines how\nselections' data queries are resolved when applied in a filter transform,\nconditional encoding rule, or scale domain."
        },
        "translate": {
          "description": "When truthy, allows a user to interactively move an interval selection\nback-and-forth. Can be `true`, `false` (to disable panning), or a\n[Vega event stream definition](https://vega.github.io/vega/docs/event-streams/)\nwhich must include a start and end event to trigger continuous panning.\n\n__Default value:__ `true`, which corresponds to\n`[mousedown, window:mouseup] > window:mousemove!` which corresponds to\nclicks and dragging within an interval selection to reposition it.",
          "type": [
            "string",
            "boolean"
          ]
        },
        "type": {
          "enum": [
            "interval"
          ],
          "type": "string"
        },
        "zoom": {
          "description": "When truthy, allows a user to interactively resize an interval selection.\nCan be `true`, `false` (to disable zooming), or a [Vega event stream\ndefinition](https://vega.github.io/vega/docs/event-streams/). Currently,\nonly `wheel` events are supported.\n\n\n__Default value:__ `true`, which corresponds to `wheel!`.",
          "type": [
            "string",
            "boolean"
          ]
        }
      },
      "required": [
        "type"
      ],
      "type": "object"
    },
    "IntervalSelectionConfig": {
      "additionalProperties": false,
      "properties": {
        "bind": {
          "description": "Establishes a two-way binding between the interval selection and the scales\nused within the same view. This allows a user to interactively pan and\nzoom the view.",
          "enum": [
            "scales"
          ],
          "type": "string"
        },
        "empty": {
          "description": "By default, all data values are considered to lie within an empty selection.\nWhen set to `none`, empty selections contain no data values.",
          "enum": [
            "all",
            "none"
          ],
          "type": "string"
        },
        "encodings": {
          "description": "An array of encoding channels. The corresponding data field values\nmust match for a data tuple to fall within the selection.",
          "items": {
            "$ref": "#/definitions/SingleDefChannel"
          },
          "type": "array"
        },
        "fields": {
          "description": "An array of field names whose values must match for a data tuple to\nfall within the selection.",
          "items": {
            "type": "string"
          },
          "type": "array"
        },
        "mark": {
          "$ref": "#/definitions/BrushConfig",
          "description": "An interval selection also adds a rectangle mark to depict the\nextents of the interval. The `mark` property can be used to customize the\nappearance of the mark."
        },
        "on": {
          "$ref": "#/definitions/VgEventStream",
          "description": "A [Vega event stream](https://vega.github.io/vega/docs/event-streams/) (object or selector) that triggers the selection.\nFor interval selections, the event stream must specify a [start and end](https://vega.github.io/vega/docs/event-streams/#between-filters)."
        },
        "resolve": {
          "$ref": "#/definitions/SelectionResolution",
          "description": "With layered and multi-view displays, a strategy that determines how\nselections' data queries are resolved when applied in a filter transform,\nconditional encoding rule, or scale domain."
        },
        "translate": {
          "description": "When truthy, allows a user to interactively move an interval selection\nback-and-forth. Can be `true`, `false` (to disable panning), or a\n[Vega event stream definition](https://vega.github.io/vega/docs/event-streams/)\nwhich must include a start and end event to trigger continuous panning.\n\n__Default value:__ `true`, which corresponds to\n`[mousedown, window:mouseup] > window:mousemove!` which corresponds to\nclicks and dragging within an interval selection to reposition it.",
          "type": [
            "string",
            "boolean"
          ]
        },
        "zoom": {
          "description": "When truthy, allows a user to interactively resize an interval selection.\nCan be `true`, `false` (to disable zooming), or a [Vega event stream\ndefinition](https://vega.github.io/vega/docs/event-streams/). Currently,\nonly `wheel` events are supported.\n\n\n__Default value:__ `true`, which corresponds to `wheel!`.",
          "type": [
            "string",
            "boolean"
          ]
        }
      },
      "type": "object"
    },
    "JsonDataFormat": {
      "additionalProperties": false,
      "properties": {
        "parse": {
          "anyOf": [
            {
              "enum": [
                "auto"
              ],
              "type": "string"
            },
            {
              "type": "object"
            }
          ],
          "description": "If set to auto (the default), perform automatic type inference to determine the desired data types.\nAlternatively, a parsing directive object can be provided for explicit data types. Each property of the object corresponds to a field name, and the value to the desired data type (one of `\"number\"`, `\"boolean\"` or `\"date\"`).\nFor example, `\"parse\": {\"modified_on\": \"date\"}` parses the `modified_on` field in each input record a Date value.\n\nFor `\"date\"`, we parse data based using Javascript's [`Date.parse()`](https://developer.mozilla.org/en-US/docs/Web/JavaScript/Reference/Global_Objects/Date/parse).\nFor Specific date formats can be provided (e.g., `{foo: 'date:\"%m%d%Y\"'}`), using the [d3-time-format syntax](https://github.com/d3/d3-time-format#locale_format). UTC date format parsing is supported similarly (e.g., `{foo: 'utc:\"%m%d%Y\"'}`). See more about [UTC time](timeunit.html#utc)"
        },
        "property": {
          "description": "The JSON property containing the desired data.\nThis parameter can be used when the loaded JSON file may have surrounding structure or meta-data.\nFor example `\"property\": \"values.features\"` is equivalent to retrieving `json.values.features`\nfrom the loaded JSON object.",
          "type": "string"
        },
        "type": {
          "description": "Type of input data: `\"json\"`, `\"csv\"`, `\"tsv\"`.\nThe default format type is determined by the extension of the file URL.\nIf no extension is detected, `\"json\"` will be used by default.",
          "enum": [
            "json"
          ],
          "type": "string"
        }
      },
      "type": "object"
    },
    "Legend": {
      "additionalProperties": false,
      "description": "Properties of a legend or boolean flag for determining whether to show it.",
      "properties": {
        "entryPadding": {
          "description": "Padding (in pixels) between legend entries in a symbol legend.",
          "type": "number"
        },
        "format": {
          "description": "The formatting pattern for labels. This is D3's [number format pattern](https://github.com/d3/d3-format#locale_format) for quantitative fields and D3's [time format pattern](https://github.com/d3/d3-time-format#locale_format) for time field.\n\nSee the [format documentation](format.html) for more information.\n\n__Default value:__  derived from [numberFormat](config.html#format) config for quantitative fields and from [timeFormat](config.html#format) config for temporal fields.",
          "type": "string"
        },
        "offset": {
          "description": "The offset, in pixels, by which to displace the legend from the edge of the enclosing group or data rectangle.\n\n__Default value:__  `0`",
          "type": "number"
        },
        "orient": {
          "$ref": "#/definitions/LegendOrient",
          "description": "The orientation of the legend, which determines how the legend is positioned within the scene. One of \"left\", \"right\", \"top-left\", \"top-right\", \"bottom-left\", \"bottom-right\", \"none\".\n\n__Default value:__ `\"right\"`"
        },
        "padding": {
          "description": "The padding, in pixels, between the legend and axis.",
          "type": "number"
        },
        "tickCount": {
          "description": "The desired number of tick values for quantitative legends.",
          "type": "number"
        },
        "title": {
          "description": "A title for the field. If `null`, the title will be removed.\n\n__Default value:__  derived from the field's name and transformation function (`aggregate`, `bin` and `timeUnit`).  If the field has an aggregate function, the function is displayed as part of the title (e.g., `\"Sum of Profit\"`). If the field is binned or has a time unit applied, the applied function is shown in parentheses (e.g., `\"Profit (binned)\"`, `\"Transaction Date (year-month)\"`).  Otherwise, the title is simply the field name.\n\n__Notes__:\n\n1) You can customize the default field title format by providing the [`fieldTitle` property in the [config](config.html) or [`fieldTitle` function via the `compile` function's options](compile.html#field-title).\n\n2) If both field definition's `title` and axis, header, or legend `title` are defined, axis/header/legend title will be used.",
          "type": [
            "string",
            "null"
          ]
        },
        "type": {
          "description": "The type of the legend. Use `\"symbol\"` to create a discrete legend and `\"gradient\"` for a continuous color gradient.\n\n__Default value:__ `\"gradient\"` for non-binned quantitative fields and temporal fields; `\"symbol\"` otherwise.",
          "enum": [
            "symbol",
            "gradient"
          ],
          "type": "string"
        },
        "values": {
          "anyOf": [
            {
              "items": {
                "type": "number"
              },
              "type": "array"
            },
            {
              "items": {
                "type": "string"
              },
              "type": "array"
            },
            {
              "items": {
                "$ref": "#/definitions/DateTime"
              },
              "type": "array"
            }
          ],
          "description": "Explicitly set the visible legend values."
        },
        "zindex": {
          "description": "A non-positive integer indicating z-index of the legend.\nIf zindex is 0, legend should be drawn behind all chart elements.\nTo put them in front, use zindex = 1.",
          "minimum": 0,
          "type": "number"
        }
      },
      "type": "object"
    },
    "LegendConfig": {
      "additionalProperties": false,
      "properties": {
        "cornerRadius": {
          "description": "Corner radius for the full legend.",
          "type": "number"
        },
        "entryPadding": {
          "description": "Padding (in pixels) between legend entries in a symbol legend.",
          "type": "number"
        },
        "fillColor": {
          "description": "Background fill color for the full legend.",
          "type": "string"
        },
        "gradientHeight": {
          "description": "The height of the gradient, in pixels.",
          "minimum": 0,
          "type": "number"
        },
        "gradientLabelBaseline": {
          "description": "Text baseline for color ramp gradient labels.",
          "type": "string"
        },
        "gradientLabelLimit": {
          "description": "The maximum allowed length in pixels of color ramp gradient labels.",
          "type": "number"
        },
        "gradientLabelOffset": {
          "description": "Vertical offset in pixels for color ramp gradient labels.",
          "type": "number"
        },
        "gradientStrokeColor": {
          "description": "The color of the gradient stroke, can be in hex color code or regular color name.",
          "type": "string"
        },
        "gradientStrokeWidth": {
          "description": "The width of the gradient stroke, in pixels.",
          "minimum": 0,
          "type": "number"
        },
        "gradientWidth": {
          "description": "The width of the gradient, in pixels.",
          "minimum": 0,
          "type": "number"
        },
        "labelAlign": {
          "description": "The alignment of the legend label, can be left, middle or right.",
          "type": "string"
        },
        "labelBaseline": {
          "description": "The position of the baseline of legend label, can be top, middle or bottom.",
          "type": "string"
        },
        "labelColor": {
          "description": "The color of the legend label, can be in hex color code or regular color name.",
          "type": "string"
        },
        "labelFont": {
          "description": "The font of the legend label.",
          "type": "string"
        },
        "labelFontSize": {
          "description": "The font size of legend label.\n\n__Default value:__ `10`.",
          "minimum": 0,
          "type": "number"
        },
        "labelLimit": {
          "description": "Maximum allowed pixel width of axis tick labels.",
          "type": "number"
        },
        "labelOffset": {
          "description": "The offset of the legend label.",
          "minimum": 0,
          "type": "number"
        },
        "offset": {
          "description": "The offset, in pixels, by which to displace the legend from the edge of the enclosing group or data rectangle.\n\n__Default value:__  `0`",
          "type": "number"
        },
        "orient": {
          "$ref": "#/definitions/LegendOrient",
          "description": "The orientation of the legend, which determines how the legend is positioned within the scene. One of \"left\", \"right\", \"top-left\", \"top-right\", \"bottom-left\", \"bottom-right\", \"none\".\n\n__Default value:__ `\"right\"`"
        },
        "padding": {
          "description": "The padding, in pixels, between the legend and axis.",
          "type": "number"
        },
        "shortTimeLabels": {
          "description": "Whether month names and weekday names should be abbreviated.\n\n__Default value:__  `false`",
          "type": "boolean"
        },
        "strokeColor": {
          "description": "Border stroke color for the full legend.",
          "type": "string"
        },
        "strokeDash": {
          "description": "Border stroke dash pattern for the full legend.",
          "items": {
            "type": "number"
          },
          "type": "array"
        },
        "strokeWidth": {
          "description": "Border stroke width for the full legend.",
          "type": "number"
        },
        "symbolColor": {
          "description": "The color of the legend symbol,",
          "type": "string"
        },
        "symbolSize": {
          "description": "The size of the legend symbol, in pixels.",
          "minimum": 0,
          "type": "number"
        },
        "symbolStrokeWidth": {
          "description": "The width of the symbol's stroke.",
          "minimum": 0,
          "type": "number"
        },
        "symbolType": {
          "description": "Default shape type (such as \"circle\") for legend symbols.",
          "type": "string"
        },
        "titleAlign": {
          "description": "Horizontal text alignment for legend titles.",
          "type": "string"
        },
        "titleBaseline": {
          "description": "Vertical text baseline for legend titles.",
          "type": "string"
        },
        "titleColor": {
          "description": "The color of the legend title, can be in hex color code or regular color name.",
          "type": "string"
        },
        "titleFont": {
          "description": "The font of the legend title.",
          "type": "string"
        },
        "titleFontSize": {
          "description": "The font size of the legend title.",
          "type": "number"
        },
        "titleFontWeight": {
          "$ref": "#/definitions/FontWeight",
          "description": "The font weight of the legend title.\nThis can be either a string (e.g `\"bold\"`, `\"normal\"`) or a number (`100`, `200`, `300`, ..., `900` where `\"normal\"` = `400` and `\"bold\"` = `700`)."
        },
        "titleLimit": {
          "description": "Maximum allowed pixel width of axis titles.",
          "type": "number"
        },
        "titlePadding": {
          "description": "The padding, in pixels, between title and legend.",
          "type": "number"
        }
      },
      "type": "object"
    },
    "LegendOrient": {
      "enum": [
        "left",
        "right",
        "top-left",
        "top-right",
        "bottom-left",
        "bottom-right",
        "none"
      ],
      "type": "string"
    },
    "LegendResolveMap": {
      "additionalProperties": false,
      "properties": {
        "color": {
          "$ref": "#/definitions/ResolveMode"
        },
        "fill": {
          "$ref": "#/definitions/ResolveMode"
        },
        "opacity": {
          "$ref": "#/definitions/ResolveMode"
        },
        "shape": {
          "$ref": "#/definitions/ResolveMode"
        },
        "size": {
          "$ref": "#/definitions/ResolveMode"
        },
        "stroke": {
          "$ref": "#/definitions/ResolveMode"
        }
      },
      "type": "object"
    },
    "LineConfig": {
      "additionalProperties": false,
      "properties": {
        "align": {
          "$ref": "#/definitions/HorizontalAlign",
          "description": "The horizontal alignment of the text. One of `\"left\"`, `\"right\"`, `\"center\"`."
        },
        "angle": {
          "description": "The rotation angle of the text, in degrees.",
          "maximum": 360,
          "minimum": 0,
          "type": "number"
        },
        "baseline": {
          "$ref": "#/definitions/VerticalAlign",
          "description": "The vertical alignment of the text. One of `\"top\"`, `\"middle\"`, `\"bottom\"`.\n\n__Default value:__ `\"middle\"`"
        },
        "color": {
          "description": "Default color.  Note that `fill` and `stroke` have higher precedence than `color` and will override `color`.\n\n__Default value:__ <span style=\"color: #4682b4;\">&#9632;</span> `\"#4682b4\"`\n\n__Note:__ This property cannot be used in a [style config](mark.html#style-config).",
          "type": "string"
        },
        "cursor": {
          "description": "The mouse cursor used over the mark. Any valid [CSS cursor type](https://developer.mozilla.org/en-US/docs/Web/CSS/cursor#Values) can be used.",
          "enum": [
            "auto",
            "default",
            "none",
            "context-menu",
            "help",
            "pointer",
            "progress",
            "wait",
            "cell",
            "crosshair",
            "text",
            "vertical-text",
            "alias",
            "copy",
            "move",
            "no-drop",
            "not-allowed",
            "e-resize",
            "n-resize",
            "ne-resize",
            "nw-resize",
            "s-resize",
            "se-resize",
            "sw-resize",
            "w-resize",
            "ew-resize",
            "ns-resize",
            "nesw-resize",
            "nwse-resize",
            "col-resize",
            "row-resize",
            "all-scroll",
            "zoom-in",
            "zoom-out",
            "grab",
            "grabbing"
          ],
          "type": "string"
        },
        "dx": {
          "description": "The horizontal offset, in pixels, between the text label and its anchor point. The offset is applied after rotation by the _angle_ property.",
          "type": "number"
        },
        "dy": {
          "description": "The vertical offset, in pixels, between the text label and its anchor point. The offset is applied after rotation by the _angle_ property.",
          "type": "number"
        },
        "fill": {
          "description": "Default Fill Color.  This has higher precedence than `config.color`\n\n__Default value:__ (None)",
          "type": "string"
        },
        "fillOpacity": {
          "description": "The fill opacity (value between [0,1]).\n\n__Default value:__ `1`",
          "maximum": 1,
          "minimum": 0,
          "type": "number"
        },
        "filled": {
          "description": "Whether the mark's color should be used as fill color instead of stroke color.\n\n__Default value:__ `true` for all marks except `point` and `false` for `point`.\n\n__Applicable for:__ `bar`, `point`, `circle`, `square`, and `area` marks.\n\n__Note:__ This property cannot be used in a [style config](mark.html#style-config).",
          "type": "boolean"
        },
        "font": {
          "description": "The typeface to set the text in (e.g., `\"Helvetica Neue\"`).",
          "type": "string"
        },
        "fontSize": {
          "description": "The font size, in pixels.",
          "minimum": 0,
          "type": "number"
        },
        "fontStyle": {
          "$ref": "#/definitions/FontStyle",
          "description": "The font style (e.g., `\"italic\"`)."
        },
        "fontWeight": {
          "$ref": "#/definitions/FontWeight",
          "description": "The font weight.\nThis can be either a string (e.g `\"bold\"`, `\"normal\"`) or a number (`100`, `200`, `300`, ..., `900` where `\"normal\"` = `400` and `\"bold\"` = `700`)."
        },
        "href": {
          "description": "A URL to load upon mouse click. If defined, the mark acts as a hyperlink.",
          "format": "uri",
          "type": "string"
        },
        "interpolate": {
          "$ref": "#/definitions/Interpolate",
          "description": "The line interpolation method to use for line and area marks. One of the following:\n- `\"linear\"`: piecewise linear segments, as in a polyline.\n- `\"linear-closed\"`: close the linear segments to form a polygon.\n- `\"step\"`: alternate between horizontal and vertical segments, as in a step function.\n- `\"step-before\"`: alternate between vertical and horizontal segments, as in a step function.\n- `\"step-after\"`: alternate between horizontal and vertical segments, as in a step function.\n- `\"basis\"`: a B-spline, with control point duplication on the ends.\n- `\"basis-open\"`: an open B-spline; may not intersect the start or end.\n- `\"basis-closed\"`: a closed B-spline, as in a loop.\n- `\"cardinal\"`: a Cardinal spline, with control point duplication on the ends.\n- `\"cardinal-open\"`: an open Cardinal spline; may not intersect the start or end, but will intersect other control points.\n- `\"cardinal-closed\"`: a closed Cardinal spline, as in a loop.\n- `\"bundle\"`: equivalent to basis, except the tension parameter is used to straighten the spline.\n- `\"monotone\"`: cubic interpolation that preserves monotonicity in y."
        },
        "limit": {
          "description": "The maximum length of the text mark in pixels (default 0, indicating no limit). The text value will be automatically truncated if the rendered size exceeds the limit.",
          "type": "number"
        },
        "opacity": {
          "description": "The overall opacity (value between [0,1]).\n\n__Default value:__ `0.7` for non-aggregate plots with `point`, `tick`, `circle`, or `square` marks or layered `bar` charts and `1` otherwise.",
          "maximum": 1,
          "minimum": 0,
          "type": "number"
        },
        "orient": {
          "$ref": "#/definitions/Orient",
          "description": "The orientation of a non-stacked bar, tick, area, and line charts.\nThe value is either horizontal (default) or vertical.\n- For bar, rule and tick, this determines whether the size of the bar and tick\nshould be applied to x or y dimension.\n- For area, this property determines the orient property of the Vega output.\n- For line and trail marks, this property determines the sort order of the points in the line\nif `config.sortLineBy` is not specified.\nFor stacked charts, this is always determined by the orientation of the stack;\ntherefore explicitly specified value will be ignored."
        },
        "point": {
          "anyOf": [
            {
              "type": "boolean"
            },
            {
              "$ref": "#/definitions/MarkProperties"
            },
            {
              "enum": [
                "transparent"
              ],
              "type": "string"
            }
          ],
          "description": "A flag for overlaying points on top of line or area marks, or an object defining the properties of the overlayed points.\n\n- If this property is `\"transparent\"`, transparent points will be used (for enhancing tooltips and selections).\n\n- If this property is an empty object (`{}`) or `true`, filled points with default properties will be used.\n\n- If this property is `false`, no points would be automatically added to line or area marks.\n\n__Default value:__ `false`."
        },
        "radius": {
          "description": "Polar coordinate radial offset, in pixels, of the text label from the origin determined by the `x` and `y` properties.",
          "minimum": 0,
          "type": "number"
        },
        "shape": {
          "description": "The default symbol shape to use. One of: `\"circle\"` (default), `\"square\"`, `\"cross\"`, `\"diamond\"`, `\"triangle-up\"`, or `\"triangle-down\"`, or a custom SVG path.\n\n__Default value:__ `\"circle\"`",
          "type": "string"
        },
        "size": {
          "description": "The pixel area each the point/circle/square.\nFor example: in the case of circles, the radius is determined in part by the square root of the size value.\n\n__Default value:__ `30`",
          "minimum": 0,
          "type": "number"
        },
        "stroke": {
          "description": "Default Stroke Color.  This has higher precedence than `config.color`\n\n__Default value:__ (None)",
          "type": "string"
        },
        "strokeCap": {
          "description": "The stroke cap for line ending style. One of `\"butt\"`, `\"round\"`, or `\"square\"`.\n\n__Default value:__ `\"square\"`",
          "enum": [
            "butt",
            "round",
            "square"
          ],
          "type": "string"
        },
        "strokeDash": {
          "description": "An array of alternating stroke, space lengths for creating dashed or dotted lines.",
          "items": {
            "type": "number"
          },
          "type": "array"
        },
        "strokeDashOffset": {
          "description": "The offset (in pixels) into which to begin drawing with the stroke dash array.",
          "type": "number"
        },
        "strokeOpacity": {
          "description": "The stroke opacity (value between [0,1]).\n\n__Default value:__ `1`",
          "maximum": 1,
          "minimum": 0,
          "type": "number"
        },
        "strokeWidth": {
          "description": "The stroke width, in pixels.",
          "minimum": 0,
          "type": "number"
        },
        "tension": {
          "description": "Depending on the interpolation type, sets the tension parameter (for line and area marks).",
          "maximum": 1,
          "minimum": 0,
          "type": "number"
        },
        "text": {
          "description": "Placeholder text if the `text` channel is not specified",
          "type": "string"
        },
        "theta": {
          "description": "Polar coordinate angle, in radians, of the text label from the origin determined by the `x` and `y` properties. Values for `theta` follow the same convention of `arc` mark `startAngle` and `endAngle` properties: angles are measured in radians, with `0` indicating \"north\".",
          "type": "number"
        }
      },
      "type": "object"
    },
    "LocalMultiTimeUnit": {
      "enum": [
        "yearquarter",
        "yearquartermonth",
        "yearmonth",
        "yearmonthdate",
        "yearmonthdatehours",
        "yearmonthdatehoursminutes",
        "yearmonthdatehoursminutesseconds",
        "quartermonth",
        "monthdate",
        "hoursminutes",
        "hoursminutesseconds",
        "minutesseconds",
        "secondsmilliseconds"
      ],
      "type": "string"
    },
    "LocalSingleTimeUnit": {
      "enum": [
        "year",
        "quarter",
        "month",
        "day",
        "date",
        "hours",
        "minutes",
        "seconds",
        "milliseconds"
      ],
      "type": "string"
    },
    "LogicalAnd<Predicate>": {
      "additionalProperties": false,
      "properties": {
        "and": {
          "items": {
            "$ref": "#/definitions/LogicalOperand<Predicate>"
          },
          "type": "array"
        }
      },
      "required": [
        "and"
      ],
      "type": "object"
    },
    "SelectionAnd": {
      "additionalProperties": false,
      "properties": {
        "and": {
          "items": {
            "$ref": "#/definitions/SelectionOperand"
          },
          "type": "array"
        }
      },
      "required": [
        "and"
      ],
      "type": "object"
    },
    "LogicalNot<Predicate>": {
      "additionalProperties": false,
      "properties": {
        "not": {
          "$ref": "#/definitions/LogicalOperand<Predicate>"
        }
      },
      "required": [
        "not"
      ],
      "type": "object"
    },
    "SelectionNot": {
      "additionalProperties": false,
      "properties": {
        "not": {
          "$ref": "#/definitions/SelectionOperand"
        }
      },
      "required": [
        "not"
      ],
      "type": "object"
    },
    "LogicalOperand<Predicate>": {
      "anyOf": [
        {
          "$ref": "#/definitions/LogicalNot<Predicate>"
        },
        {
          "$ref": "#/definitions/LogicalAnd<Predicate>"
        },
        {
          "$ref": "#/definitions/LogicalOr<Predicate>"
        },
        {
          "$ref": "#/definitions/Predicate"
        }
      ]
    },
    "SelectionOperand": {
      "anyOf": [
        {
          "$ref": "#/definitions/SelectionNot"
        },
        {
          "$ref": "#/definitions/SelectionAnd"
        },
        {
          "$ref": "#/definitions/SelectionOr"
        },
        {
          "type": "string"
        }
      ]
    },
    "LogicalOr<Predicate>": {
      "additionalProperties": false,
      "properties": {
        "or": {
          "items": {
            "$ref": "#/definitions/LogicalOperand<Predicate>"
          },
          "type": "array"
        }
      },
      "required": [
        "or"
      ],
      "type": "object"
    },
    "SelectionOr": {
      "additionalProperties": false,
      "properties": {
        "or": {
          "items": {
            "$ref": "#/definitions/SelectionOperand"
          },
          "type": "array"
        }
      },
      "required": [
        "or"
      ],
      "type": "object"
    },
    "LookupData": {
      "additionalProperties": false,
      "properties": {
        "data": {
          "$ref": "#/definitions/Data",
          "description": "Secondary data source to lookup in."
        },
        "fields": {
          "description": "Fields in foreign data to lookup.\nIf not specified, the entire object is queried.",
          "items": {
            "type": "string"
          },
          "type": "array"
        },
        "key": {
          "description": "Key in data to lookup.",
          "type": "string"
        }
      },
      "required": [
        "data",
        "key"
      ],
      "type": "object"
    },
    "LookupTransform": {
      "additionalProperties": false,
      "properties": {
        "as": {
          "anyOf": [
            {
              "type": "string"
            },
            {
              "items": {
                "type": "string"
              },
              "type": "array"
            }
          ],
          "description": "The field or fields for storing the computed formula value.\nIf `from.fields` is specified, the transform will use the same names for `as`.\nIf `from.fields` is not specified, `as` has to be a string and we put the whole object into the data under the specified name."
        },
        "default": {
          "description": "The default value to use if lookup fails.\n\n__Default value:__ `null`",
          "type": "string"
        },
        "from": {
          "$ref": "#/definitions/LookupData",
          "description": "Secondary data reference."
        },
        "lookup": {
          "description": "Key in primary data source.",
          "type": "string"
        }
      },
      "required": [
        "lookup",
        "from"
      ],
      "type": "object"
    },
    "Mark": {
      "description": "All types of primitive marks.",
      "enum": [
        "area",
        "bar",
        "line",
        "trail",
        "point",
        "text",
        "tick",
        "rect",
        "rule",
        "circle",
        "square",
        "geoshape"
      ],
      "type": "string"
    },
    "MarkConfig": {
      "additionalProperties": false,
      "properties": {
        "align": {
          "$ref": "#/definitions/HorizontalAlign",
          "description": "The horizontal alignment of the text. One of `\"left\"`, `\"right\"`, `\"center\"`."
        },
        "angle": {
          "description": "The rotation angle of the text, in degrees.",
          "maximum": 360,
          "minimum": 0,
          "type": "number"
        },
        "baseline": {
          "$ref": "#/definitions/VerticalAlign",
          "description": "The vertical alignment of the text. One of `\"top\"`, `\"middle\"`, `\"bottom\"`.\n\n__Default value:__ `\"middle\"`"
        },
        "color": {
          "description": "Default color.  Note that `fill` and `stroke` have higher precedence than `color` and will override `color`.\n\n__Default value:__ <span style=\"color: #4682b4;\">&#9632;</span> `\"#4682b4\"`\n\n__Note:__ This property cannot be used in a [style config](mark.html#style-config).",
          "type": "string"
        },
        "cursor": {
          "description": "The mouse cursor used over the mark. Any valid [CSS cursor type](https://developer.mozilla.org/en-US/docs/Web/CSS/cursor#Values) can be used.",
          "enum": [
            "auto",
            "default",
            "none",
            "context-menu",
            "help",
            "pointer",
            "progress",
            "wait",
            "cell",
            "crosshair",
            "text",
            "vertical-text",
            "alias",
            "copy",
            "move",
            "no-drop",
            "not-allowed",
            "e-resize",
            "n-resize",
            "ne-resize",
            "nw-resize",
            "s-resize",
            "se-resize",
            "sw-resize",
            "w-resize",
            "ew-resize",
            "ns-resize",
            "nesw-resize",
            "nwse-resize",
            "col-resize",
            "row-resize",
            "all-scroll",
            "zoom-in",
            "zoom-out",
            "grab",
            "grabbing"
          ],
          "type": "string"
        },
        "dx": {
          "description": "The horizontal offset, in pixels, between the text label and its anchor point. The offset is applied after rotation by the _angle_ property.",
          "type": "number"
        },
        "dy": {
          "description": "The vertical offset, in pixels, between the text label and its anchor point. The offset is applied after rotation by the _angle_ property.",
          "type": "number"
        },
        "fill": {
          "description": "Default Fill Color.  This has higher precedence than `config.color`\n\n__Default value:__ (None)",
          "type": "string"
        },
        "fillOpacity": {
          "description": "The fill opacity (value between [0,1]).\n\n__Default value:__ `1`",
          "maximum": 1,
          "minimum": 0,
          "type": "number"
        },
        "filled": {
          "description": "Whether the mark's color should be used as fill color instead of stroke color.\n\n__Default value:__ `true` for all marks except `point` and `false` for `point`.\n\n__Applicable for:__ `bar`, `point`, `circle`, `square`, and `area` marks.\n\n__Note:__ This property cannot be used in a [style config](mark.html#style-config).",
          "type": "boolean"
        },
        "font": {
          "description": "The typeface to set the text in (e.g., `\"Helvetica Neue\"`).",
          "type": "string"
        },
        "fontSize": {
          "description": "The font size, in pixels.",
          "minimum": 0,
          "type": "number"
        },
        "fontStyle": {
          "$ref": "#/definitions/FontStyle",
          "description": "The font style (e.g., `\"italic\"`)."
        },
        "fontWeight": {
          "$ref": "#/definitions/FontWeight",
          "description": "The font weight.\nThis can be either a string (e.g `\"bold\"`, `\"normal\"`) or a number (`100`, `200`, `300`, ..., `900` where `\"normal\"` = `400` and `\"bold\"` = `700`)."
        },
        "href": {
          "description": "A URL to load upon mouse click. If defined, the mark acts as a hyperlink.",
          "format": "uri",
          "type": "string"
        },
        "interpolate": {
          "$ref": "#/definitions/Interpolate",
          "description": "The line interpolation method to use for line and area marks. One of the following:\n- `\"linear\"`: piecewise linear segments, as in a polyline.\n- `\"linear-closed\"`: close the linear segments to form a polygon.\n- `\"step\"`: alternate between horizontal and vertical segments, as in a step function.\n- `\"step-before\"`: alternate between vertical and horizontal segments, as in a step function.\n- `\"step-after\"`: alternate between horizontal and vertical segments, as in a step function.\n- `\"basis\"`: a B-spline, with control point duplication on the ends.\n- `\"basis-open\"`: an open B-spline; may not intersect the start or end.\n- `\"basis-closed\"`: a closed B-spline, as in a loop.\n- `\"cardinal\"`: a Cardinal spline, with control point duplication on the ends.\n- `\"cardinal-open\"`: an open Cardinal spline; may not intersect the start or end, but will intersect other control points.\n- `\"cardinal-closed\"`: a closed Cardinal spline, as in a loop.\n- `\"bundle\"`: equivalent to basis, except the tension parameter is used to straighten the spline.\n- `\"monotone\"`: cubic interpolation that preserves monotonicity in y."
        },
        "limit": {
          "description": "The maximum length of the text mark in pixels (default 0, indicating no limit). The text value will be automatically truncated if the rendered size exceeds the limit.",
          "type": "number"
        },
        "opacity": {
          "description": "The overall opacity (value between [0,1]).\n\n__Default value:__ `0.7` for non-aggregate plots with `point`, `tick`, `circle`, or `square` marks or layered `bar` charts and `1` otherwise.",
          "maximum": 1,
          "minimum": 0,
          "type": "number"
        },
        "orient": {
          "$ref": "#/definitions/Orient",
          "description": "The orientation of a non-stacked bar, tick, area, and line charts.\nThe value is either horizontal (default) or vertical.\n- For bar, rule and tick, this determines whether the size of the bar and tick\nshould be applied to x or y dimension.\n- For area, this property determines the orient property of the Vega output.\n- For line and trail marks, this property determines the sort order of the points in the line\nif `config.sortLineBy` is not specified.\nFor stacked charts, this is always determined by the orientation of the stack;\ntherefore explicitly specified value will be ignored."
        },
        "radius": {
          "description": "Polar coordinate radial offset, in pixels, of the text label from the origin determined by the `x` and `y` properties.",
          "minimum": 0,
          "type": "number"
        },
        "shape": {
          "description": "The default symbol shape to use. One of: `\"circle\"` (default), `\"square\"`, `\"cross\"`, `\"diamond\"`, `\"triangle-up\"`, or `\"triangle-down\"`, or a custom SVG path.\n\n__Default value:__ `\"circle\"`",
          "type": "string"
        },
        "size": {
          "description": "The pixel area each the point/circle/square.\nFor example: in the case of circles, the radius is determined in part by the square root of the size value.\n\n__Default value:__ `30`",
          "minimum": 0,
          "type": "number"
        },
        "stroke": {
          "description": "Default Stroke Color.  This has higher precedence than `config.color`\n\n__Default value:__ (None)",
          "type": "string"
        },
        "strokeCap": {
          "description": "The stroke cap for line ending style. One of `\"butt\"`, `\"round\"`, or `\"square\"`.\n\n__Default value:__ `\"square\"`",
          "enum": [
            "butt",
            "round",
            "square"
          ],
          "type": "string"
        },
        "strokeDash": {
          "description": "An array of alternating stroke, space lengths for creating dashed or dotted lines.",
          "items": {
            "type": "number"
          },
          "type": "array"
        },
        "strokeDashOffset": {
          "description": "The offset (in pixels) into which to begin drawing with the stroke dash array.",
          "type": "number"
        },
        "strokeOpacity": {
          "description": "The stroke opacity (value between [0,1]).\n\n__Default value:__ `1`",
          "maximum": 1,
          "minimum": 0,
          "type": "number"
        },
        "strokeWidth": {
          "description": "The stroke width, in pixels.",
          "minimum": 0,
          "type": "number"
        },
        "tension": {
          "description": "Depending on the interpolation type, sets the tension parameter (for line and area marks).",
          "maximum": 1,
          "minimum": 0,
          "type": "number"
        },
        "text": {
          "description": "Placeholder text if the `text` channel is not specified",
          "type": "string"
        },
        "theta": {
          "description": "Polar coordinate angle, in radians, of the text label from the origin determined by the `x` and `y` properties. Values for `theta` follow the same convention of `arc` mark `startAngle` and `endAngle` properties: angles are measured in radians, with `0` indicating \"north\".",
          "type": "number"
        }
      },
      "type": "object"
    },
    "MarkDef": {
      "additionalProperties": false,
      "properties": {
        "align": {
          "$ref": "#/definitions/HorizontalAlign",
          "description": "The horizontal alignment of the text. One of `\"left\"`, `\"right\"`, `\"center\"`."
        },
        "angle": {
          "description": "The rotation angle of the text, in degrees.",
          "maximum": 360,
          "minimum": 0,
          "type": "number"
        },
        "baseline": {
          "$ref": "#/definitions/VerticalAlign",
          "description": "The vertical alignment of the text. One of `\"top\"`, `\"middle\"`, `\"bottom\"`.\n\n__Default value:__ `\"middle\"`"
        },
        "binSpacing": {
          "description": "Offset between bars for binned field.  Ideal value for this is either 0 (Preferred by statisticians) or 1 (Vega-Lite Default, D3 example style).\n\n__Default value:__ `1`",
          "minimum": 0,
          "type": "number"
        },
        "clip": {
          "description": "Whether a mark be clipped to the enclosing group’s width and height.",
          "type": "boolean"
        },
        "color": {
          "description": "Default color.  Note that `fill` and `stroke` have higher precedence than `color` and will override `color`.\n\n__Default value:__ <span style=\"color: #4682b4;\">&#9632;</span> `\"#4682b4\"`\n\n__Note:__ This property cannot be used in a [style config](mark.html#style-config).",
          "type": "string"
        },
        "cursor": {
          "description": "The mouse cursor used over the mark. Any valid [CSS cursor type](https://developer.mozilla.org/en-US/docs/Web/CSS/cursor#Values) can be used.",
          "enum": [
            "auto",
            "default",
            "none",
            "context-menu",
            "help",
            "pointer",
            "progress",
            "wait",
            "cell",
            "crosshair",
            "text",
            "vertical-text",
            "alias",
            "copy",
            "move",
            "no-drop",
            "not-allowed",
            "e-resize",
            "n-resize",
            "ne-resize",
            "nw-resize",
            "s-resize",
            "se-resize",
            "sw-resize",
            "w-resize",
            "ew-resize",
            "ns-resize",
            "nesw-resize",
            "nwse-resize",
            "col-resize",
            "row-resize",
            "all-scroll",
            "zoom-in",
            "zoom-out",
            "grab",
            "grabbing"
          ],
          "type": "string"
        },
        "dx": {
          "description": "The horizontal offset, in pixels, between the text label and its anchor point. The offset is applied after rotation by the _angle_ property.",
          "type": "number"
        },
        "dy": {
          "description": "The vertical offset, in pixels, between the text label and its anchor point. The offset is applied after rotation by the _angle_ property.",
          "type": "number"
        },
        "fill": {
          "description": "Default Fill Color.  This has higher precedence than `config.color`\n\n__Default value:__ (None)",
          "type": "string"
        },
        "fillOpacity": {
          "description": "The fill opacity (value between [0,1]).\n\n__Default value:__ `1`",
          "maximum": 1,
          "minimum": 0,
          "type": "number"
        },
        "filled": {
          "description": "Whether the mark's color should be used as fill color instead of stroke color.\n\n__Default value:__ `true` for all marks except `point` and `false` for `point`.\n\n__Applicable for:__ `bar`, `point`, `circle`, `square`, and `area` marks.\n\n__Note:__ This property cannot be used in a [style config](mark.html#style-config).",
          "type": "boolean"
        },
        "font": {
          "description": "The typeface to set the text in (e.g., `\"Helvetica Neue\"`).",
          "type": "string"
        },
        "fontSize": {
          "description": "The font size, in pixels.",
          "minimum": 0,
          "type": "number"
        },
        "fontStyle": {
          "$ref": "#/definitions/FontStyle",
          "description": "The font style (e.g., `\"italic\"`)."
        },
        "fontWeight": {
          "$ref": "#/definitions/FontWeight",
          "description": "The font weight.\nThis can be either a string (e.g `\"bold\"`, `\"normal\"`) or a number (`100`, `200`, `300`, ..., `900` where `\"normal\"` = `400` and `\"bold\"` = `700`)."
        },
        "href": {
          "description": "A URL to load upon mouse click. If defined, the mark acts as a hyperlink.",
          "format": "uri",
          "type": "string"
        },
        "interpolate": {
          "$ref": "#/definitions/Interpolate",
          "description": "The line interpolation method to use for line and area marks. One of the following:\n- `\"linear\"`: piecewise linear segments, as in a polyline.\n- `\"linear-closed\"`: close the linear segments to form a polygon.\n- `\"step\"`: alternate between horizontal and vertical segments, as in a step function.\n- `\"step-before\"`: alternate between vertical and horizontal segments, as in a step function.\n- `\"step-after\"`: alternate between horizontal and vertical segments, as in a step function.\n- `\"basis\"`: a B-spline, with control point duplication on the ends.\n- `\"basis-open\"`: an open B-spline; may not intersect the start or end.\n- `\"basis-closed\"`: a closed B-spline, as in a loop.\n- `\"cardinal\"`: a Cardinal spline, with control point duplication on the ends.\n- `\"cardinal-open\"`: an open Cardinal spline; may not intersect the start or end, but will intersect other control points.\n- `\"cardinal-closed\"`: a closed Cardinal spline, as in a loop.\n- `\"bundle\"`: equivalent to basis, except the tension parameter is used to straighten the spline.\n- `\"monotone\"`: cubic interpolation that preserves monotonicity in y."
        },
        "limit": {
          "description": "The maximum length of the text mark in pixels (default 0, indicating no limit). The text value will be automatically truncated if the rendered size exceeds the limit.",
          "type": "number"
        },
        "line": {
          "anyOf": [
            {
              "type": "boolean"
            },
            {
              "$ref": "#/definitions/MarkProperties"
            }
          ],
          "description": "A flag for overlaying line on top of area marks, or an object defining the properties of the overlayed lines.\n\n- If this value is an empty object (`{}`) or `true`, lines with default properties will be used.\n\n- If this value is `false`, no lines would be automatically added to area marks.\n\n__Default value:__ `false`."
        },
        "opacity": {
          "description": "The overall opacity (value between [0,1]).\n\n__Default value:__ `0.7` for non-aggregate plots with `point`, `tick`, `circle`, or `square` marks or layered `bar` charts and `1` otherwise.",
          "maximum": 1,
          "minimum": 0,
          "type": "number"
        },
        "orient": {
          "$ref": "#/definitions/Orient",
          "description": "The orientation of a non-stacked bar, tick, area, and line charts.\nThe value is either horizontal (default) or vertical.\n- For bar, rule and tick, this determines whether the size of the bar and tick\nshould be applied to x or y dimension.\n- For area, this property determines the orient property of the Vega output.\n- For line and trail marks, this property determines the sort order of the points in the line\nif `config.sortLineBy` is not specified.\nFor stacked charts, this is always determined by the orientation of the stack;\ntherefore explicitly specified value will be ignored."
        },
        "point": {
          "anyOf": [
            {
              "type": "boolean"
            },
            {
              "$ref": "#/definitions/MarkProperties"
            },
            {
              "enum": [
                "transparent"
              ],
              "type": "string"
            }
          ],
          "description": "A flag for overlaying points on top of line or area marks, or an object defining the properties of the overlayed points.\n\n- If this property is `\"transparent\"`, transparent points will be used (for enhancing tooltips and selections).\n\n- If this property is an empty object (`{}`) or `true`, filled points with default properties will be used.\n\n- If this property is `false`, no points would be automatically added to line or area marks.\n\n__Default value:__ `false`."
        },
        "radius": {
          "description": "Polar coordinate radial offset, in pixels, of the text label from the origin determined by the `x` and `y` properties.",
          "minimum": 0,
          "type": "number"
        },
        "shape": {
          "description": "The default symbol shape to use. One of: `\"circle\"` (default), `\"square\"`, `\"cross\"`, `\"diamond\"`, `\"triangle-up\"`, or `\"triangle-down\"`, or a custom SVG path.\n\n__Default value:__ `\"circle\"`",
          "type": "string"
        },
        "size": {
          "description": "The pixel area each the point/circle/square.\nFor example: in the case of circles, the radius is determined in part by the square root of the size value.\n\n__Default value:__ `30`",
          "minimum": 0,
          "type": "number"
        },
        "stroke": {
          "description": "Default Stroke Color.  This has higher precedence than `config.color`\n\n__Default value:__ (None)",
          "type": "string"
        },
        "strokeCap": {
          "description": "The stroke cap for line ending style. One of `\"butt\"`, `\"round\"`, or `\"square\"`.\n\n__Default value:__ `\"square\"`",
          "enum": [
            "butt",
            "round",
            "square"
          ],
          "type": "string"
        },
        "strokeDash": {
          "description": "An array of alternating stroke, space lengths for creating dashed or dotted lines.",
          "items": {
            "type": "number"
          },
          "type": "array"
        },
        "strokeDashOffset": {
          "description": "The offset (in pixels) into which to begin drawing with the stroke dash array.",
          "type": "number"
        },
        "strokeOpacity": {
          "description": "The stroke opacity (value between [0,1]).\n\n__Default value:__ `1`",
          "maximum": 1,
          "minimum": 0,
          "type": "number"
        },
        "strokeWidth": {
          "description": "The stroke width, in pixels.",
          "minimum": 0,
          "type": "number"
        },
        "style": {
          "anyOf": [
            {
              "type": "string"
            },
            {
              "items": {
                "type": "string"
              },
              "type": "array"
            }
          ],
          "description": "A string or array of strings indicating the name of custom styles to apply to the mark. A style is a named collection of mark property defaults defined within the [style configuration](mark.html#style-config). If style is an array, later styles will override earlier styles. Any [mark properties](encoding.html#mark-prop) explicitly defined within the `encoding` will override a style default.\n\n__Default value:__ The mark's name.  For example, a bar mark will have style `\"bar\"` by default.\n__Note:__ Any specified style will augment the default style. For example, a bar mark with `\"style\": \"foo\"` will receive from `config.style.bar` and `config.style.foo` (the specified style `\"foo\"` has higher precedence)."
        },
        "tension": {
          "description": "Depending on the interpolation type, sets the tension parameter (for line and area marks).",
          "maximum": 1,
          "minimum": 0,
          "type": "number"
        },
        "text": {
          "description": "Placeholder text if the `text` channel is not specified",
          "type": "string"
        },
        "theta": {
          "description": "Polar coordinate angle, in radians, of the text label from the origin determined by the `x` and `y` properties. Values for `theta` follow the same convention of `arc` mark `startAngle` and `endAngle` properties: angles are measured in radians, with `0` indicating \"north\".",
          "type": "number"
        },
        "type": {
          "$ref": "#/definitions/Mark",
          "description": "The mark type. This could a primitive mark type\n(one of `\"bar\"`, `\"circle\"`, `\"square\"`, `\"tick\"`, `\"line\"`,\n`\"area\"`, `\"point\"`, `\"geoshape\"`, `\"rule\"`, and `\"text\"`)\nor a composite mark type (e.g., \"boxplot\")."
        }
      },
      "required": [
        "type"
      ],
      "type": "object"
    },
    "MarkProperties": {
      "additionalProperties": false,
      "properties": {
        "align": {
          "$ref": "#/definitions/HorizontalAlign",
          "description": "The horizontal alignment of the text. One of `\"left\"`, `\"right\"`, `\"center\"`."
        },
        "angle": {
          "description": "The rotation angle of the text, in degrees.",
          "maximum": 360,
          "minimum": 0,
          "type": "number"
        },
        "baseline": {
          "$ref": "#/definitions/VerticalAlign",
          "description": "The vertical alignment of the text. One of `\"top\"`, `\"middle\"`, `\"bottom\"`.\n\n__Default value:__ `\"middle\"`"
        },
        "binSpacing": {
          "description": "Offset between bars for binned field.  Ideal value for this is either 0 (Preferred by statisticians) or 1 (Vega-Lite Default, D3 example style).\n\n__Default value:__ `1`",
          "minimum": 0,
          "type": "number"
        },
        "clip": {
          "description": "Whether a mark be clipped to the enclosing group’s width and height.",
          "type": "boolean"
        },
        "color": {
          "description": "Default color.  Note that `fill` and `stroke` have higher precedence than `color` and will override `color`.\n\n__Default value:__ <span style=\"color: #4682b4;\">&#9632;</span> `\"#4682b4\"`\n\n__Note:__ This property cannot be used in a [style config](mark.html#style-config).",
          "type": "string"
        },
        "cursor": {
          "description": "The mouse cursor used over the mark. Any valid [CSS cursor type](https://developer.mozilla.org/en-US/docs/Web/CSS/cursor#Values) can be used.",
          "enum": [
            "auto",
            "default",
            "none",
            "context-menu",
            "help",
            "pointer",
            "progress",
            "wait",
            "cell",
            "crosshair",
            "text",
            "vertical-text",
            "alias",
            "copy",
            "move",
            "no-drop",
            "not-allowed",
            "e-resize",
            "n-resize",
            "ne-resize",
            "nw-resize",
            "s-resize",
            "se-resize",
            "sw-resize",
            "w-resize",
            "ew-resize",
            "ns-resize",
            "nesw-resize",
            "nwse-resize",
            "col-resize",
            "row-resize",
            "all-scroll",
            "zoom-in",
            "zoom-out",
            "grab",
            "grabbing"
          ],
          "type": "string"
        },
        "dx": {
          "description": "The horizontal offset, in pixels, between the text label and its anchor point. The offset is applied after rotation by the _angle_ property.",
          "type": "number"
        },
        "dy": {
          "description": "The vertical offset, in pixels, between the text label and its anchor point. The offset is applied after rotation by the _angle_ property.",
          "type": "number"
        },
        "fill": {
          "description": "Default Fill Color.  This has higher precedence than `config.color`\n\n__Default value:__ (None)",
          "type": "string"
        },
        "fillOpacity": {
          "description": "The fill opacity (value between [0,1]).\n\n__Default value:__ `1`",
          "maximum": 1,
          "minimum": 0,
          "type": "number"
        },
        "filled": {
          "description": "Whether the mark's color should be used as fill color instead of stroke color.\n\n__Default value:__ `true` for all marks except `point` and `false` for `point`.\n\n__Applicable for:__ `bar`, `point`, `circle`, `square`, and `area` marks.\n\n__Note:__ This property cannot be used in a [style config](mark.html#style-config).",
          "type": "boolean"
        },
        "font": {
          "description": "The typeface to set the text in (e.g., `\"Helvetica Neue\"`).",
          "type": "string"
        },
        "fontSize": {
          "description": "The font size, in pixels.",
          "minimum": 0,
          "type": "number"
        },
        "fontStyle": {
          "$ref": "#/definitions/FontStyle",
          "description": "The font style (e.g., `\"italic\"`)."
        },
        "fontWeight": {
          "$ref": "#/definitions/FontWeight",
          "description": "The font weight.\nThis can be either a string (e.g `\"bold\"`, `\"normal\"`) or a number (`100`, `200`, `300`, ..., `900` where `\"normal\"` = `400` and `\"bold\"` = `700`)."
        },
        "href": {
          "description": "A URL to load upon mouse click. If defined, the mark acts as a hyperlink.",
          "format": "uri",
          "type": "string"
        },
        "interpolate": {
          "$ref": "#/definitions/Interpolate",
          "description": "The line interpolation method to use for line and area marks. One of the following:\n- `\"linear\"`: piecewise linear segments, as in a polyline.\n- `\"linear-closed\"`: close the linear segments to form a polygon.\n- `\"step\"`: alternate between horizontal and vertical segments, as in a step function.\n- `\"step-before\"`: alternate between vertical and horizontal segments, as in a step function.\n- `\"step-after\"`: alternate between horizontal and vertical segments, as in a step function.\n- `\"basis\"`: a B-spline, with control point duplication on the ends.\n- `\"basis-open\"`: an open B-spline; may not intersect the start or end.\n- `\"basis-closed\"`: a closed B-spline, as in a loop.\n- `\"cardinal\"`: a Cardinal spline, with control point duplication on the ends.\n- `\"cardinal-open\"`: an open Cardinal spline; may not intersect the start or end, but will intersect other control points.\n- `\"cardinal-closed\"`: a closed Cardinal spline, as in a loop.\n- `\"bundle\"`: equivalent to basis, except the tension parameter is used to straighten the spline.\n- `\"monotone\"`: cubic interpolation that preserves monotonicity in y."
        },
        "limit": {
          "description": "The maximum length of the text mark in pixels (default 0, indicating no limit). The text value will be automatically truncated if the rendered size exceeds the limit.",
          "type": "number"
        },
        "opacity": {
          "description": "The overall opacity (value between [0,1]).\n\n__Default value:__ `0.7` for non-aggregate plots with `point`, `tick`, `circle`, or `square` marks or layered `bar` charts and `1` otherwise.",
          "maximum": 1,
          "minimum": 0,
          "type": "number"
        },
        "orient": {
          "$ref": "#/definitions/Orient",
          "description": "The orientation of a non-stacked bar, tick, area, and line charts.\nThe value is either horizontal (default) or vertical.\n- For bar, rule and tick, this determines whether the size of the bar and tick\nshould be applied to x or y dimension.\n- For area, this property determines the orient property of the Vega output.\n- For line and trail marks, this property determines the sort order of the points in the line\nif `config.sortLineBy` is not specified.\nFor stacked charts, this is always determined by the orientation of the stack;\ntherefore explicitly specified value will be ignored."
        },
        "radius": {
          "description": "Polar coordinate radial offset, in pixels, of the text label from the origin determined by the `x` and `y` properties.",
          "minimum": 0,
          "type": "number"
        },
        "shape": {
          "description": "The default symbol shape to use. One of: `\"circle\"` (default), `\"square\"`, `\"cross\"`, `\"diamond\"`, `\"triangle-up\"`, or `\"triangle-down\"`, or a custom SVG path.\n\n__Default value:__ `\"circle\"`",
          "type": "string"
        },
        "size": {
          "description": "The pixel area each the point/circle/square.\nFor example: in the case of circles, the radius is determined in part by the square root of the size value.\n\n__Default value:__ `30`",
          "minimum": 0,
          "type": "number"
        },
        "stroke": {
          "description": "Default Stroke Color.  This has higher precedence than `config.color`\n\n__Default value:__ (None)",
          "type": "string"
        },
        "strokeCap": {
          "description": "The stroke cap for line ending style. One of `\"butt\"`, `\"round\"`, or `\"square\"`.\n\n__Default value:__ `\"square\"`",
          "enum": [
            "butt",
            "round",
            "square"
          ],
          "type": "string"
        },
        "strokeDash": {
          "description": "An array of alternating stroke, space lengths for creating dashed or dotted lines.",
          "items": {
            "type": "number"
          },
          "type": "array"
        },
        "strokeDashOffset": {
          "description": "The offset (in pixels) into which to begin drawing with the stroke dash array.",
          "type": "number"
        },
        "strokeOpacity": {
          "description": "The stroke opacity (value between [0,1]).\n\n__Default value:__ `1`",
          "maximum": 1,
          "minimum": 0,
          "type": "number"
        },
        "strokeWidth": {
          "description": "The stroke width, in pixels.",
          "minimum": 0,
          "type": "number"
        },
        "style": {
          "anyOf": [
            {
              "type": "string"
            },
            {
              "items": {
                "type": "string"
              },
              "type": "array"
            }
          ],
          "description": "A string or array of strings indicating the name of custom styles to apply to the mark. A style is a named collection of mark property defaults defined within the [style configuration](mark.html#style-config). If style is an array, later styles will override earlier styles. Any [mark properties](encoding.html#mark-prop) explicitly defined within the `encoding` will override a style default.\n\n__Default value:__ The mark's name.  For example, a bar mark will have style `\"bar\"` by default.\n__Note:__ Any specified style will augment the default style. For example, a bar mark with `\"style\": \"foo\"` will receive from `config.style.bar` and `config.style.foo` (the specified style `\"foo\"` has higher precedence)."
        },
        "tension": {
          "description": "Depending on the interpolation type, sets the tension parameter (for line and area marks).",
          "maximum": 1,
          "minimum": 0,
          "type": "number"
        },
        "text": {
          "description": "Placeholder text if the `text` channel is not specified",
          "type": "string"
        },
        "theta": {
          "description": "Polar coordinate angle, in radians, of the text label from the origin determined by the `x` and `y` properties. Values for `theta` follow the same convention of `arc` mark `startAngle` and `endAngle` properties: angles are measured in radians, with `0` indicating \"north\".",
          "type": "number"
        }
      },
      "type": "object"
    },
    "Month": {
      "maximum": 12,
      "minimum": 1,
      "type": "number"
    },
    "MultiSelection": {
      "additionalProperties": false,
      "properties": {
        "empty": {
          "description": "By default, all data values are considered to lie within an empty selection.\nWhen set to `none`, empty selections contain no data values.",
          "enum": [
            "all",
            "none"
          ],
          "type": "string"
        },
        "encodings": {
          "description": "An array of encoding channels. The corresponding data field values\nmust match for a data tuple to fall within the selection.",
          "items": {
            "$ref": "#/definitions/SingleDefChannel"
          },
          "type": "array"
        },
        "fields": {
          "description": "An array of field names whose values must match for a data tuple to\nfall within the selection.",
          "items": {
            "type": "string"
          },
          "type": "array"
        },
        "nearest": {
          "description": "When true, an invisible voronoi diagram is computed to accelerate discrete\nselection. The data value _nearest_ the mouse cursor is added to the selection.\n\nSee the [nearest transform](nearest.html) documentation for more information.",
          "type": "boolean"
        },
        "on": {
          "$ref": "#/definitions/VgEventStream",
          "description": "A [Vega event stream](https://vega.github.io/vega/docs/event-streams/) (object or selector) that triggers the selection.\nFor interval selections, the event stream must specify a [start and end](https://vega.github.io/vega/docs/event-streams/#between-filters)."
        },
        "resolve": {
          "$ref": "#/definitions/SelectionResolution",
          "description": "With layered and multi-view displays, a strategy that determines how\nselections' data queries are resolved when applied in a filter transform,\nconditional encoding rule, or scale domain."
        },
        "toggle": {
          "description": "Controls whether data values should be toggled or only ever inserted into\nmulti selections. Can be `true`, `false` (for insertion only), or a\n[Vega expression](https://vega.github.io/vega/docs/expressions/).\n\n__Default value:__ `true`, which corresponds to `event.shiftKey` (i.e.,\ndata values are toggled when a user interacts with the shift-key pressed).\n\nSee the [toggle transform](toggle.html) documentation for more information.",
          "type": [
            "string",
            "boolean"
          ]
        },
        "type": {
          "enum": [
            "multi"
          ],
          "type": "string"
        }
      },
      "required": [
        "type"
      ],
      "type": "object"
    },
    "MultiSelectionConfig": {
      "additionalProperties": false,
      "properties": {
        "empty": {
          "description": "By default, all data values are considered to lie within an empty selection.\nWhen set to `none`, empty selections contain no data values.",
          "enum": [
            "all",
            "none"
          ],
          "type": "string"
        },
        "encodings": {
          "description": "An array of encoding channels. The corresponding data field values\nmust match for a data tuple to fall within the selection.",
          "items": {
            "$ref": "#/definitions/SingleDefChannel"
          },
          "type": "array"
        },
        "fields": {
          "description": "An array of field names whose values must match for a data tuple to\nfall within the selection.",
          "items": {
            "type": "string"
          },
          "type": "array"
        },
        "nearest": {
          "description": "When true, an invisible voronoi diagram is computed to accelerate discrete\nselection. The data value _nearest_ the mouse cursor is added to the selection.\n\nSee the [nearest transform](nearest.html) documentation for more information.",
          "type": "boolean"
        },
        "on": {
          "$ref": "#/definitions/VgEventStream",
          "description": "A [Vega event stream](https://vega.github.io/vega/docs/event-streams/) (object or selector) that triggers the selection.\nFor interval selections, the event stream must specify a [start and end](https://vega.github.io/vega/docs/event-streams/#between-filters)."
        },
        "resolve": {
          "$ref": "#/definitions/SelectionResolution",
          "description": "With layered and multi-view displays, a strategy that determines how\nselections' data queries are resolved when applied in a filter transform,\nconditional encoding rule, or scale domain."
        },
        "toggle": {
          "description": "Controls whether data values should be toggled or only ever inserted into\nmulti selections. Can be `true`, `false` (for insertion only), or a\n[Vega expression](https://vega.github.io/vega/docs/expressions/).\n\n__Default value:__ `true`, which corresponds to `event.shiftKey` (i.e.,\ndata values are toggled when a user interacts with the shift-key pressed).\n\nSee the [toggle transform](toggle.html) documentation for more information.",
          "type": [
            "string",
            "boolean"
          ]
        }
      },
      "type": "object"
    },
    "MultiTimeUnit": {
      "anyOf": [
        {
          "$ref": "#/definitions/LocalMultiTimeUnit"
        },
        {
          "$ref": "#/definitions/UtcMultiTimeUnit"
        }
      ]
    },
    "NamedData": {
      "additionalProperties": false,
      "properties": {
        "format": {
          "$ref": "#/definitions/DataFormat",
          "description": "An object that specifies the format for parsing the data."
        },
        "name": {
          "description": "Provide a placeholder name and bind data at runtime.",
          "type": "string"
        }
      },
      "required": [
        "name"
      ],
      "type": "object"
    },
    "NiceTime": {
      "enum": [
        "second",
        "minute",
        "hour",
        "day",
        "week",
        "month",
        "year"
      ],
      "type": "string"
    },
    "OrderFieldDef": {
      "additionalProperties": false,
      "properties": {
        "aggregate": {
          "$ref": "#/definitions/Aggregate",
          "description": "Aggregation function for the field\n(e.g., `mean`, `sum`, `median`, `min`, `max`, `count`).\n\n__Default value:__ `undefined` (None)"
        },
        "bin": {
          "anyOf": [
            {
              "type": "boolean"
            },
            {
              "$ref": "#/definitions/BinParams"
            }
          ],
          "description": "A flag for binning a `quantitative` field, or [an object defining binning parameters](https://vega.github.io/vega-lite/docs/bin.html#params).\nIf `true`, default [binning parameters](https://vega.github.io/vega-lite/docs/bin.html) will be applied.\n\n__Default value:__ `false`"
        },
        "field": {
          "anyOf": [
            {
              "type": "string"
            },
            {
              "$ref": "#/definitions/RepeatRef"
            }
          ],
          "description": "__Required.__ A string defining the name of the field from which to pull a data value\nor an object defining iterated values from the [`repeat`](https://vega.github.io/vega-lite/docs/repeat.html) operator.\n\n__Note:__ Dots (`.`) and brackets (`[` and `]`) can be used to access nested objects (e.g., `\"field\": \"foo.bar\"` and `\"field\": \"foo['bar']\"`).\nIf field names contain dots or brackets but are not nested, you can use `\\\\` to escape dots and brackets (e.g., `\"a\\\\.b\"` and `\"a\\\\[0\\\\]\"`).\nSee more details about escaping in the [field documentation](https://vega.github.io/vega-lite/docs/field.html).\n\n__Note:__ `field` is not required if `aggregate` is `count`."
        },
        "sort": {
          "$ref": "#/definitions/SortOrder",
          "description": "The sort order. One of `\"ascending\"` (default) or `\"descending\"`."
        },
        "timeUnit": {
          "$ref": "#/definitions/TimeUnit",
          "description": "Time unit (e.g., `year`, `yearmonth`, `month`, `hours`) for a temporal field.\nor [a temporal field that gets casted as ordinal](https://vega.github.io/vega-lite/docs/type.html#cast).\n\n__Default value:__ `undefined` (None)"
        },
        "title": {
          "description": "A title for the field. If `null`, the title will be removed.\n\n__Default value:__  derived from the field's name and transformation function (`aggregate`, `bin` and `timeUnit`).  If the field has an aggregate function, the function is displayed as part of the title (e.g., `\"Sum of Profit\"`). If the field is binned or has a time unit applied, the applied function is shown in parentheses (e.g., `\"Profit (binned)\"`, `\"Transaction Date (year-month)\"`).  Otherwise, the title is simply the field name.\n\n__Notes__:\n\n1) You can customize the default field title format by providing the [`fieldTitle` property in the [config](config.html) or [`fieldTitle` function via the `compile` function's options](compile.html#field-title).\n\n2) If both field definition's `title` and axis, header, or legend `title` are defined, axis/header/legend title will be used.",
          "type": [
            "string",
            "null"
          ]
        },
        "type": {
          "$ref": "#/definitions/Type",
          "description": "The encoded field's type of measurement (`\"quantitative\"`, `\"temporal\"`, `\"ordinal\"`, or `\"nominal\"`).\nIt can also be a `\"geojson\"` type for encoding ['geoshape'](geoshape.html)."
        }
      },
      "required": [
        "type"
      ],
      "type": "object"
    },
    "Orient": {
      "enum": [
        "horizontal",
        "vertical"
      ],
      "type": "string"
    },
    "Padding": {
      "anyOf": [
        {
          "type": "number"
        },
        {
          "additionalProperties": false,
          "properties": {
            "bottom": {
              "type": "number"
            },
            "left": {
              "type": "number"
            },
            "right": {
              "type": "number"
            },
            "top": {
              "type": "number"
            }
          },
          "type": "object"
        }
      ],
      "minimum": 0
    },
    "PositionFieldDef": {
      "additionalProperties": false,
      "properties": {
        "aggregate": {
          "$ref": "#/definitions/Aggregate",
          "description": "Aggregation function for the field\n(e.g., `mean`, `sum`, `median`, `min`, `max`, `count`).\n\n__Default value:__ `undefined` (None)"
        },
        "axis": {
          "anyOf": [
            {
              "$ref": "#/definitions/Axis"
            },
            {
              "type": "null"
            }
          ],
          "description": "An object defining properties of axis's gridlines, ticks and labels.\nIf `null`, the axis for the encoding channel will be removed.\n\n__Default value:__ If undefined, default [axis properties](https://vega.github.io/vega-lite/docs/axis.html) are applied."
        },
        "bin": {
          "anyOf": [
            {
              "type": "boolean"
            },
            {
              "$ref": "#/definitions/BinParams"
            }
          ],
          "description": "A flag for binning a `quantitative` field, or [an object defining binning parameters](https://vega.github.io/vega-lite/docs/bin.html#params).\nIf `true`, default [binning parameters](https://vega.github.io/vega-lite/docs/bin.html) will be applied.\n\n__Default value:__ `false`"
        },
        "field": {
          "anyOf": [
            {
              "type": "string"
            },
            {
              "$ref": "#/definitions/RepeatRef"
            }
          ],
          "description": "__Required.__ A string defining the name of the field from which to pull a data value\nor an object defining iterated values from the [`repeat`](https://vega.github.io/vega-lite/docs/repeat.html) operator.\n\n__Note:__ Dots (`.`) and brackets (`[` and `]`) can be used to access nested objects (e.g., `\"field\": \"foo.bar\"` and `\"field\": \"foo['bar']\"`).\nIf field names contain dots or brackets but are not nested, you can use `\\\\` to escape dots and brackets (e.g., `\"a\\\\.b\"` and `\"a\\\\[0\\\\]\"`).\nSee more details about escaping in the [field documentation](https://vega.github.io/vega-lite/docs/field.html).\n\n__Note:__ `field` is not required if `aggregate` is `count`."
        },
        "scale": {
          "anyOf": [
            {
              "$ref": "#/definitions/Scale"
            },
            {
              "type": "null"
            }
          ],
          "description": "An object defining properties of the channel's scale, which is the function that transforms values in the data domain (numbers, dates, strings, etc) to visual values (pixels, colors, sizes) of the encoding channels.\n\nIf `null`, the scale will be [disabled and the data value will be directly encoded](https://vega.github.io/vega-lite/docs/scale.html#disable).\n\n__Default value:__ If undefined, default [scale properties](https://vega.github.io/vega-lite/docs/scale.html) are applied."
        },
        "sort": {
          "anyOf": [
            {
              "items": {
                "type": "string"
              },
              "type": "array"
            },
            {
              "$ref": "#/definitions/SortOrder"
            },
            {
              "$ref": "#/definitions/SortField"
            },
            {
              "type": "null"
            }
          ],
          "description": "Sort order for the encoded field.\nSupported `sort` values include `\"ascending\"`, `\"descending\"`, `null` (no sorting), or an array specifying the preferred order of values.\nFor fields with discrete domains, `sort` can also be a [sort field definition object](https://vega.github.io/vega-lite/docs/sort.html#sort-field).\nFor `sort` as an [array specifying the preferred order of values](https://vega.github.io/vega-lite/docs/sort.html#sort-array), the sort order will obey the values in the array, followed by any unspecified values in their original order.\n\n__Default value:__ `\"ascending\"`"
        },
        "stack": {
          "anyOf": [
            {
              "$ref": "#/definitions/StackOffset"
            },
            {
              "type": "null"
            }
          ],
          "description": "Type of stacking offset if the field should be stacked.\n`stack` is only applicable for `x` and `y` channels with continuous domains.\nFor example, `stack` of `y` can be used to customize stacking for a vertical bar chart.\n\n`stack` can be one of the following values:\n- `\"zero\"`: stacking with baseline offset at zero value of the scale (for creating typical stacked [bar](https://vega.github.io/vega-lite/docs/stack.html#bar) and [area](https://vega.github.io/vega-lite/docs/stack.html#area) chart).\n- `\"normalize\"` - stacking with normalized domain (for creating [normalized stacked bar and area charts](https://vega.github.io/vega-lite/docs/stack.html#normalized). <br/>\n-`\"center\"` - stacking with center baseline (for [streamgraph](https://vega.github.io/vega-lite/docs/stack.html#streamgraph)).\n- `null` - No-stacking. This will produce layered [bar](https://vega.github.io/vega-lite/docs/stack.html#layered-bar-chart) and area chart.\n\n__Default value:__ `zero` for plots with all of the following conditions are true:\n(1) the mark is `bar` or `area`;\n(2) the stacked measure channel (x or y) has a linear scale;\n(3) At least one of non-position channels mapped to an unaggregated field that is different from x and y.  Otherwise, `null` by default."
        },
        "timeUnit": {
          "$ref": "#/definitions/TimeUnit",
          "description": "Time unit (e.g., `year`, `yearmonth`, `month`, `hours`) for a temporal field.\nor [a temporal field that gets casted as ordinal](https://vega.github.io/vega-lite/docs/type.html#cast).\n\n__Default value:__ `undefined` (None)"
        },
        "title": {
          "description": "A title for the field. If `null`, the title will be removed.\n\n__Default value:__  derived from the field's name and transformation function (`aggregate`, `bin` and `timeUnit`).  If the field has an aggregate function, the function is displayed as part of the title (e.g., `\"Sum of Profit\"`). If the field is binned or has a time unit applied, the applied function is shown in parentheses (e.g., `\"Profit (binned)\"`, `\"Transaction Date (year-month)\"`).  Otherwise, the title is simply the field name.\n\n__Notes__:\n\n1) You can customize the default field title format by providing the [`fieldTitle` property in the [config](config.html) or [`fieldTitle` function via the `compile` function's options](compile.html#field-title).\n\n2) If both field definition's `title` and axis, header, or legend `title` are defined, axis/header/legend title will be used.",
          "type": [
            "string",
            "null"
          ]
        },
        "type": {
          "$ref": "#/definitions/Type",
          "description": "The encoded field's type of measurement (`\"quantitative\"`, `\"temporal\"`, `\"ordinal\"`, or `\"nominal\"`).\nIt can also be a `\"geojson\"` type for encoding ['geoshape'](geoshape.html)."
        }
      },
      "required": [
        "type"
      ],
      "type": "object"
    },
    "Predicate": {
      "anyOf": [
        {
          "$ref": "#/definitions/FieldEqualPredicate"
        },
        {
          "$ref": "#/definitions/FieldRangePredicate"
        },
        {
          "$ref": "#/definitions/FieldOneOfPredicate"
        },
        {
          "$ref": "#/definitions/SelectionPredicate"
        },
        {
          "type": "string"
        }
      ]
    },
    "Projection": {
      "additionalProperties": false,
      "properties": {
        "center": {
          "description": "Sets the projection’s center to the specified center, a two-element array of longitude and latitude in degrees.\n\n__Default value:__ `[0, 0]`",
          "items": {
            "type": "number"
          },
          "type": "array"
        },
        "clipAngle": {
          "description": "Sets the projection’s clipping circle radius to the specified angle in degrees. If `null`, switches to [antimeridian](http://bl.ocks.org/mbostock/3788999) cutting rather than small-circle clipping.",
          "type": "number"
        },
        "clipExtent": {
          "description": "Sets the projection’s viewport clip extent to the specified bounds in pixels. The extent bounds are specified as an array `[[x0, y0], [x1, y1]]`, where `x0` is the left-side of the viewport, `y0` is the top, `x1` is the right and `y1` is the bottom. If `null`, no viewport clipping is performed.",
          "items": {
            "items": {
              "type": "number"
            },
            "type": "array"
          },
          "type": "array"
        },
        "coefficient": {
          "type": "number"
        },
        "distance": {
          "type": "number"
        },
        "fraction": {
          "type": "number"
        },
        "lobes": {
          "type": "number"
        },
        "parallel": {
          "type": "number"
        },
        "precision": {
          "additionalProperties": {
            "type": "string"
          },
          "description": "Sets the threshold for the projection’s [adaptive resampling](http://bl.ocks.org/mbostock/3795544) to the specified value in pixels. This value corresponds to the [Douglas–Peucker distance](http://en.wikipedia.org/wiki/Ramer%E2%80%93Douglas%E2%80%93Peucker_algorithm). If precision is not specified, returns the projection’s current resampling precision which defaults to `√0.5 ≅ 0.70710…`.",
          "properties": {
            "length": {
              "description": "Returns the length of a String object. ",
              "type": "number"
            }
          },
          "required": [
            "length"
          ],
          "type": "object"
        },
        "radius": {
          "type": "number"
        },
        "ratio": {
          "type": "number"
        },
        "rotate": {
          "description": "Sets the projection’s three-axis rotation to the specified angles, which must be a two- or three-element array of numbers [`lambda`, `phi`, `gamma`] specifying the rotation angles in degrees about each spherical axis. (These correspond to yaw, pitch and roll.)\n\n__Default value:__ `[0, 0, 0]`",
          "items": {
            "type": "number"
          },
          "type": "array"
        },
        "spacing": {
          "type": "number"
        },
        "tilt": {
          "type": "number"
        },
        "type": {
          "$ref": "#/definitions/ProjectionType",
          "description": "The cartographic projection to use. This value is case-insensitive, for example `\"albers\"` and `\"Albers\"` indicate the same projection type. You can find all valid projection types [in the documentation](https://vega.github.io/vega-lite/docs/projection.html#projection-types).\n\n__Default value:__ `mercator`"
        }
      },
      "type": "object"
    },
    "ProjectionConfig": {
      "additionalProperties": false,
      "description": "Any property of Projection can be in config",
      "properties": {
        "center": {
          "description": "Sets the projection’s center to the specified center, a two-element array of longitude and latitude in degrees.\n\n__Default value:__ `[0, 0]`",
          "items": {
            "type": "number"
          },
          "type": "array"
        },
        "clipAngle": {
          "description": "Sets the projection’s clipping circle radius to the specified angle in degrees. If `null`, switches to [antimeridian](http://bl.ocks.org/mbostock/3788999) cutting rather than small-circle clipping.",
          "type": "number"
        },
        "clipExtent": {
          "description": "Sets the projection’s viewport clip extent to the specified bounds in pixels. The extent bounds are specified as an array `[[x0, y0], [x1, y1]]`, where `x0` is the left-side of the viewport, `y0` is the top, `x1` is the right and `y1` is the bottom. If `null`, no viewport clipping is performed.",
          "items": {
            "items": {
              "type": "number"
            },
            "type": "array"
          },
          "type": "array"
        },
        "coefficient": {
          "type": "number"
        },
        "distance": {
          "type": "number"
        },
        "fraction": {
          "type": "number"
        },
        "lobes": {
          "type": "number"
        },
        "parallel": {
          "type": "number"
        },
        "precision": {
          "additionalProperties": {
            "type": "string"
          },
          "description": "Sets the threshold for the projection’s [adaptive resampling](http://bl.ocks.org/mbostock/3795544) to the specified value in pixels. This value corresponds to the [Douglas–Peucker distance](http://en.wikipedia.org/wiki/Ramer%E2%80%93Douglas%E2%80%93Peucker_algorithm). If precision is not specified, returns the projection’s current resampling precision which defaults to `√0.5 ≅ 0.70710…`.",
          "properties": {
            "length": {
              "description": "Returns the length of a String object. ",
              "type": "number"
            }
          },
          "required": [
            "length"
          ],
          "type": "object"
        },
        "radius": {
          "type": "number"
        },
        "ratio": {
          "type": "number"
        },
        "rotate": {
          "description": "Sets the projection’s three-axis rotation to the specified angles, which must be a two- or three-element array of numbers [`lambda`, `phi`, `gamma`] specifying the rotation angles in degrees about each spherical axis. (These correspond to yaw, pitch and roll.)\n\n__Default value:__ `[0, 0, 0]`",
          "items": {
            "type": "number"
          },
          "type": "array"
        },
        "spacing": {
          "type": "number"
        },
        "tilt": {
          "type": "number"
        },
        "type": {
          "$ref": "#/definitions/ProjectionType",
          "description": "The cartographic projection to use. This value is case-insensitive, for example `\"albers\"` and `\"Albers\"` indicate the same projection type. You can find all valid projection types [in the documentation](https://vega.github.io/vega-lite/docs/projection.html#projection-types).\n\n__Default value:__ `mercator`"
        }
      },
      "type": "object"
    },
    "ProjectionType": {
      "$ref": "#/definitions/VgProjectionType"
    },
    "RangeConfig": {
      "additionalProperties": {
        "$ref": "#/definitions/RangeConfigValue"
      },
      "properties": {
        "category": {
          "anyOf": [
            {
              "items": {
                "type": "string"
              },
              "type": "array"
            },
            {
              "$ref": "#/definitions/VgScheme"
            }
          ],
          "description": "Default range for _nominal_ (categorical) fields."
        },
        "diverging": {
          "anyOf": [
            {
              "items": {
                "type": "string"
              },
              "type": "array"
            },
            {
              "$ref": "#/definitions/VgScheme"
            }
          ],
          "description": "Default range for diverging _quantitative_ fields."
        },
        "heatmap": {
          "anyOf": [
            {
              "items": {
                "type": "string"
              },
              "type": "array"
            },
            {
              "$ref": "#/definitions/VgScheme"
            }
          ],
          "description": "Default range for _quantitative_ heatmaps."
        },
        "ordinal": {
          "anyOf": [
            {
              "items": {
                "type": "string"
              },
              "type": "array"
            },
            {
              "$ref": "#/definitions/VgScheme"
            }
          ],
          "description": "Default range for _ordinal_ fields."
        },
        "ramp": {
          "anyOf": [
            {
              "items": {
                "type": "string"
              },
              "type": "array"
            },
            {
              "$ref": "#/definitions/VgScheme"
            }
          ],
          "description": "Default range for _quantitative_ and _temporal_ fields."
        },
        "symbol": {
          "description": "Default range palette for the `shape` channel.",
          "items": {
            "type": "string"
          },
          "type": "array"
        }
      },
      "type": "object"
    },
    "RangeConfigValue": {
      "anyOf": [
        {
          "items": {
            "type": [
              "number",
              "string"
            ]
          },
          "type": "array"
        },
        {
          "$ref": "#/definitions/VgScheme"
        },
        {
          "additionalProperties": false,
          "properties": {
            "step": {
              "type": "number"
            }
          },
          "required": [
            "step"
          ],
          "type": "object"
        }
      ]
    },
    "Repeat": {
      "additionalProperties": false,
      "properties": {
        "column": {
          "description": "Horizontal repeated views.",
          "items": {
            "type": "string"
          },
          "type": "array"
        },
        "row": {
          "description": "Vertical repeated views.",
          "items": {
            "type": "string"
          },
          "type": "array"
        }
      },
      "type": "object"
    },
    "RepeatRef": {
      "additionalProperties": false,
      "description": "Reference to a repeated value.",
      "properties": {
        "repeat": {
          "enum": [
            "row",
            "column"
          ],
          "type": "string"
        }
      },
      "required": [
        "repeat"
      ],
      "type": "object"
    },
    "Resolve": {
      "additionalProperties": false,
      "description": "Defines how scales, axes, and legends from different specs should be combined. Resolve is a mapping from `scale`, `axis`, and `legend` to a mapping from channels to resolutions.",
      "properties": {
        "axis": {
          "$ref": "#/definitions/AxisResolveMap"
        },
        "legend": {
          "$ref": "#/definitions/LegendResolveMap"
        },
        "scale": {
          "$ref": "#/definitions/ScaleResolveMap"
        }
      },
      "type": "object"
    },
    "ResolveMode": {
      "enum": [
        "independent",
        "shared"
      ],
      "type": "string"
    },
    "Scale": {
      "additionalProperties": false,
      "properties": {
        "base": {
          "description": "The logarithm base of the `log` scale (default `10`).",
          "type": "number"
        },
        "clamp": {
          "description": "If `true`, values that exceed the data domain are clamped to either the minimum or maximum range value\n\n__Default value:__ derived from the [scale config](config.html#scale-config)'s `clamp` (`true` by default).",
          "type": "boolean"
        },
        "domain": {
          "anyOf": [
            {
              "items": {
                "type": "number"
              },
              "type": "array"
            },
            {
              "items": {
                "type": "string"
              },
              "type": "array"
            },
            {
              "items": {
                "type": "boolean"
              },
              "type": "array"
            },
            {
              "items": {
                "$ref": "#/definitions/DateTime"
              },
              "type": "array"
            },
            {
              "enum": [
                "unaggregated"
              ],
              "type": "string"
            },
            {
              "$ref": "#/definitions/SelectionDomain"
            }
          ],
          "description": "Customized domain values.\n\nFor _quantitative_ fields, `domain` can take the form of a two-element array with minimum and maximum values.  [Piecewise scales](scale.html#piecewise) can be created by providing a `domain` with more than two entries.\nIf the input field is aggregated, `domain` can also be a string value `\"unaggregated\"`, indicating that the domain should include the raw data values prior to the aggregation.\n\nFor _temporal_ fields, `domain` can be a two-element array minimum and maximum values, in the form of either timestamps or the [DateTime definition objects](types.html#datetime).\n\nFor _ordinal_ and _nominal_ fields, `domain` can be an array that lists valid input values.\n\nThe `selection` property can be used to [interactively determine](selection.html#scale-domains) the scale domain."
        },
        "exponent": {
          "description": "The exponent of the `pow` scale.",
          "type": "number"
        },
        "interpolate": {
          "anyOf": [
            {
              "$ref": "#/definitions/ScaleInterpolate"
            },
            {
              "$ref": "#/definitions/ScaleInterpolateParams"
            }
          ],
          "description": "The interpolation method for range values. By default, a general interpolator for numbers, dates, strings and colors (in RGB space) is used. For color ranges, this property allows interpolation in alternative color spaces. Legal values include `rgb`, `hsl`, `hsl-long`, `lab`, `hcl`, `hcl-long`, `cubehelix` and `cubehelix-long` ('-long' variants use longer paths in polar coordinate spaces). If object-valued, this property accepts an object with a string-valued _type_ property and an optional numeric _gamma_ property applicable to rgb and cubehelix interpolators. For more, see the [d3-interpolate documentation](https://github.com/d3/d3-interpolate).\n\n__Note:__ Sequential scales do not support `interpolate` as they have a fixed interpolator.  Since Vega-Lite uses sequential scales for quantitative fields by default, you have to set the scale `type` to other quantitative scale type such as `\"linear\"` to customize `interpolate`."
        },
        "nice": {
          "anyOf": [
            {
              "type": "boolean"
            },
            {
              "type": "number"
            },
            {
              "$ref": "#/definitions/NiceTime"
            },
            {
              "additionalProperties": false,
              "properties": {
                "interval": {
                  "type": "string"
                },
                "step": {
                  "type": "number"
                }
              },
              "required": [
                "interval",
                "step"
              ],
              "type": "object"
            }
          ],
          "description": "Extending the domain so that it starts and ends on nice round values. This method typically modifies the scale’s domain, and may only extend the bounds to the nearest round value. Nicing is useful if the domain is computed from data and may be irregular. For example, for a domain of _[0.201479…, 0.996679…]_, a nice domain might be _[0.2, 1.0]_.\n\nFor quantitative scales such as linear, `nice` can be either a boolean flag or a number. If `nice` is a number, it will represent a desired tick count. This allows greater control over the step size used to extend the bounds, guaranteeing that the returned ticks will exactly cover the domain.\n\nFor temporal fields with time and utc scales, the `nice` value can be a string indicating the desired time interval. Legal values are `\"millisecond\"`, `\"second\"`, `\"minute\"`, `\"hour\"`, `\"day\"`, `\"week\"`, `\"month\"`, and `\"year\"`. Alternatively, `time` and `utc` scales can accept an object-valued interval specifier of the form `{\"interval\": \"month\", \"step\": 3}`, which includes a desired number of interval steps. Here, the domain would snap to quarter (Jan, Apr, Jul, Oct) boundaries.\n\n__Default value:__ `true` for unbinned _quantitative_ fields; `false` otherwise."
        },
        "padding": {
          "description": "For _[continuous](scale.html#continuous)_ scales, expands the scale domain to accommodate the specified number of pixels on each of the scale range. The scale range must represent pixels for this parameter to function as intended. Padding adjustment is performed prior to all other adjustments, including the effects of the zero, nice, domainMin, and domainMax properties.\n\nFor _[band](scale.html#band)_ scales, shortcut for setting `paddingInner` and `paddingOuter` to the same value.\n\nFor _[point](scale.html#point)_ scales, alias for `paddingOuter`.\n\n__Default value:__ For _continuous_ scales, derived from the [scale config](scale.html#config)'s `continuousPadding`.\nFor _band and point_ scales, see `paddingInner` and `paddingOuter`.",
          "minimum": 0,
          "type": "number"
        },
        "paddingInner": {
          "description": "The inner padding (spacing) within each band step of band scales, as a fraction of the step size. This value must lie in the range [0,1].\n\nFor point scale, this property is invalid as point scales do not have internal band widths (only step sizes between bands).\n\n__Default value:__ derived from the [scale config](scale.html#config)'s `bandPaddingInner`.",
          "maximum": 1,
          "minimum": 0,
          "type": "number"
        },
        "paddingOuter": {
          "description": "The outer padding (spacing) at the ends of the range of band and point scales,\nas a fraction of the step size. This value must lie in the range [0,1].\n\n__Default value:__ derived from the [scale config](scale.html#config)'s `bandPaddingOuter` for band scales and `pointPadding` for point scales.",
          "maximum": 1,
          "minimum": 0,
          "type": "number"
        },
        "range": {
          "anyOf": [
            {
              "items": {
                "type": "number"
              },
              "type": "array"
            },
            {
              "items": {
                "type": "string"
              },
              "type": "array"
            },
            {
              "type": "string"
            }
          ],
          "description": "The range of the scale. One of:\n\n- A string indicating a [pre-defined named scale range](scale.html#range-config) (e.g., example, `\"symbol\"`, or `\"diverging\"`).\n\n- For [continuous scales](scale.html#continuous), two-element array indicating  minimum and maximum values, or an array with more than two entries for specifying a [piecewise scale](scale.html#piecewise).\n\n- For [discrete](scale.html#discrete) and [discretizing](scale.html#discretizing) scales, an array of desired output values.\n\n__Notes:__\n\n1) For [sequential](scale.html#sequential), [ordinal](scale.html#ordinal), and discretizing color scales, you can also specify a color [`scheme`](scale.html#scheme) instead of `range`.\n\n2) Any directly specified `range` for `x` and `y` channels will be ignored. Range can be customized via the view's corresponding [size](size.html) (`width` and `height`) or via [range steps and paddings properties](#range-step) for [band](#band) and [point](#point) scales."
        },
        "rangeStep": {
          "description": "The distance between the starts of adjacent bands or points in [band](scale.html#band) and [point](scale.html#point) scales.\n\nIf `rangeStep` is `null` or if the view contains the scale's corresponding [size](size.html) (`width` for `x` scales and `height` for `y` scales), `rangeStep` will be automatically determined to fit the size of the view.\n\n__Default value:__  derived the [scale config](config.html#scale-config)'s `textXRangeStep` (`90` by default) for x-scales of `text` marks and `rangeStep` (`21` by default) for x-scales of other marks and y-scales.\n\n__Warning__: If `rangeStep` is `null` and the cardinality of the scale's domain is higher than `width` or `height`, the rangeStep might become less than one pixel and the mark might not appear correctly.",
          "minimum": 0,
          "type": [
            "number",
            "null"
          ]
        },
        "round": {
          "description": "If `true`, rounds numeric output values to integers. This can be helpful for snapping to the pixel grid.\n\n__Default value:__ `false`.",
          "type": "boolean"
        },
        "scheme": {
          "anyOf": [
            {
              "type": "string"
            },
            {
              "$ref": "#/definitions/SchemeParams"
            }
          ],
          "description": "A string indicating a color [scheme](scale.html#scheme) name (e.g., `\"category10\"` or `\"viridis\"`) or a [scheme parameter object](scale.html#scheme-params).\n\nDiscrete color schemes may be used with [discrete](scale.html#discrete) or [discretizing](scale.html#discretizing) scales. Continuous color schemes are intended for use with [sequential](scales.html#sequential) scales.\n\nFor the full list of supported schemes, please refer to the [Vega Scheme](https://vega.github.io/vega/docs/schemes/#reference) reference."
        },
        "type": {
          "$ref": "#/definitions/ScaleType",
          "description": "The type of scale.  Vega-Lite supports the following categories of scale types:\n\n1) [**Continuous Scales**](scale.html#continuous) -- mapping continuous domains to continuous output ranges ([`\"linear\"`](scale.html#linear), [`\"pow\"`](scale.html#pow), [`\"sqrt\"`](scale.html#sqrt), [`\"log\"`](scale.html#log), [`\"time\"`](scale.html#time), [`\"utc\"`](scale.html#utc), [`\"sequential\"`](scale.html#sequential)).\n\n2) [**Discrete Scales**](scale.html#discrete) -- mapping discrete domains to discrete ([`\"ordinal\"`](scale.html#ordinal)) or continuous ([`\"band\"`](scale.html#band) and [`\"point\"`](scale.html#point)) output ranges.\n\n3) [**Discretizing Scales**](scale.html#discretizing) -- mapping continuous domains to discrete output ranges ([`\"bin-linear\"`](scale.html#bin-linear) and [`\"bin-ordinal\"`](scale.html#bin-ordinal)).\n\n__Default value:__ please see the [scale type table](scale.html#type)."
        },
        "zero": {
          "description": "If `true`, ensures that a zero baseline value is included in the scale domain.\n\n__Default value:__ `true` for x and y channels if the quantitative field is not binned and no custom `domain` is provided; `false` otherwise.\n\n__Note:__ Log, time, and utc scales do not support `zero`.",
          "type": "boolean"
        }
      },
      "type": "object"
    },
    "ScaleConfig": {
      "additionalProperties": false,
      "properties": {
        "bandPaddingInner": {
          "description": "Default inner padding for `x` and `y` band-ordinal scales.\n\n__Default value:__ `0.1`",
          "maximum": 1,
          "minimum": 0,
          "type": "number"
        },
        "bandPaddingOuter": {
          "description": "Default outer padding for `x` and `y` band-ordinal scales.\nIf not specified, by default, band scale's paddingOuter is paddingInner/2.",
          "maximum": 1,
          "minimum": 0,
          "type": "number"
        },
        "clamp": {
          "description": "If true, values that exceed the data domain are clamped to either the minimum or maximum range value",
          "type": "boolean"
        },
        "continuousPadding": {
          "description": "Default padding for continuous scales.\n\n__Default:__ `5` for continuous x-scale of a vertical bar and continuous y-scale of a horizontal bar.; `0` otherwise.",
          "minimum": 0,
          "type": "number"
        },
        "maxBandSize": {
          "description": "The default max value for mapping quantitative fields to bar's size/bandSize.\n\nIf undefined (default), we will use the scale's `rangeStep` - 1.",
          "minimum": 0,
          "type": "number"
        },
        "maxFontSize": {
          "description": "The default max value for mapping quantitative fields to text's size/fontSize.\n\n__Default value:__ `40`",
          "minimum": 0,
          "type": "number"
        },
        "maxOpacity": {
          "description": "Default max opacity for mapping a field to opacity.\n\n__Default value:__ `0.8`",
          "maximum": 1,
          "minimum": 0,
          "type": "number"
        },
        "maxSize": {
          "description": "Default max value for point size scale.",
          "minimum": 0,
          "type": "number"
        },
        "maxStrokeWidth": {
          "description": "Default max strokeWidth for the scale of strokeWidth for rule and line marks and of size for trail marks.\n\n__Default value:__ `4`",
          "minimum": 0,
          "type": "number"
        },
        "minBandSize": {
          "description": "The default min value for mapping quantitative fields to bar and tick's size/bandSize scale with zero=false.\n\n__Default value:__ `2`",
          "minimum": 0,
          "type": "number"
        },
        "minFontSize": {
          "description": "The default min value for mapping quantitative fields to tick's size/fontSize scale with zero=false\n\n__Default value:__ `8`",
          "minimum": 0,
          "type": "number"
        },
        "minOpacity": {
          "description": "Default minimum opacity for mapping a field to opacity.\n\n__Default value:__ `0.3`",
          "maximum": 1,
          "minimum": 0,
          "type": "number"
        },
        "minSize": {
          "description": "Default minimum value for point size scale with zero=false.\n\n__Default value:__ `9`",
          "minimum": 0,
          "type": "number"
        },
        "minStrokeWidth": {
          "description": "Default minimum strokeWidth for the scale of strokeWidth for rule and line marks and of size for trail marks with zero=false.\n\n__Default value:__ `1`",
          "minimum": 0,
          "type": "number"
        },
        "pointPadding": {
          "description": "Default outer padding for `x` and `y` point-ordinal scales.\n\n__Default value:__ `0.5`",
          "maximum": 1,
          "minimum": 0,
          "type": "number"
        },
        "rangeStep": {
          "description": "Default range step for band and point scales of (1) the `y` channel\nand (2) the `x` channel when the mark is not `text`.\n\n__Default value:__ `21`",
          "minimum": 0,
          "type": [
            "number",
            "null"
          ]
        },
        "round": {
          "description": "If true, rounds numeric output values to integers.\nThis can be helpful for snapping to the pixel grid.\n(Only available for `x`, `y`, and `size` scales.)",
          "type": "boolean"
        },
        "textXRangeStep": {
          "description": "Default range step for `x` band and point scales of text marks.\n\n__Default value:__ `90`",
          "minimum": 0,
          "type": "number"
        },
        "useUnaggregatedDomain": {
          "description": "Use the source data range before aggregation as scale domain instead of aggregated data for aggregate axis.\n\nThis is equivalent to setting `domain` to `\"unaggregate\"` for aggregated _quantitative_ fields by default.\n\nThis property only works with aggregate functions that produce values within the raw data domain (`\"mean\"`, `\"average\"`, `\"median\"`, `\"q1\"`, `\"q3\"`, `\"min\"`, `\"max\"`). For other aggregations that produce values outside of the raw data domain (e.g. `\"count\"`, `\"sum\"`), this property is ignored.\n\n__Default value:__ `false`",
          "type": "boolean"
        }
      },
      "type": "object"
    },
    "ScaleInterpolate": {
      "enum": [
        "rgb",
        "lab",
        "hcl",
        "hsl",
        "hsl-long",
        "hcl-long",
        "cubehelix",
        "cubehelix-long"
      ],
      "type": "string"
    },
    "ScaleInterpolateParams": {
      "additionalProperties": false,
      "properties": {
        "gamma": {
          "type": "number"
        },
        "type": {
          "enum": [
            "rgb",
            "cubehelix",
            "cubehelix-long"
          ],
          "type": "string"
        }
      },
      "required": [
        "type"
      ],
      "type": "object"
    },
    "ScaleResolveMap": {
      "additionalProperties": false,
      "properties": {
        "color": {
          "$ref": "#/definitions/ResolveMode"
        },
        "fill": {
          "$ref": "#/definitions/ResolveMode"
        },
        "opacity": {
          "$ref": "#/definitions/ResolveMode"
        },
        "shape": {
          "$ref": "#/definitions/ResolveMode"
        },
        "size": {
          "$ref": "#/definitions/ResolveMode"
        },
        "stroke": {
          "$ref": "#/definitions/ResolveMode"
        },
        "x": {
          "$ref": "#/definitions/ResolveMode"
        },
        "y": {
          "$ref": "#/definitions/ResolveMode"
        }
      },
      "type": "object"
    },
    "ScaleType": {
      "enum": [
        "linear",
        "bin-linear",
        "log",
        "pow",
        "sqrt",
        "time",
        "utc",
        "sequential",
        "ordinal",
        "bin-ordinal",
        "point",
        "band"
      ],
      "type": "string"
    },
    "SchemeParams": {
      "additionalProperties": false,
      "properties": {
        "extent": {
          "description": "For sequential and diverging schemes only, determines the extent of the color range to use. For example `[0.2, 1]` will rescale the color scheme such that color values in the range _[0, 0.2)_ are excluded from the scheme.",
          "items": {
            "type": "number"
          },
          "type": "array"
        },
        "name": {
          "description": "A color scheme name for sequential/ordinal scales (e.g., `\"category10\"` or `\"viridis\"`).\n\nFor the full list of supported schemes, please refer to the [Vega Scheme](https://vega.github.io/vega/docs/schemes/#reference) reference.",
          "type": "string"
        }
      },
      "required": [
        "name"
      ],
      "type": "object"
    },
    "SelectionConfig": {
      "additionalProperties": false,
      "properties": {
        "interval": {
          "$ref": "#/definitions/IntervalSelectionConfig",
          "description": "The default definition for an [`interval`](selection.html#type) selection. All properties and transformations\nfor an interval selection definition (except `type`) may be specified here.\n\nFor instance, setting `interval` to `{\"translate\": false}` disables the ability to move\ninterval selections by default."
        },
        "multi": {
          "$ref": "#/definitions/MultiSelectionConfig",
          "description": "The default definition for a [`multi`](selection.html#type) selection. All properties and transformations\nfor a multi selection definition (except `type`) may be specified here.\n\nFor instance, setting `multi` to `{\"toggle\": \"event.altKey\"}` adds additional values to\nmulti selections when clicking with the alt-key pressed by default."
        },
        "single": {
          "$ref": "#/definitions/SingleSelectionConfig",
          "description": "The default definition for a [`single`](selection.html#type) selection. All properties and transformations\n  for a single selection definition (except `type`) may be specified here.\n\nFor instance, setting `single` to `{\"on\": \"dblclick\"}` populates single selections on double-click by default."
        }
      },
      "type": "object"
    },
    "SelectionDef": {
      "anyOf": [
        {
          "$ref": "#/definitions/SingleSelection"
        },
        {
          "$ref": "#/definitions/MultiSelection"
        },
        {
          "$ref": "#/definitions/IntervalSelection"
        }
      ]
    },
    "SelectionDomain": {
      "anyOf": [
        {
          "additionalProperties": false,
          "properties": {
            "field": {
              "description": "The field name to extract selected values for, when a selection is [projected](project.html)\nover multiple fields or encodings.",
              "type": "string"
            },
            "selection": {
              "description": "The name of a selection.",
              "type": "string"
            }
          },
          "required": [
            "selection"
          ],
          "type": "object"
        },
        {
          "additionalProperties": false,
          "properties": {
            "encoding": {
              "description": "The encoding channel to extract selected values for, when a selection is [projected](project.html)\nover multiple fields or encodings.",
              "type": "string"
            },
            "selection": {
              "description": "The name of a selection.",
              "type": "string"
            }
          },
          "required": [
            "selection"
          ],
          "type": "object"
        }
      ]
    },
    "SelectionPredicate": {
      "additionalProperties": false,
      "properties": {
        "selection": {
          "$ref": "#/definitions/SelectionOperand",
          "description": "Filter using a selection name."
        }
      },
      "required": [
        "selection"
      ],
      "type": "object"
    },
    "SelectionResolution": {
      "enum": [
        "global",
        "union",
        "intersect"
      ],
      "type": "string"
    },
    "SingleDefChannel": {
      "enum": [
        "x",
        "y",
        "x2",
        "y2",
        "longitude",
        "latitude",
        "longitude2",
        "latitude2",
        "row",
        "column",
        "color",
        "fill",
        "stroke",
        "size",
        "shape",
        "opacity",
        "text",
        "tooltip",
        "href",
        "key"
      ],
      "type": "string"
    },
    "SingleSelection": {
      "additionalProperties": false,
      "properties": {
        "bind": {
          "anyOf": [
            {
              "$ref": "#/definitions/VgBinding"
            },
            {
              "additionalProperties": {
                "$ref": "#/definitions/VgBinding"
              },
              "type": "object"
            }
          ],
          "description": "Establish a two-way binding between a single selection and input elements\n(also known as dynamic query widgets). A binding takes the form of\nVega's [input element binding definition](https://vega.github.io/vega/docs/signals/#bind)\nor can be a mapping between projected field/encodings and binding definitions.\n\nSee the [bind transform](bind.html) documentation for more information."
        },
        "empty": {
          "description": "By default, all data values are considered to lie within an empty selection.\nWhen set to `none`, empty selections contain no data values.",
          "enum": [
            "all",
            "none"
          ],
          "type": "string"
        },
        "encodings": {
          "description": "An array of encoding channels. The corresponding data field values\nmust match for a data tuple to fall within the selection.",
          "items": {
            "$ref": "#/definitions/SingleDefChannel"
          },
          "type": "array"
        },
        "fields": {
          "description": "An array of field names whose values must match for a data tuple to\nfall within the selection.",
          "items": {
            "type": "string"
          },
          "type": "array"
        },
        "nearest": {
          "description": "When true, an invisible voronoi diagram is computed to accelerate discrete\nselection. The data value _nearest_ the mouse cursor is added to the selection.\n\nSee the [nearest transform](nearest.html) documentation for more information.",
          "type": "boolean"
        },
        "on": {
          "$ref": "#/definitions/VgEventStream",
          "description": "A [Vega event stream](https://vega.github.io/vega/docs/event-streams/) (object or selector) that triggers the selection.\nFor interval selections, the event stream must specify a [start and end](https://vega.github.io/vega/docs/event-streams/#between-filters)."
        },
        "resolve": {
          "$ref": "#/definitions/SelectionResolution",
          "description": "With layered and multi-view displays, a strategy that determines how\nselections' data queries are resolved when applied in a filter transform,\nconditional encoding rule, or scale domain."
        },
        "type": {
          "enum": [
            "single"
          ],
          "type": "string"
        }
      },
      "required": [
        "type"
      ],
      "type": "object"
    },
    "SingleSelectionConfig": {
      "additionalProperties": false,
      "properties": {
        "bind": {
          "anyOf": [
            {
              "$ref": "#/definitions/VgBinding"
            },
            {
              "additionalProperties": {
                "$ref": "#/definitions/VgBinding"
              },
              "type": "object"
            }
          ],
          "description": "Establish a two-way binding between a single selection and input elements\n(also known as dynamic query widgets). A binding takes the form of\nVega's [input element binding definition](https://vega.github.io/vega/docs/signals/#bind)\nor can be a mapping between projected field/encodings and binding definitions.\n\nSee the [bind transform](bind.html) documentation for more information."
        },
        "empty": {
          "description": "By default, all data values are considered to lie within an empty selection.\nWhen set to `none`, empty selections contain no data values.",
          "enum": [
            "all",
            "none"
          ],
          "type": "string"
        },
        "encodings": {
          "description": "An array of encoding channels. The corresponding data field values\nmust match for a data tuple to fall within the selection.",
          "items": {
            "$ref": "#/definitions/SingleDefChannel"
          },
          "type": "array"
        },
        "fields": {
          "description": "An array of field names whose values must match for a data tuple to\nfall within the selection.",
          "items": {
            "type": "string"
          },
          "type": "array"
        },
        "nearest": {
          "description": "When true, an invisible voronoi diagram is computed to accelerate discrete\nselection. The data value _nearest_ the mouse cursor is added to the selection.\n\nSee the [nearest transform](nearest.html) documentation for more information.",
          "type": "boolean"
        },
        "on": {
          "$ref": "#/definitions/VgEventStream",
          "description": "A [Vega event stream](https://vega.github.io/vega/docs/event-streams/) (object or selector) that triggers the selection.\nFor interval selections, the event stream must specify a [start and end](https://vega.github.io/vega/docs/event-streams/#between-filters)."
        },
        "resolve": {
          "$ref": "#/definitions/SelectionResolution",
          "description": "With layered and multi-view displays, a strategy that determines how\nselections' data queries are resolved when applied in a filter transform,\nconditional encoding rule, or scale domain."
        }
      },
      "type": "object"
    },
    "SingleTimeUnit": {
      "anyOf": [
        {
          "$ref": "#/definitions/LocalSingleTimeUnit"
        },
        {
          "$ref": "#/definitions/UtcSingleTimeUnit"
        }
      ]
    },
    "SortField": {
      "additionalProperties": false,
      "properties": {
        "field": {
          "anyOf": [
            {
              "type": "string"
            },
            {
              "$ref": "#/definitions/RepeatRef"
            }
          ],
          "description": "The data [field](field.html) to sort by.\n\n__Default value:__ If unspecified, defaults to the field specified in the outer data reference."
        },
        "op": {
          "$ref": "#/definitions/AggregateOp",
          "description": "An [aggregate operation](aggregate.html#ops) to perform on the field prior to sorting (e.g., `\"count\"`, `\"mean\"` and `\"median\"`).\nThis property is required in cases where the sort field and the data reference field do not match.\nThe input data objects will be aggregated, grouped by the encoded data field.\n\nFor a full list of operations, please see the documentation for [aggregate](aggregate.html#ops)."
        },
        "order": {
          "$ref": "#/definitions/SortOrder",
          "description": "The sort order. One of `\"ascending\"` (default), `\"descending\"`, or `null` (no not sort)."
        }
      },
      "required": [
        "op"
      ],
      "type": "object"
    },
    "SortOrder": {
      "anyOf": [
        {
          "$ref": "#/definitions/VgComparatorOrder"
        },
        {
          "type": "null"
        }
      ]
    },
    "StackOffset": {
      "enum": [
        "zero",
        "center",
        "normalize"
      ],
      "type": "string"
    },
    "StyleConfigIndex": {
      "additionalProperties": {
        "$ref": "#/definitions/VgMarkConfig"
      },
      "type": "object"
    },
    "TextConfig": {
      "additionalProperties": false,
      "properties": {
        "align": {
          "$ref": "#/definitions/HorizontalAlign",
          "description": "The horizontal alignment of the text. One of `\"left\"`, `\"right\"`, `\"center\"`."
        },
        "angle": {
          "description": "The rotation angle of the text, in degrees.",
          "maximum": 360,
          "minimum": 0,
          "type": "number"
        },
        "baseline": {
          "$ref": "#/definitions/VerticalAlign",
          "description": "The vertical alignment of the text. One of `\"top\"`, `\"middle\"`, `\"bottom\"`.\n\n__Default value:__ `\"middle\"`"
        },
        "color": {
          "description": "Default color.  Note that `fill` and `stroke` have higher precedence than `color` and will override `color`.\n\n__Default value:__ <span style=\"color: #4682b4;\">&#9632;</span> `\"#4682b4\"`\n\n__Note:__ This property cannot be used in a [style config](mark.html#style-config).",
          "type": "string"
        },
        "cursor": {
          "description": "The mouse cursor used over the mark. Any valid [CSS cursor type](https://developer.mozilla.org/en-US/docs/Web/CSS/cursor#Values) can be used.",
          "enum": [
            "auto",
            "default",
            "none",
            "context-menu",
            "help",
            "pointer",
            "progress",
            "wait",
            "cell",
            "crosshair",
            "text",
            "vertical-text",
            "alias",
            "copy",
            "move",
            "no-drop",
            "not-allowed",
            "e-resize",
            "n-resize",
            "ne-resize",
            "nw-resize",
            "s-resize",
            "se-resize",
            "sw-resize",
            "w-resize",
            "ew-resize",
            "ns-resize",
            "nesw-resize",
            "nwse-resize",
            "col-resize",
            "row-resize",
            "all-scroll",
            "zoom-in",
            "zoom-out",
            "grab",
            "grabbing"
          ],
          "type": "string"
        },
        "dx": {
          "description": "The horizontal offset, in pixels, between the text label and its anchor point. The offset is applied after rotation by the _angle_ property.",
          "type": "number"
        },
        "dy": {
          "description": "The vertical offset, in pixels, between the text label and its anchor point. The offset is applied after rotation by the _angle_ property.",
          "type": "number"
        },
        "fill": {
          "description": "Default Fill Color.  This has higher precedence than `config.color`\n\n__Default value:__ (None)",
          "type": "string"
        },
        "fillOpacity": {
          "description": "The fill opacity (value between [0,1]).\n\n__Default value:__ `1`",
          "maximum": 1,
          "minimum": 0,
          "type": "number"
        },
        "filled": {
          "description": "Whether the mark's color should be used as fill color instead of stroke color.\n\n__Default value:__ `true` for all marks except `point` and `false` for `point`.\n\n__Applicable for:__ `bar`, `point`, `circle`, `square`, and `area` marks.\n\n__Note:__ This property cannot be used in a [style config](mark.html#style-config).",
          "type": "boolean"
        },
        "font": {
          "description": "The typeface to set the text in (e.g., `\"Helvetica Neue\"`).",
          "type": "string"
        },
        "fontSize": {
          "description": "The font size, in pixels.",
          "minimum": 0,
          "type": "number"
        },
        "fontStyle": {
          "$ref": "#/definitions/FontStyle",
          "description": "The font style (e.g., `\"italic\"`)."
        },
        "fontWeight": {
          "$ref": "#/definitions/FontWeight",
          "description": "The font weight.\nThis can be either a string (e.g `\"bold\"`, `\"normal\"`) or a number (`100`, `200`, `300`, ..., `900` where `\"normal\"` = `400` and `\"bold\"` = `700`)."
        },
        "href": {
          "description": "A URL to load upon mouse click. If defined, the mark acts as a hyperlink.",
          "format": "uri",
          "type": "string"
        },
        "interpolate": {
          "$ref": "#/definitions/Interpolate",
          "description": "The line interpolation method to use for line and area marks. One of the following:\n- `\"linear\"`: piecewise linear segments, as in a polyline.\n- `\"linear-closed\"`: close the linear segments to form a polygon.\n- `\"step\"`: alternate between horizontal and vertical segments, as in a step function.\n- `\"step-before\"`: alternate between vertical and horizontal segments, as in a step function.\n- `\"step-after\"`: alternate between horizontal and vertical segments, as in a step function.\n- `\"basis\"`: a B-spline, with control point duplication on the ends.\n- `\"basis-open\"`: an open B-spline; may not intersect the start or end.\n- `\"basis-closed\"`: a closed B-spline, as in a loop.\n- `\"cardinal\"`: a Cardinal spline, with control point duplication on the ends.\n- `\"cardinal-open\"`: an open Cardinal spline; may not intersect the start or end, but will intersect other control points.\n- `\"cardinal-closed\"`: a closed Cardinal spline, as in a loop.\n- `\"bundle\"`: equivalent to basis, except the tension parameter is used to straighten the spline.\n- `\"monotone\"`: cubic interpolation that preserves monotonicity in y."
        },
        "limit": {
          "description": "The maximum length of the text mark in pixels (default 0, indicating no limit). The text value will be automatically truncated if the rendered size exceeds the limit.",
          "type": "number"
        },
        "opacity": {
          "description": "The overall opacity (value between [0,1]).\n\n__Default value:__ `0.7` for non-aggregate plots with `point`, `tick`, `circle`, or `square` marks or layered `bar` charts and `1` otherwise.",
          "maximum": 1,
          "minimum": 0,
          "type": "number"
        },
        "orient": {
          "$ref": "#/definitions/Orient",
          "description": "The orientation of a non-stacked bar, tick, area, and line charts.\nThe value is either horizontal (default) or vertical.\n- For bar, rule and tick, this determines whether the size of the bar and tick\nshould be applied to x or y dimension.\n- For area, this property determines the orient property of the Vega output.\n- For line and trail marks, this property determines the sort order of the points in the line\nif `config.sortLineBy` is not specified.\nFor stacked charts, this is always determined by the orientation of the stack;\ntherefore explicitly specified value will be ignored."
        },
        "radius": {
          "description": "Polar coordinate radial offset, in pixels, of the text label from the origin determined by the `x` and `y` properties.",
          "minimum": 0,
          "type": "number"
        },
        "shape": {
          "description": "The default symbol shape to use. One of: `\"circle\"` (default), `\"square\"`, `\"cross\"`, `\"diamond\"`, `\"triangle-up\"`, or `\"triangle-down\"`, or a custom SVG path.\n\n__Default value:__ `\"circle\"`",
          "type": "string"
        },
        "shortTimeLabels": {
          "description": "Whether month names and weekday names should be abbreviated.",
          "type": "boolean"
        },
        "size": {
          "description": "The pixel area each the point/circle/square.\nFor example: in the case of circles, the radius is determined in part by the square root of the size value.\n\n__Default value:__ `30`",
          "minimum": 0,
          "type": "number"
        },
        "stroke": {
          "description": "Default Stroke Color.  This has higher precedence than `config.color`\n\n__Default value:__ (None)",
          "type": "string"
        },
        "strokeCap": {
          "description": "The stroke cap for line ending style. One of `\"butt\"`, `\"round\"`, or `\"square\"`.\n\n__Default value:__ `\"square\"`",
          "enum": [
            "butt",
            "round",
            "square"
          ],
          "type": "string"
        },
        "strokeDash": {
          "description": "An array of alternating stroke, space lengths for creating dashed or dotted lines.",
          "items": {
            "type": "number"
          },
          "type": "array"
        },
        "strokeDashOffset": {
          "description": "The offset (in pixels) into which to begin drawing with the stroke dash array.",
          "type": "number"
        },
        "strokeOpacity": {
          "description": "The stroke opacity (value between [0,1]).\n\n__Default value:__ `1`",
          "maximum": 1,
          "minimum": 0,
          "type": "number"
        },
        "strokeWidth": {
          "description": "The stroke width, in pixels.",
          "minimum": 0,
          "type": "number"
        },
        "tension": {
          "description": "Depending on the interpolation type, sets the tension parameter (for line and area marks).",
          "maximum": 1,
          "minimum": 0,
          "type": "number"
        },
        "text": {
          "description": "Placeholder text if the `text` channel is not specified",
          "type": "string"
        },
        "theta": {
          "description": "Polar coordinate angle, in radians, of the text label from the origin determined by the `x` and `y` properties. Values for `theta` follow the same convention of `arc` mark `startAngle` and `endAngle` properties: angles are measured in radians, with `0` indicating \"north\".",
          "type": "number"
        }
      },
      "type": "object"
    },
    "TextFieldDef": {
      "additionalProperties": false,
      "properties": {
        "aggregate": {
          "$ref": "#/definitions/Aggregate",
          "description": "Aggregation function for the field\n(e.g., `mean`, `sum`, `median`, `min`, `max`, `count`).\n\n__Default value:__ `undefined` (None)"
        },
        "bin": {
          "anyOf": [
            {
              "type": "boolean"
            },
            {
              "$ref": "#/definitions/BinParams"
            }
          ],
          "description": "A flag for binning a `quantitative` field, or [an object defining binning parameters](https://vega.github.io/vega-lite/docs/bin.html#params).\nIf `true`, default [binning parameters](https://vega.github.io/vega-lite/docs/bin.html) will be applied.\n\n__Default value:__ `false`"
        },
        "field": {
          "anyOf": [
            {
              "type": "string"
            },
            {
              "$ref": "#/definitions/RepeatRef"
            }
          ],
          "description": "__Required.__ A string defining the name of the field from which to pull a data value\nor an object defining iterated values from the [`repeat`](https://vega.github.io/vega-lite/docs/repeat.html) operator.\n\n__Note:__ Dots (`.`) and brackets (`[` and `]`) can be used to access nested objects (e.g., `\"field\": \"foo.bar\"` and `\"field\": \"foo['bar']\"`).\nIf field names contain dots or brackets but are not nested, you can use `\\\\` to escape dots and brackets (e.g., `\"a\\\\.b\"` and `\"a\\\\[0\\\\]\"`).\nSee more details about escaping in the [field documentation](https://vega.github.io/vega-lite/docs/field.html).\n\n__Note:__ `field` is not required if `aggregate` is `count`."
        },
        "format": {
          "description": "The [formatting pattern](https://vega.github.io/vega-lite/docs/format.html) for a text field. If not defined, this will be determined automatically.",
          "type": "string"
        },
        "timeUnit": {
          "$ref": "#/definitions/TimeUnit",
          "description": "Time unit (e.g., `year`, `yearmonth`, `month`, `hours`) for a temporal field.\nor [a temporal field that gets casted as ordinal](https://vega.github.io/vega-lite/docs/type.html#cast).\n\n__Default value:__ `undefined` (None)"
        },
        "title": {
          "description": "A title for the field. If `null`, the title will be removed.\n\n__Default value:__  derived from the field's name and transformation function (`aggregate`, `bin` and `timeUnit`).  If the field has an aggregate function, the function is displayed as part of the title (e.g., `\"Sum of Profit\"`). If the field is binned or has a time unit applied, the applied function is shown in parentheses (e.g., `\"Profit (binned)\"`, `\"Transaction Date (year-month)\"`).  Otherwise, the title is simply the field name.\n\n__Notes__:\n\n1) You can customize the default field title format by providing the [`fieldTitle` property in the [config](config.html) or [`fieldTitle` function via the `compile` function's options](compile.html#field-title).\n\n2) If both field definition's `title` and axis, header, or legend `title` are defined, axis/header/legend title will be used.",
          "type": [
            "string",
            "null"
          ]
        },
        "type": {
          "$ref": "#/definitions/Type",
          "description": "The encoded field's type of measurement (`\"quantitative\"`, `\"temporal\"`, `\"ordinal\"`, or `\"nominal\"`).\nIt can also be a `\"geojson\"` type for encoding ['geoshape'](geoshape.html)."
        }
      },
      "required": [
        "type"
      ],
      "type": "object"
    },
    "TickConfig": {
      "additionalProperties": false,
      "properties": {
        "align": {
          "$ref": "#/definitions/HorizontalAlign",
          "description": "The horizontal alignment of the text. One of `\"left\"`, `\"right\"`, `\"center\"`."
        },
        "angle": {
          "description": "The rotation angle of the text, in degrees.",
          "maximum": 360,
          "minimum": 0,
          "type": "number"
        },
        "bandSize": {
          "description": "The width of the ticks.\n\n__Default value:__  2/3 of rangeStep.",
          "minimum": 0,
          "type": "number"
        },
        "baseline": {
          "$ref": "#/definitions/VerticalAlign",
          "description": "The vertical alignment of the text. One of `\"top\"`, `\"middle\"`, `\"bottom\"`.\n\n__Default value:__ `\"middle\"`"
        },
        "color": {
          "description": "Default color.  Note that `fill` and `stroke` have higher precedence than `color` and will override `color`.\n\n__Default value:__ <span style=\"color: #4682b4;\">&#9632;</span> `\"#4682b4\"`\n\n__Note:__ This property cannot be used in a [style config](mark.html#style-config).",
          "type": "string"
        },
        "cursor": {
          "description": "The mouse cursor used over the mark. Any valid [CSS cursor type](https://developer.mozilla.org/en-US/docs/Web/CSS/cursor#Values) can be used.",
          "enum": [
            "auto",
            "default",
            "none",
            "context-menu",
            "help",
            "pointer",
            "progress",
            "wait",
            "cell",
            "crosshair",
            "text",
            "vertical-text",
            "alias",
            "copy",
            "move",
            "no-drop",
            "not-allowed",
            "e-resize",
            "n-resize",
            "ne-resize",
            "nw-resize",
            "s-resize",
            "se-resize",
            "sw-resize",
            "w-resize",
            "ew-resize",
            "ns-resize",
            "nesw-resize",
            "nwse-resize",
            "col-resize",
            "row-resize",
            "all-scroll",
            "zoom-in",
            "zoom-out",
            "grab",
            "grabbing"
          ],
          "type": "string"
        },
        "dx": {
          "description": "The horizontal offset, in pixels, between the text label and its anchor point. The offset is applied after rotation by the _angle_ property.",
          "type": "number"
        },
        "dy": {
          "description": "The vertical offset, in pixels, between the text label and its anchor point. The offset is applied after rotation by the _angle_ property.",
          "type": "number"
        },
        "fill": {
          "description": "Default Fill Color.  This has higher precedence than `config.color`\n\n__Default value:__ (None)",
          "type": "string"
        },
        "fillOpacity": {
          "description": "The fill opacity (value between [0,1]).\n\n__Default value:__ `1`",
          "maximum": 1,
          "minimum": 0,
          "type": "number"
        },
        "filled": {
          "description": "Whether the mark's color should be used as fill color instead of stroke color.\n\n__Default value:__ `true` for all marks except `point` and `false` for `point`.\n\n__Applicable for:__ `bar`, `point`, `circle`, `square`, and `area` marks.\n\n__Note:__ This property cannot be used in a [style config](mark.html#style-config).",
          "type": "boolean"
        },
        "font": {
          "description": "The typeface to set the text in (e.g., `\"Helvetica Neue\"`).",
          "type": "string"
        },
        "fontSize": {
          "description": "The font size, in pixels.",
          "minimum": 0,
          "type": "number"
        },
        "fontStyle": {
          "$ref": "#/definitions/FontStyle",
          "description": "The font style (e.g., `\"italic\"`)."
        },
        "fontWeight": {
          "$ref": "#/definitions/FontWeight",
          "description": "The font weight.\nThis can be either a string (e.g `\"bold\"`, `\"normal\"`) or a number (`100`, `200`, `300`, ..., `900` where `\"normal\"` = `400` and `\"bold\"` = `700`)."
        },
        "href": {
          "description": "A URL to load upon mouse click. If defined, the mark acts as a hyperlink.",
          "format": "uri",
          "type": "string"
        },
        "interpolate": {
          "$ref": "#/definitions/Interpolate",
          "description": "The line interpolation method to use for line and area marks. One of the following:\n- `\"linear\"`: piecewise linear segments, as in a polyline.\n- `\"linear-closed\"`: close the linear segments to form a polygon.\n- `\"step\"`: alternate between horizontal and vertical segments, as in a step function.\n- `\"step-before\"`: alternate between vertical and horizontal segments, as in a step function.\n- `\"step-after\"`: alternate between horizontal and vertical segments, as in a step function.\n- `\"basis\"`: a B-spline, with control point duplication on the ends.\n- `\"basis-open\"`: an open B-spline; may not intersect the start or end.\n- `\"basis-closed\"`: a closed B-spline, as in a loop.\n- `\"cardinal\"`: a Cardinal spline, with control point duplication on the ends.\n- `\"cardinal-open\"`: an open Cardinal spline; may not intersect the start or end, but will intersect other control points.\n- `\"cardinal-closed\"`: a closed Cardinal spline, as in a loop.\n- `\"bundle\"`: equivalent to basis, except the tension parameter is used to straighten the spline.\n- `\"monotone\"`: cubic interpolation that preserves monotonicity in y."
        },
        "limit": {
          "description": "The maximum length of the text mark in pixels (default 0, indicating no limit). The text value will be automatically truncated if the rendered size exceeds the limit.",
          "type": "number"
        },
        "opacity": {
          "description": "The overall opacity (value between [0,1]).\n\n__Default value:__ `0.7` for non-aggregate plots with `point`, `tick`, `circle`, or `square` marks or layered `bar` charts and `1` otherwise.",
          "maximum": 1,
          "minimum": 0,
          "type": "number"
        },
        "orient": {
          "$ref": "#/definitions/Orient",
          "description": "The orientation of a non-stacked bar, tick, area, and line charts.\nThe value is either horizontal (default) or vertical.\n- For bar, rule and tick, this determines whether the size of the bar and tick\nshould be applied to x or y dimension.\n- For area, this property determines the orient property of the Vega output.\n- For line and trail marks, this property determines the sort order of the points in the line\nif `config.sortLineBy` is not specified.\nFor stacked charts, this is always determined by the orientation of the stack;\ntherefore explicitly specified value will be ignored."
        },
        "radius": {
          "description": "Polar coordinate radial offset, in pixels, of the text label from the origin determined by the `x` and `y` properties.",
          "minimum": 0,
          "type": "number"
        },
        "shape": {
          "description": "The default symbol shape to use. One of: `\"circle\"` (default), `\"square\"`, `\"cross\"`, `\"diamond\"`, `\"triangle-up\"`, or `\"triangle-down\"`, or a custom SVG path.\n\n__Default value:__ `\"circle\"`",
          "type": "string"
        },
        "size": {
          "description": "The pixel area each the point/circle/square.\nFor example: in the case of circles, the radius is determined in part by the square root of the size value.\n\n__Default value:__ `30`",
          "minimum": 0,
          "type": "number"
        },
        "stroke": {
          "description": "Default Stroke Color.  This has higher precedence than `config.color`\n\n__Default value:__ (None)",
          "type": "string"
        },
        "strokeCap": {
          "description": "The stroke cap for line ending style. One of `\"butt\"`, `\"round\"`, or `\"square\"`.\n\n__Default value:__ `\"square\"`",
          "enum": [
            "butt",
            "round",
            "square"
          ],
          "type": "string"
        },
        "strokeDash": {
          "description": "An array of alternating stroke, space lengths for creating dashed or dotted lines.",
          "items": {
            "type": "number"
          },
          "type": "array"
        },
        "strokeDashOffset": {
          "description": "The offset (in pixels) into which to begin drawing with the stroke dash array.",
          "type": "number"
        },
        "strokeOpacity": {
          "description": "The stroke opacity (value between [0,1]).\n\n__Default value:__ `1`",
          "maximum": 1,
          "minimum": 0,
          "type": "number"
        },
        "strokeWidth": {
          "description": "The stroke width, in pixels.",
          "minimum": 0,
          "type": "number"
        },
        "tension": {
          "description": "Depending on the interpolation type, sets the tension parameter (for line and area marks).",
          "maximum": 1,
          "minimum": 0,
          "type": "number"
        },
        "text": {
          "description": "Placeholder text if the `text` channel is not specified",
          "type": "string"
        },
        "theta": {
          "description": "Polar coordinate angle, in radians, of the text label from the origin determined by the `x` and `y` properties. Values for `theta` follow the same convention of `arc` mark `startAngle` and `endAngle` properties: angles are measured in radians, with `0` indicating \"north\".",
          "type": "number"
        },
        "thickness": {
          "description": "Thickness of the tick mark.\n\n__Default value:__  `1`",
          "minimum": 0,
          "type": "number"
        }
      },
      "type": "object"
    },
    "TimeUnit": {
      "anyOf": [
        {
          "$ref": "#/definitions/SingleTimeUnit"
        },
        {
          "$ref": "#/definitions/MultiTimeUnit"
        }
      ]
    },
    "TimeUnitTransform": {
      "additionalProperties": false,
      "properties": {
        "as": {
          "description": "The output field to write the timeUnit value.",
          "type": "string"
        },
        "field": {
          "description": "The data field to apply time unit.",
          "type": "string"
        },
        "timeUnit": {
          "$ref": "#/definitions/TimeUnit",
          "description": "The timeUnit."
        }
      },
      "required": [
        "timeUnit",
        "field",
        "as"
      ],
      "type": "object"
    },
    "TitleOrient": {
      "enum": [
        "top",
        "bottom",
        "left",
        "right"
      ],
      "type": "string"
    },
    "TitleParams": {
      "additionalProperties": false,
      "properties": {
        "anchor": {
          "$ref": "#/definitions/Anchor",
          "description": "The anchor position for placing the title. One of `\"start\"`, `\"middle\"`, or `\"end\"`. For example, with an orientation of top these anchor positions map to a left-, center-, or right-aligned title.\n\n__Default value:__ `\"middle\"` for [single](spec.html) and [layered](layer.html) views.\n`\"start\"` for other composite views.\n\n__Note:__ [For now](https://github.com/vega/vega-lite/issues/2875), `anchor` is only customizable only for [single](spec.html) and [layered](layer.html) views.  For other composite views, `anchor` is always `\"start\"`."
        },
        "offset": {
          "description": "The orthogonal offset in pixels by which to displace the title from its position along the edge of the chart.",
          "type": "number"
        },
        "orient": {
          "$ref": "#/definitions/TitleOrient",
          "description": "The orientation of the title relative to the chart. One of `\"top\"` (the default), `\"bottom\"`, `\"left\"`, or `\"right\"`."
        },
        "style": {
          "anyOf": [
            {
              "type": "string"
            },
            {
              "items": {
                "type": "string"
              },
              "type": "array"
            }
          ],
          "description": "A [mark style property](config.html#style) to apply to the title text mark.\n\n__Default value:__ `\"group-title\"`."
        },
        "text": {
          "description": "The title text.",
          "type": "string"
        }
      },
      "required": [
        "text"
      ],
      "type": "object"
    },
    "TopLevelLayerSpec": {
      "additionalProperties": false,
      "properties": {
        "$schema": {
          "description": "URL to [JSON schema](http://json-schema.org/) for a Vega-Lite specification. Unless you have a reason to change this, use `https://vega.github.io/schema/vega-lite/v2.json`. Setting the `$schema` property allows automatic validation and autocomplete in editors that support JSON schema.",
          "format": "uri",
          "type": "string"
        },
        "autosize": {
          "anyOf": [
            {
              "$ref": "#/definitions/AutosizeType"
            },
            {
              "$ref": "#/definitions/AutoSizeParams"
            }
          ],
          "description": "Sets how the visualization size should be determined. If a string, should be one of `\"pad\"`, `\"fit\"` or `\"none\"`.\nObject values can additionally specify parameters for content sizing and automatic resizing.\n`\"fit\"` is only supported for single and layered views that don't use `rangeStep`.\n\n__Default value__: `pad`"
        },
        "background": {
          "description": "CSS color property to use as the background of visualization.\n\n__Default value:__ none (transparent)",
          "type": "string"
        },
        "config": {
          "$ref": "#/definitions/Config",
          "description": "Vega-Lite configuration object.  This property can only be defined at the top-level of a specification."
        },
        "data": {
          "$ref": "#/definitions/Data",
          "description": "An object describing the data source"
        },
        "datasets": {
          "$ref": "#/definitions/Datasets",
          "description": "A global data store for named datasets. This is a mapping from names to inline datasets.\nThis can be an array of objects or primitive values or a string. Arrays of primitive values are ingested as objects with a `data` property."
        },
        "description": {
          "description": "Description of this mark for commenting purpose.",
          "type": "string"
        },
        "encoding": {
          "$ref": "#/definitions/Encoding",
          "description": "A shared key-value mapping between encoding channels and definition of fields in the underlying layers."
        },
        "height": {
          "description": "The height of a visualization.\n\n__Default value:__\n- If a view's [`autosize`](https://vega.github.io/vega-lite/docs/size.html#autosize) type is `\"fit\"` or its y-channel has a [continuous scale](https://vega.github.io/vega-lite/docs/scale.html#continuous), the height will be the value of [`config.view.height`](https://vega.github.io/vega-lite/docs/spec.html#config).\n- For y-axis with a band or point scale: if [`rangeStep`](https://vega.github.io/vega-lite/docs/scale.html#band) is a numeric value or unspecified, the height is [determined by the range step, paddings, and the cardinality of the field mapped to y-channel](https://vega.github.io/vega-lite/docs/scale.html#band). Otherwise, if the `rangeStep` is `null`, the height will be the value of [`config.view.height`](https://vega.github.io/vega-lite/docs/spec.html#config).\n- If no field is mapped to `y` channel, the `height` will be the value of `rangeStep`.\n\n__Note__: For plots with [`row` and `column` channels](https://vega.github.io/vega-lite/docs/encoding.html#facet), this represents the height of a single view.\n\n__See also:__ The documentation for [width and height](https://vega.github.io/vega-lite/docs/size.html) contains more examples.",
          "type": "number"
        },
        "layer": {
          "description": "Layer or single view specifications to be layered.\n\n__Note__: Specifications inside `layer` cannot use `row` and `column` channels as layering facet specifications is not allowed.",
          "items": {
            "anyOf": [
              {
                "$ref": "#/definitions/LayerSpec"
              },
              {
                "$ref": "#/definitions/CompositeUnitSpec"
              }
            ]
          },
          "type": "array"
        },
        "name": {
          "description": "Name of the visualization for later reference.",
          "type": "string"
        },
        "padding": {
          "$ref": "#/definitions/Padding",
          "description": "The default visualization padding, in pixels, from the edge of the visualization canvas to the data rectangle.  If a number, specifies padding for all sides.\nIf an object, the value should have the format `{\"left\": 5, \"top\": 5, \"right\": 5, \"bottom\": 5}` to specify padding for each side of the visualization.\n\n__Default value__: `5`"
        },
        "projection": {
          "$ref": "#/definitions/Projection",
          "description": "An object defining properties of the geographic projection shared by underlying layers."
        },
        "resolve": {
          "$ref": "#/definitions/Resolve",
          "description": "Scale, axis, and legend resolutions for layers."
        },
        "title": {
          "anyOf": [
            {
              "type": "string"
            },
            {
              "$ref": "#/definitions/TitleParams"
            }
          ],
          "description": "Title for the plot."
        },
        "transform": {
          "description": "An array of data transformations such as filter and new field calculation.",
          "items": {
            "$ref": "#/definitions/Transform"
          },
          "type": "array"
        },
        "width": {
          "description": "The width of a visualization.\n\n__Default value:__ This will be determined by the following rules:\n\n- If a view's [`autosize`](https://vega.github.io/vega-lite/docs/size.html#autosize) type is `\"fit\"` or its x-channel has a [continuous scale](https://vega.github.io/vega-lite/docs/scale.html#continuous), the width will be the value of [`config.view.width`](https://vega.github.io/vega-lite/docs/spec.html#config).\n- For x-axis with a band or point scale: if [`rangeStep`](https://vega.github.io/vega-lite/docs/scale.html#band) is a numeric value or unspecified, the width is [determined by the range step, paddings, and the cardinality of the field mapped to x-channel](https://vega.github.io/vega-lite/docs/scale.html#band).   Otherwise, if the `rangeStep` is `null`, the width will be the value of [`config.view.width`](https://vega.github.io/vega-lite/docs/spec.html#config).\n- If no field is mapped to `x` channel, the `width` will be the value of [`config.scale.textXRangeStep`](https://vega.github.io/vega-lite/docs/size.html#default-width-and-height) for `text` mark and the value of `rangeStep` for other marks.\n\n__Note:__ For plots with [`row` and `column` channels](https://vega.github.io/vega-lite/docs/encoding.html#facet), this represents the width of a single view.\n\n__See also:__ The documentation for [width and height](https://vega.github.io/vega-lite/docs/size.html) contains more examples.",
          "type": "number"
        }
      },
      "required": [
        "layer"
      ],
      "type": "object"
    },
    "TopLevelHConcatSpec": {
      "additionalProperties": false,
      "properties": {
        "$schema": {
          "description": "URL to [JSON schema](http://json-schema.org/) for a Vega-Lite specification. Unless you have a reason to change this, use `https://vega.github.io/schema/vega-lite/v2.json`. Setting the `$schema` property allows automatic validation and autocomplete in editors that support JSON schema.",
          "format": "uri",
          "type": "string"
        },
        "autosize": {
          "anyOf": [
            {
              "$ref": "#/definitions/AutosizeType"
            },
            {
              "$ref": "#/definitions/AutoSizeParams"
            }
          ],
          "description": "Sets how the visualization size should be determined. If a string, should be one of `\"pad\"`, `\"fit\"` or `\"none\"`.\nObject values can additionally specify parameters for content sizing and automatic resizing.\n`\"fit\"` is only supported for single and layered views that don't use `rangeStep`.\n\n__Default value__: `pad`"
        },
        "background": {
          "description": "CSS color property to use as the background of visualization.\n\n__Default value:__ none (transparent)",
          "type": "string"
        },
        "config": {
          "$ref": "#/definitions/Config",
          "description": "Vega-Lite configuration object.  This property can only be defined at the top-level of a specification."
        },
        "data": {
          "$ref": "#/definitions/Data",
          "description": "An object describing the data source"
        },
        "datasets": {
          "$ref": "#/definitions/Datasets",
          "description": "A global data store for named datasets. This is a mapping from names to inline datasets.\nThis can be an array of objects or primitive values or a string. Arrays of primitive values are ingested as objects with a `data` property."
        },
        "description": {
          "description": "Description of this mark for commenting purpose.",
          "type": "string"
        },
        "hconcat": {
          "description": "A list of views that should be concatenated and put into a row.",
          "items": {
            "$ref": "#/definitions/Spec"
          },
          "type": "array"
        },
        "name": {
          "description": "Name of the visualization for later reference.",
          "type": "string"
        },
        "padding": {
          "$ref": "#/definitions/Padding",
          "description": "The default visualization padding, in pixels, from the edge of the visualization canvas to the data rectangle.  If a number, specifies padding for all sides.\nIf an object, the value should have the format `{\"left\": 5, \"top\": 5, \"right\": 5, \"bottom\": 5}` to specify padding for each side of the visualization.\n\n__Default value__: `5`"
        },
        "resolve": {
          "$ref": "#/definitions/Resolve",
          "description": "Scale, axis, and legend resolutions for horizontally concatenated charts."
        },
        "title": {
          "anyOf": [
            {
              "type": "string"
            },
            {
              "$ref": "#/definitions/TitleParams"
            }
          ],
          "description": "Title for the plot."
        },
        "transform": {
          "description": "An array of data transformations such as filter and new field calculation.",
          "items": {
            "$ref": "#/definitions/Transform"
          },
          "type": "array"
        }
      },
      "required": [
        "hconcat"
      ],
      "type": "object"
    },
    "TopLevelRepeatSpec": {
      "additionalProperties": false,
      "properties": {
        "$schema": {
          "description": "URL to [JSON schema](http://json-schema.org/) for a Vega-Lite specification. Unless you have a reason to change this, use `https://vega.github.io/schema/vega-lite/v2.json`. Setting the `$schema` property allows automatic validation and autocomplete in editors that support JSON schema.",
          "format": "uri",
          "type": "string"
        },
        "autosize": {
          "anyOf": [
            {
              "$ref": "#/definitions/AutosizeType"
            },
            {
              "$ref": "#/definitions/AutoSizeParams"
            }
          ],
          "description": "Sets how the visualization size should be determined. If a string, should be one of `\"pad\"`, `\"fit\"` or `\"none\"`.\nObject values can additionally specify parameters for content sizing and automatic resizing.\n`\"fit\"` is only supported for single and layered views that don't use `rangeStep`.\n\n__Default value__: `pad`"
        },
        "background": {
          "description": "CSS color property to use as the background of visualization.\n\n__Default value:__ none (transparent)",
          "type": "string"
        },
        "config": {
          "$ref": "#/definitions/Config",
          "description": "Vega-Lite configuration object.  This property can only be defined at the top-level of a specification."
        },
        "data": {
          "$ref": "#/definitions/Data",
          "description": "An object describing the data source"
        },
        "datasets": {
          "$ref": "#/definitions/Datasets",
          "description": "A global data store for named datasets. This is a mapping from names to inline datasets.\nThis can be an array of objects or primitive values or a string. Arrays of primitive values are ingested as objects with a `data` property."
        },
        "description": {
          "description": "Description of this mark for commenting purpose.",
          "type": "string"
        },
        "name": {
          "description": "Name of the visualization for later reference.",
          "type": "string"
        },
        "padding": {
          "$ref": "#/definitions/Padding",
          "description": "The default visualization padding, in pixels, from the edge of the visualization canvas to the data rectangle.  If a number, specifies padding for all sides.\nIf an object, the value should have the format `{\"left\": 5, \"top\": 5, \"right\": 5, \"bottom\": 5}` to specify padding for each side of the visualization.\n\n__Default value__: `5`"
        },
        "repeat": {
          "$ref": "#/definitions/Repeat",
          "description": "An object that describes what fields should be repeated into views that are laid out as a `row` or `column`."
        },
        "resolve": {
          "$ref": "#/definitions/Resolve",
          "description": "Scale and legend resolutions for repeated charts."
        },
        "spec": {
          "$ref": "#/definitions/Spec"
        },
        "title": {
          "anyOf": [
            {
              "type": "string"
            },
            {
              "$ref": "#/definitions/TitleParams"
            }
          ],
          "description": "Title for the plot."
        },
        "transform": {
          "description": "An array of data transformations such as filter and new field calculation.",
          "items": {
            "$ref": "#/definitions/Transform"
          },
          "type": "array"
        }
      },
      "required": [
        "repeat",
        "spec"
      ],
      "type": "object"
    },
    "TopLevelVConcatSpec": {
      "additionalProperties": false,
      "properties": {
        "$schema": {
          "description": "URL to [JSON schema](http://json-schema.org/) for a Vega-Lite specification. Unless you have a reason to change this, use `https://vega.github.io/schema/vega-lite/v2.json`. Setting the `$schema` property allows automatic validation and autocomplete in editors that support JSON schema.",
          "format": "uri",
          "type": "string"
        },
        "autosize": {
          "anyOf": [
            {
              "$ref": "#/definitions/AutosizeType"
            },
            {
              "$ref": "#/definitions/AutoSizeParams"
            }
          ],
          "description": "Sets how the visualization size should be determined. If a string, should be one of `\"pad\"`, `\"fit\"` or `\"none\"`.\nObject values can additionally specify parameters for content sizing and automatic resizing.\n`\"fit\"` is only supported for single and layered views that don't use `rangeStep`.\n\n__Default value__: `pad`"
        },
        "background": {
          "description": "CSS color property to use as the background of visualization.\n\n__Default value:__ none (transparent)",
          "type": "string"
        },
        "config": {
          "$ref": "#/definitions/Config",
          "description": "Vega-Lite configuration object.  This property can only be defined at the top-level of a specification."
        },
        "data": {
          "$ref": "#/definitions/Data",
          "description": "An object describing the data source"
        },
        "datasets": {
          "$ref": "#/definitions/Datasets",
          "description": "A global data store for named datasets. This is a mapping from names to inline datasets.\nThis can be an array of objects or primitive values or a string. Arrays of primitive values are ingested as objects with a `data` property."
        },
        "description": {
          "description": "Description of this mark for commenting purpose.",
          "type": "string"
        },
        "name": {
          "description": "Name of the visualization for later reference.",
          "type": "string"
        },
        "padding": {
          "$ref": "#/definitions/Padding",
          "description": "The default visualization padding, in pixels, from the edge of the visualization canvas to the data rectangle.  If a number, specifies padding for all sides.\nIf an object, the value should have the format `{\"left\": 5, \"top\": 5, \"right\": 5, \"bottom\": 5}` to specify padding for each side of the visualization.\n\n__Default value__: `5`"
        },
        "resolve": {
          "$ref": "#/definitions/Resolve",
          "description": "Scale, axis, and legend resolutions for vertically concatenated charts."
        },
        "title": {
          "anyOf": [
            {
              "type": "string"
            },
            {
              "$ref": "#/definitions/TitleParams"
            }
          ],
          "description": "Title for the plot."
        },
        "transform": {
          "description": "An array of data transformations such as filter and new field calculation.",
          "items": {
            "$ref": "#/definitions/Transform"
          },
          "type": "array"
        },
        "vconcat": {
          "description": "A list of views that should be concatenated and put into a column.",
          "items": {
            "$ref": "#/definitions/Spec"
          },
          "type": "array"
        }
      },
      "required": [
        "vconcat"
      ],
      "type": "object"
    },
    "TopLevelFacetSpec": {
      "additionalProperties": false,
      "properties": {
        "$schema": {
          "description": "URL to [JSON schema](http://json-schema.org/) for a Vega-Lite specification. Unless you have a reason to change this, use `https://vega.github.io/schema/vega-lite/v2.json`. Setting the `$schema` property allows automatic validation and autocomplete in editors that support JSON schema.",
          "format": "uri",
          "type": "string"
        },
        "autosize": {
          "anyOf": [
            {
              "$ref": "#/definitions/AutosizeType"
            },
            {
              "$ref": "#/definitions/AutoSizeParams"
            }
          ],
          "description": "Sets how the visualization size should be determined. If a string, should be one of `\"pad\"`, `\"fit\"` or `\"none\"`.\nObject values can additionally specify parameters for content sizing and automatic resizing.\n`\"fit\"` is only supported for single and layered views that don't use `rangeStep`.\n\n__Default value__: `pad`"
        },
        "background": {
          "description": "CSS color property to use as the background of visualization.\n\n__Default value:__ none (transparent)",
          "type": "string"
        },
        "config": {
          "$ref": "#/definitions/Config",
          "description": "Vega-Lite configuration object.  This property can only be defined at the top-level of a specification."
        },
        "data": {
          "$ref": "#/definitions/Data",
          "description": "An object describing the data source"
        },
        "datasets": {
          "$ref": "#/definitions/Datasets",
          "description": "A global data store for named datasets. This is a mapping from names to inline datasets.\nThis can be an array of objects or primitive values or a string. Arrays of primitive values are ingested as objects with a `data` property."
        },
        "description": {
          "description": "Description of this mark for commenting purpose.",
          "type": "string"
        },
        "facet": {
          "$ref": "#/definitions/FacetMapping",
          "description": "An object that describes mappings between `row` and `column` channels and their field definitions."
        },
        "name": {
          "description": "Name of the visualization for later reference.",
          "type": "string"
        },
        "padding": {
          "$ref": "#/definitions/Padding",
          "description": "The default visualization padding, in pixels, from the edge of the visualization canvas to the data rectangle.  If a number, specifies padding for all sides.\nIf an object, the value should have the format `{\"left\": 5, \"top\": 5, \"right\": 5, \"bottom\": 5}` to specify padding for each side of the visualization.\n\n__Default value__: `5`"
        },
        "resolve": {
          "$ref": "#/definitions/Resolve",
          "description": "Scale, axis, and legend resolutions for facets."
        },
        "spec": {
          "anyOf": [
            {
              "$ref": "#/definitions/LayerSpec"
            },
            {
              "$ref": "#/definitions/CompositeUnitSpec"
            }
          ],
          "description": "A specification of the view that gets faceted."
        },
        "title": {
          "anyOf": [
            {
              "type": "string"
            },
            {
              "$ref": "#/definitions/TitleParams"
            }
          ],
          "description": "Title for the plot."
        },
        "transform": {
          "description": "An array of data transformations such as filter and new field calculation.",
          "items": {
            "$ref": "#/definitions/Transform"
          },
          "type": "array"
        }
      },
      "required": [
        "data",
        "facet",
        "spec"
      ],
      "type": "object"
    },
    "TopLevelFacetedUnitSpec": {
      "additionalProperties": false,
      "properties": {
        "$schema": {
          "description": "URL to [JSON schema](http://json-schema.org/) for a Vega-Lite specification. Unless you have a reason to change this, use `https://vega.github.io/schema/vega-lite/v2.json`. Setting the `$schema` property allows automatic validation and autocomplete in editors that support JSON schema.",
          "format": "uri",
          "type": "string"
        },
        "autosize": {
          "anyOf": [
            {
              "$ref": "#/definitions/AutosizeType"
            },
            {
              "$ref": "#/definitions/AutoSizeParams"
            }
          ],
          "description": "Sets how the visualization size should be determined. If a string, should be one of `\"pad\"`, `\"fit\"` or `\"none\"`.\nObject values can additionally specify parameters for content sizing and automatic resizing.\n`\"fit\"` is only supported for single and layered views that don't use `rangeStep`.\n\n__Default value__: `pad`"
        },
        "background": {
          "description": "CSS color property to use as the background of visualization.\n\n__Default value:__ none (transparent)",
          "type": "string"
        },
        "config": {
          "$ref": "#/definitions/Config",
          "description": "Vega-Lite configuration object.  This property can only be defined at the top-level of a specification."
        },
        "data": {
          "$ref": "#/definitions/Data",
          "description": "An object describing the data source"
        },
        "datasets": {
          "$ref": "#/definitions/Datasets",
          "description": "A global data store for named datasets. This is a mapping from names to inline datasets.\nThis can be an array of objects or primitive values or a string. Arrays of primitive values are ingested as objects with a `data` property."
        },
        "description": {
          "description": "Description of this mark for commenting purpose.",
          "type": "string"
        },
        "encoding": {
          "$ref": "#/definitions/EncodingWithFacet",
          "description": "A key-value mapping between encoding channels and definition of fields."
        },
        "height": {
          "description": "The height of a visualization.\n\n__Default value:__\n- If a view's [`autosize`](https://vega.github.io/vega-lite/docs/size.html#autosize) type is `\"fit\"` or its y-channel has a [continuous scale](https://vega.github.io/vega-lite/docs/scale.html#continuous), the height will be the value of [`config.view.height`](https://vega.github.io/vega-lite/docs/spec.html#config).\n- For y-axis with a band or point scale: if [`rangeStep`](https://vega.github.io/vega-lite/docs/scale.html#band) is a numeric value or unspecified, the height is [determined by the range step, paddings, and the cardinality of the field mapped to y-channel](https://vega.github.io/vega-lite/docs/scale.html#band). Otherwise, if the `rangeStep` is `null`, the height will be the value of [`config.view.height`](https://vega.github.io/vega-lite/docs/spec.html#config).\n- If no field is mapped to `y` channel, the `height` will be the value of `rangeStep`.\n\n__Note__: For plots with [`row` and `column` channels](https://vega.github.io/vega-lite/docs/encoding.html#facet), this represents the height of a single view.\n\n__See also:__ The documentation for [width and height](https://vega.github.io/vega-lite/docs/size.html) contains more examples.",
          "type": "number"
        },
        "mark": {
          "$ref": "#/definitions/AnyMark",
          "description": "A string describing the mark type (one of `\"bar\"`, `\"circle\"`, `\"square\"`, `\"tick\"`, `\"line\"`,\n`\"area\"`, `\"point\"`, `\"rule\"`, `\"geoshape\"`, and `\"text\"`) or a [mark definition object](https://vega.github.io/vega-lite/docs/mark.html#mark-def)."
        },
        "name": {
          "description": "Name of the visualization for later reference.",
          "type": "string"
        },
        "padding": {
          "$ref": "#/definitions/Padding",
          "description": "The default visualization padding, in pixels, from the edge of the visualization canvas to the data rectangle.  If a number, specifies padding for all sides.\nIf an object, the value should have the format `{\"left\": 5, \"top\": 5, \"right\": 5, \"bottom\": 5}` to specify padding for each side of the visualization.\n\n__Default value__: `5`"
        },
        "projection": {
          "$ref": "#/definitions/Projection",
          "description": "An object defining properties of geographic projection, which will be applied to `shape` path for `\"geoshape\"` marks\nand to `latitude` and `\"longitude\"` channels for other marks."
        },
        "selection": {
          "additionalProperties": {
            "$ref": "#/definitions/SelectionDef"
          },
          "description": "A key-value mapping between selection names and definitions.",
          "type": "object"
        },
        "title": {
          "anyOf": [
            {
              "type": "string"
            },
            {
              "$ref": "#/definitions/TitleParams"
            }
          ],
          "description": "Title for the plot."
        },
        "transform": {
          "description": "An array of data transformations such as filter and new field calculation.",
          "items": {
            "$ref": "#/definitions/Transform"
          },
          "type": "array"
        },
        "width": {
          "description": "The width of a visualization.\n\n__Default value:__ This will be determined by the following rules:\n\n- If a view's [`autosize`](https://vega.github.io/vega-lite/docs/size.html#autosize) type is `\"fit\"` or its x-channel has a [continuous scale](https://vega.github.io/vega-lite/docs/scale.html#continuous), the width will be the value of [`config.view.width`](https://vega.github.io/vega-lite/docs/spec.html#config).\n- For x-axis with a band or point scale: if [`rangeStep`](https://vega.github.io/vega-lite/docs/scale.html#band) is a numeric value or unspecified, the width is [determined by the range step, paddings, and the cardinality of the field mapped to x-channel](https://vega.github.io/vega-lite/docs/scale.html#band).   Otherwise, if the `rangeStep` is `null`, the width will be the value of [`config.view.width`](https://vega.github.io/vega-lite/docs/spec.html#config).\n- If no field is mapped to `x` channel, the `width` will be the value of [`config.scale.textXRangeStep`](https://vega.github.io/vega-lite/docs/size.html#default-width-and-height) for `text` mark and the value of `rangeStep` for other marks.\n\n__Note:__ For plots with [`row` and `column` channels](https://vega.github.io/vega-lite/docs/encoding.html#facet), this represents the width of a single view.\n\n__See also:__ The documentation for [width and height](https://vega.github.io/vega-lite/docs/size.html) contains more examples.",
          "type": "number"
        }
      },
      "required": [
        "data",
        "mark"
      ],
      "type": "object"
    },
    "TopLevelSpec": {
      "anyOf": [
        {
          "$ref": "#/definitions/TopLevelFacetedUnitSpec"
        },
        {
          "$ref": "#/definitions/TopLevelFacetSpec"
        },
        {
          "$ref": "#/definitions/TopLevelLayerSpec"
        },
        {
          "$ref": "#/definitions/TopLevelRepeatSpec"
        },
        {
          "$ref": "#/definitions/TopLevelVConcatSpec"
        },
        {
          "$ref": "#/definitions/TopLevelHConcatSpec"
        }
      ]
    },
    "TopoDataFormat": {
      "additionalProperties": false,
      "properties": {
        "feature": {
          "description": "The name of the TopoJSON object set to convert to a GeoJSON feature collection.\nFor example, in a map of the world, there may be an object set named `\"countries\"`.\nUsing the feature property, we can extract this set and generate a GeoJSON feature object for each country.",
          "type": "string"
        },
        "mesh": {
          "description": "The name of the TopoJSON object set to convert to mesh.\nSimilar to the `feature` option, `mesh` extracts a named TopoJSON object set.\n  Unlike the `feature` option, the corresponding geo data is returned as a single, unified mesh instance, not as individual GeoJSON features.\nExtracting a mesh is useful for more efficiently drawing borders or other geographic elements that you do not need to associate with specific regions such as individual countries, states or counties.",
          "type": "string"
        },
        "parse": {
          "anyOf": [
            {
              "enum": [
                "auto"
              ],
              "type": "string"
            },
            {
              "type": "object"
            }
          ],
          "description": "If set to auto (the default), perform automatic type inference to determine the desired data types.\nAlternatively, a parsing directive object can be provided for explicit data types. Each property of the object corresponds to a field name, and the value to the desired data type (one of `\"number\"`, `\"boolean\"` or `\"date\"`).\nFor example, `\"parse\": {\"modified_on\": \"date\"}` parses the `modified_on` field in each input record a Date value.\n\nFor `\"date\"`, we parse data based using Javascript's [`Date.parse()`](https://developer.mozilla.org/en-US/docs/Web/JavaScript/Reference/Global_Objects/Date/parse).\nFor Specific date formats can be provided (e.g., `{foo: 'date:\"%m%d%Y\"'}`), using the [d3-time-format syntax](https://github.com/d3/d3-time-format#locale_format). UTC date format parsing is supported similarly (e.g., `{foo: 'utc:\"%m%d%Y\"'}`). See more about [UTC time](timeunit.html#utc)"
        },
        "type": {
          "description": "Type of input data: `\"json\"`, `\"csv\"`, `\"tsv\"`.\nThe default format type is determined by the extension of the file URL.\nIf no extension is detected, `\"json\"` will be used by default.",
          "enum": [
            "topojson"
          ],
          "type": "string"
        }
      },
      "type": "object"
    },
    "Transform": {
      "anyOf": [
        {
          "$ref": "#/definitions/FilterTransform"
        },
        {
          "$ref": "#/definitions/CalculateTransform"
        },
        {
          "$ref": "#/definitions/LookupTransform"
        },
        {
          "$ref": "#/definitions/BinTransform"
        },
        {
          "$ref": "#/definitions/TimeUnitTransform"
        },
        {
          "$ref": "#/definitions/AggregateTransform"
        },
        {
          "$ref": "#/definitions/WindowTransform"
        }
      ]
    },
    "Type": {
      "anyOf": [
        {
          "$ref": "#/definitions/BasicType"
        },
        {
          "$ref": "#/definitions/GeoType"
        }
      ],
      "description": "Constants and utilities for data type  \n Data type based on level of measurement "
    },
    "UrlData": {
      "additionalProperties": false,
      "properties": {
        "format": {
          "$ref": "#/definitions/DataFormat",
          "description": "An object that specifies the format for parsing the data file."
        },
        "url": {
          "description": "An URL from which to load the data set. Use the `format.type` property\nto ensure the loaded data is correctly parsed.",
          "type": "string"
        }
      },
      "required": [
        "url"
      ],
      "type": "object"
    },
    "UtcMultiTimeUnit": {
      "enum": [
        "utcyearquarter",
        "utcyearquartermonth",
        "utcyearmonth",
        "utcyearmonthdate",
        "utcyearmonthdatehours",
        "utcyearmonthdatehoursminutes",
        "utcyearmonthdatehoursminutesseconds",
        "utcquartermonth",
        "utcmonthdate",
        "utchoursminutes",
        "utchoursminutesseconds",
        "utcminutesseconds",
        "utcsecondsmilliseconds"
      ],
      "type": "string"
    },
    "UtcSingleTimeUnit": {
      "enum": [
        "utcyear",
        "utcquarter",
        "utcmonth",
        "utcday",
        "utcdate",
        "utchours",
        "utcminutes",
        "utcseconds",
        "utcmilliseconds"
      ],
      "type": "string"
    },
    "ValueDef": {
      "additionalProperties": false,
      "description": "Definition object for a constant value of an encoding channel.",
      "properties": {
        "value": {
          "description": "A constant value in visual domain (e.g., `\"red\"` / \"#0099ff\" for color, values between `0` to `1` for opacity).",
          "type": [
            "number",
            "string",
            "boolean"
          ]
        }
      },
      "required": [
        "value"
      ],
      "type": "object"
    },
    "ValueDefWithCondition": {
      "additionalProperties": false,
      "description": "A ValueDef with Condition<ValueDef | FieldDef>\n{\n   condition: {field: ...} | {value: ...},\n   value: ...,\n}",
      "properties": {
        "condition": {
          "anyOf": [
            {
              "$ref": "#/definitions/ConditionalFieldDef"
            },
            {
              "$ref": "#/definitions/ConditionalValueDef"
            },
            {
              "items": {
                "$ref": "#/definitions/ConditionalValueDef"
              },
              "type": "array"
            }
          ],
          "description": "A field definition or one or more value definition(s) with a selection predicate."
        },
        "value": {
          "description": "A constant value in visual domain.",
          "type": [
            "number",
            "string",
            "boolean"
          ]
        }
      },
      "type": "object"
    },
    "MarkPropValueDefWithCondition": {
      "additionalProperties": false,
      "description": "A ValueDef with Condition<ValueDef | FieldDef>\n{\n   condition: {field: ...} | {value: ...},\n   value: ...,\n}",
      "properties": {
        "condition": {
          "anyOf": [
            {
              "$ref": "#/definitions/ConditionalMarkPropFieldDef"
            },
            {
              "$ref": "#/definitions/ConditionalValueDef"
            },
            {
              "items": {
                "$ref": "#/definitions/ConditionalValueDef"
              },
              "type": "array"
            }
          ],
          "description": "A field definition or one or more value definition(s) with a selection predicate."
        },
        "value": {
          "description": "A constant value in visual domain.",
          "type": [
            "number",
            "string",
            "boolean"
          ]
        }
      },
      "type": "object"
    },
    "TextValueDefWithCondition": {
      "additionalProperties": false,
      "description": "A ValueDef with Condition<ValueDef | FieldDef>\n{\n   condition: {field: ...} | {value: ...},\n   value: ...,\n}",
      "properties": {
        "condition": {
          "anyOf": [
            {
              "$ref": "#/definitions/ConditionalTextFieldDef"
            },
            {
              "$ref": "#/definitions/ConditionalValueDef"
            },
            {
              "items": {
                "$ref": "#/definitions/ConditionalValueDef"
              },
              "type": "array"
            }
          ],
          "description": "A field definition or one or more value definition(s) with a selection predicate."
        },
        "value": {
          "description": "A constant value in visual domain.",
          "type": [
            "number",
            "string",
            "boolean"
          ]
        }
      },
      "type": "object"
    },
    "VerticalAlign": {
      "enum": [
        "top",
        "middle",
        "bottom"
      ],
      "type": "string"
    },
    "VgAxisConfig": {
      "additionalProperties": false,
      "properties": {
        "bandPosition": {
          "description": "An interpolation fraction indicating where, for `band` scales, axis ticks should be positioned. A value of `0` places ticks at the left edge of their bands. A value of `0.5` places ticks in the middle of their bands.",
          "type": "number"
        },
        "domain": {
          "description": "A boolean flag indicating if the domain (the axis baseline) should be included as part of the axis.\n\n__Default value:__ `true`",
          "type": "boolean"
        },
        "domainColor": {
          "description": "Color of axis domain line.\n\n__Default value:__  (none, using Vega default).",
          "type": "string"
        },
        "domainWidth": {
          "description": "Stroke width of axis domain line\n\n__Default value:__  (none, using Vega default).",
          "type": "number"
        },
        "grid": {
          "description": "A boolean flag indicating if grid lines should be included as part of the axis\n\n__Default value:__ `true` for [continuous scales](scale.html#continuous) that are not binned; otherwise, `false`.",
          "type": "boolean"
        },
        "gridColor": {
          "description": "Color of gridlines.",
          "type": "string"
        },
        "gridDash": {
          "description": "The offset (in pixels) into which to begin drawing with the grid dash array.",
          "items": {
            "type": "number"
          },
          "type": "array"
        },
        "gridOpacity": {
          "description": "The stroke opacity of grid (value between [0,1])\n\n__Default value:__ (`1` by default)",
          "maximum": 1,
          "minimum": 0,
          "type": "number"
        },
        "gridWidth": {
          "description": "The grid width, in pixels.",
          "minimum": 0,
          "type": "number"
        },
        "labelAngle": {
          "description": "The rotation angle of the axis labels.\n\n__Default value:__ `-90` for nominal and ordinal fields; `0` otherwise.",
          "maximum": 360,
          "minimum": -360,
          "type": "number"
        },
        "labelBound": {
          "description": "Indicates if labels should be hidden if they exceed the axis range. If `false `(the default) no bounds overlap analysis is performed. If `true`, labels will be hidden if they exceed the axis range by more than 1 pixel. If this property is a number, it specifies the pixel tolerance: the maximum amount by which a label bounding box may exceed the axis range.\n\n__Default value:__ `false`.",
          "type": [
            "boolean",
            "number"
          ]
        },
        "labelColor": {
          "description": "The color of the tick label, can be in hex color code or regular color name.",
          "type": "string"
        },
        "labelFlush": {
          "description": "Indicates if the first and last axis labels should be aligned flush with the scale range. Flush alignment for a horizontal axis will left-align the first label and right-align the last label. For vertical axes, bottom and top text baselines are applied instead. If this property is a number, it also indicates the number of pixels by which to offset the first and last labels; for example, a value of 2 will flush-align the first and last labels and also push them 2 pixels outward from the center of the axis. The additional adjustment can sometimes help the labels better visually group with corresponding axis ticks.\n\n__Default value:__ `true` for axis of a continuous x-scale. Otherwise, `false`.",
          "type": [
            "boolean",
            "number"
          ]
        },
        "labelFont": {
          "description": "The font of the tick label.",
          "type": "string"
        },
        "labelFontSize": {
          "description": "The font size of the label, in pixels.",
          "minimum": 0,
          "type": "number"
        },
        "labelLimit": {
          "description": "Maximum allowed pixel width of axis tick labels.",
          "type": "number"
        },
        "labelOverlap": {
          "anyOf": [
            {
              "type": "boolean"
            },
            {
              "enum": [
                "parity"
              ],
              "type": "string"
            },
            {
              "enum": [
                "greedy"
              ],
              "type": "string"
            }
          ],
          "description": "The strategy to use for resolving overlap of axis labels. If `false` (the default), no overlap reduction is attempted. If set to `true` or `\"parity\"`, a strategy of removing every other label is used (this works well for standard linear axes). If set to `\"greedy\"`, a linear scan of the labels is performed, removing any labels that overlaps with the last visible label (this often works better for log-scaled axes).\n\n__Default value:__ `true` for non-nominal fields with non-log scales; `\"greedy\"` for log scales; otherwise `false`."
        },
        "labelPadding": {
          "description": "The padding, in pixels, between axis and text labels.",
          "type": "number"
        },
        "labels": {
          "description": "A boolean flag indicating if labels should be included as part of the axis.\n\n__Default value:__  `true`.",
          "type": "boolean"
        },
        "maxExtent": {
          "description": "The maximum extent in pixels that axis ticks and labels should use. This determines a maximum offset value for axis titles.\n\n__Default value:__ `undefined`.",
          "type": "number"
        },
        "minExtent": {
          "description": "The minimum extent in pixels that axis ticks and labels should use. This determines a minimum offset value for axis titles.\n\n__Default value:__ `30` for y-axis; `undefined` for x-axis.",
          "type": "number"
        },
        "tickColor": {
          "description": "The color of the axis's tick.",
          "type": "string"
        },
        "tickRound": {
          "description": "Boolean flag indicating if pixel position values should be rounded to the nearest integer.",
          "type": "boolean"
        },
        "tickSize": {
          "description": "The size in pixels of axis ticks.",
          "minimum": 0,
          "type": "number"
        },
        "tickWidth": {
          "description": "The width, in pixels, of ticks.",
          "minimum": 0,
          "type": "number"
        },
        "ticks": {
          "description": "Boolean value that determines whether the axis should include ticks.",
          "type": "boolean"
        },
        "titleAlign": {
          "description": "Horizontal text alignment of axis titles.",
          "type": "string"
        },
        "titleAngle": {
          "description": "Angle in degrees of axis titles.",
          "type": "number"
        },
        "titleBaseline": {
          "description": "Vertical text baseline for axis titles.",
          "type": "string"
        },
        "titleColor": {
          "description": "Color of the title, can be in hex color code or regular color name.",
          "type": "string"
        },
        "titleFont": {
          "description": "Font of the title. (e.g., `\"Helvetica Neue\"`).",
          "type": "string"
        },
        "titleFontSize": {
          "description": "Font size of the title.",
          "minimum": 0,
          "type": "number"
        },
        "titleFontWeight": {
          "$ref": "#/definitions/FontWeight",
          "description": "Font weight of the title.\nThis can be either a string (e.g `\"bold\"`, `\"normal\"`) or a number (`100`, `200`, `300`, ..., `900` where `\"normal\"` = `400` and `\"bold\"` = `700`)."
        },
        "titleLimit": {
          "description": "Maximum allowed pixel width of axis titles.",
          "type": "number"
        },
        "titleMaxLength": {
          "description": "Max length for axis title if the title is automatically generated from the field's description.",
          "type": "number"
        },
        "titlePadding": {
          "description": "The padding, in pixels, between title and axis.",
          "type": "number"
        },
        "titleX": {
          "description": "X-coordinate of the axis title relative to the axis group.",
          "type": "number"
        },
        "titleY": {
          "description": "Y-coordinate of the axis title relative to the axis group.",
          "type": "number"
        }
      },
      "type": "object"
    },
    "VgBinding": {
      "anyOf": [
        {
          "$ref": "#/definitions/VgCheckboxBinding"
        },
        {
          "$ref": "#/definitions/VgRadioBinding"
        },
        {
          "$ref": "#/definitions/VgSelectBinding"
        },
        {
          "$ref": "#/definitions/VgRangeBinding"
        },
        {
          "$ref": "#/definitions/VgGenericBinding"
        }
      ]
    },
    "VgCheckboxBinding": {
      "additionalProperties": false,
      "properties": {
        "element": {
          "type": "string"
        },
        "input": {
          "enum": [
            "checkbox"
          ],
          "type": "string"
        }
      },
      "required": [
        "input"
      ],
      "type": "object"
    },
    "VgComparatorOrder": {
      "enum": [
        "ascending",
        "descending"
      ],
      "type": "string"
    },
    "VgEventStream": {
    },
    "VgGenericBinding": {
      "additionalProperties": false,
      "properties": {
        "element": {
          "type": "string"
        },
        "input": {
          "type": "string"
        }
      },
      "required": [
        "input"
      ],
      "type": "object"
    },
    "VgMarkConfig": {
      "additionalProperties": false,
      "properties": {
        "align": {
          "$ref": "#/definitions/HorizontalAlign",
          "description": "The horizontal alignment of the text. One of `\"left\"`, `\"right\"`, `\"center\"`."
        },
        "angle": {
          "description": "The rotation angle of the text, in degrees.",
          "maximum": 360,
          "minimum": 0,
          "type": "number"
        },
        "baseline": {
          "$ref": "#/definitions/VerticalAlign",
          "description": "The vertical alignment of the text. One of `\"top\"`, `\"middle\"`, `\"bottom\"`.\n\n__Default value:__ `\"middle\"`"
        },
        "cursor": {
          "description": "The mouse cursor used over the mark. Any valid [CSS cursor type](https://developer.mozilla.org/en-US/docs/Web/CSS/cursor#Values) can be used.",
          "enum": [
            "auto",
            "default",
            "none",
            "context-menu",
            "help",
            "pointer",
            "progress",
            "wait",
            "cell",
            "crosshair",
            "text",
            "vertical-text",
            "alias",
            "copy",
            "move",
            "no-drop",
            "not-allowed",
            "e-resize",
            "n-resize",
            "ne-resize",
            "nw-resize",
            "s-resize",
            "se-resize",
            "sw-resize",
            "w-resize",
            "ew-resize",
            "ns-resize",
            "nesw-resize",
            "nwse-resize",
            "col-resize",
            "row-resize",
            "all-scroll",
            "zoom-in",
            "zoom-out",
            "grab",
            "grabbing"
          ],
          "type": "string"
        },
        "dx": {
          "description": "The horizontal offset, in pixels, between the text label and its anchor point. The offset is applied after rotation by the _angle_ property.",
          "type": "number"
        },
        "dy": {
          "description": "The vertical offset, in pixels, between the text label and its anchor point. The offset is applied after rotation by the _angle_ property.",
          "type": "number"
        },
        "fill": {
          "description": "Default Fill Color.  This has higher precedence than `config.color`\n\n__Default value:__ (None)",
          "type": "string"
        },
        "fillOpacity": {
          "description": "The fill opacity (value between [0,1]).\n\n__Default value:__ `1`",
          "maximum": 1,
          "minimum": 0,
          "type": "number"
        },
        "font": {
          "description": "The typeface to set the text in (e.g., `\"Helvetica Neue\"`).",
          "type": "string"
        },
        "fontSize": {
          "description": "The font size, in pixels.",
          "minimum": 0,
          "type": "number"
        },
        "fontStyle": {
          "$ref": "#/definitions/FontStyle",
          "description": "The font style (e.g., `\"italic\"`)."
        },
        "fontWeight": {
          "$ref": "#/definitions/FontWeight",
          "description": "The font weight.\nThis can be either a string (e.g `\"bold\"`, `\"normal\"`) or a number (`100`, `200`, `300`, ..., `900` where `\"normal\"` = `400` and `\"bold\"` = `700`)."
        },
        "href": {
          "description": "A URL to load upon mouse click. If defined, the mark acts as a hyperlink.",
          "format": "uri",
          "type": "string"
        },
        "interpolate": {
          "$ref": "#/definitions/Interpolate",
          "description": "The line interpolation method to use for line and area marks. One of the following:\n- `\"linear\"`: piecewise linear segments, as in a polyline.\n- `\"linear-closed\"`: close the linear segments to form a polygon.\n- `\"step\"`: alternate between horizontal and vertical segments, as in a step function.\n- `\"step-before\"`: alternate between vertical and horizontal segments, as in a step function.\n- `\"step-after\"`: alternate between horizontal and vertical segments, as in a step function.\n- `\"basis\"`: a B-spline, with control point duplication on the ends.\n- `\"basis-open\"`: an open B-spline; may not intersect the start or end.\n- `\"basis-closed\"`: a closed B-spline, as in a loop.\n- `\"cardinal\"`: a Cardinal spline, with control point duplication on the ends.\n- `\"cardinal-open\"`: an open Cardinal spline; may not intersect the start or end, but will intersect other control points.\n- `\"cardinal-closed\"`: a closed Cardinal spline, as in a loop.\n- `\"bundle\"`: equivalent to basis, except the tension parameter is used to straighten the spline.\n- `\"monotone\"`: cubic interpolation that preserves monotonicity in y."
        },
        "limit": {
          "description": "The maximum length of the text mark in pixels (default 0, indicating no limit). The text value will be automatically truncated if the rendered size exceeds the limit.",
          "type": "number"
        },
        "opacity": {
          "description": "The overall opacity (value between [0,1]).\n\n__Default value:__ `0.7` for non-aggregate plots with `point`, `tick`, `circle`, or `square` marks or layered `bar` charts and `1` otherwise.",
          "maximum": 1,
          "minimum": 0,
          "type": "number"
        },
        "orient": {
          "$ref": "#/definitions/Orient",
          "description": "The orientation of a non-stacked bar, tick, area, and line charts.\nThe value is either horizontal (default) or vertical.\n- For bar, rule and tick, this determines whether the size of the bar and tick\nshould be applied to x or y dimension.\n- For area, this property determines the orient property of the Vega output.\n- For line and trail marks, this property determines the sort order of the points in the line\nif `config.sortLineBy` is not specified.\nFor stacked charts, this is always determined by the orientation of the stack;\ntherefore explicitly specified value will be ignored."
        },
        "radius": {
          "description": "Polar coordinate radial offset, in pixels, of the text label from the origin determined by the `x` and `y` properties.",
          "minimum": 0,
          "type": "number"
        },
        "shape": {
          "description": "The default symbol shape to use. One of: `\"circle\"` (default), `\"square\"`, `\"cross\"`, `\"diamond\"`, `\"triangle-up\"`, or `\"triangle-down\"`, or a custom SVG path.\n\n__Default value:__ `\"circle\"`",
          "type": "string"
        },
        "size": {
          "description": "The pixel area each the point/circle/square.\nFor example: in the case of circles, the radius is determined in part by the square root of the size value.\n\n__Default value:__ `30`",
          "minimum": 0,
          "type": "number"
        },
        "stroke": {
          "description": "Default Stroke Color.  This has higher precedence than `config.color`\n\n__Default value:__ (None)",
          "type": "string"
        },
        "strokeCap": {
          "description": "The stroke cap for line ending style. One of `\"butt\"`, `\"round\"`, or `\"square\"`.\n\n__Default value:__ `\"square\"`",
          "enum": [
            "butt",
            "round",
            "square"
          ],
          "type": "string"
        },
        "strokeDash": {
          "description": "An array of alternating stroke, space lengths for creating dashed or dotted lines.",
          "items": {
            "type": "number"
          },
          "type": "array"
        },
        "strokeDashOffset": {
          "description": "The offset (in pixels) into which to begin drawing with the stroke dash array.",
          "type": "number"
        },
        "strokeOpacity": {
          "description": "The stroke opacity (value between [0,1]).\n\n__Default value:__ `1`",
          "maximum": 1,
          "minimum": 0,
          "type": "number"
        },
        "strokeWidth": {
          "description": "The stroke width, in pixels.",
          "minimum": 0,
          "type": "number"
        },
        "tension": {
          "description": "Depending on the interpolation type, sets the tension parameter (for line and area marks).",
          "maximum": 1,
          "minimum": 0,
          "type": "number"
        },
        "text": {
          "description": "Placeholder text if the `text` channel is not specified",
          "type": "string"
        },
        "theta": {
          "description": "Polar coordinate angle, in radians, of the text label from the origin determined by the `x` and `y` properties. Values for `theta` follow the same convention of `arc` mark `startAngle` and `endAngle` properties: angles are measured in radians, with `0` indicating \"north\".",
          "type": "number"
        }
      },
      "type": "object"
    },
    "VgProjectionType": {
      "enum": [
        "albers",
        "albersUsa",
        "azimuthalEqualArea",
        "azimuthalEquidistant",
        "conicConformal",
        "conicEqualArea",
        "conicEquidistant",
        "equirectangular",
        "gnomonic",
        "mercator",
        "orthographic",
        "stereographic",
        "transverseMercator"
      ],
      "type": "string"
    },
    "VgRadioBinding": {
      "additionalProperties": false,
      "properties": {
        "element": {
          "type": "string"
        },
        "input": {
          "enum": [
            "radio"
          ],
          "type": "string"
        },
        "options": {
          "items": {
            "type": "string"
          },
          "type": "array"
        }
      },
      "required": [
        "input",
        "options"
      ],
      "type": "object"
    },
    "VgRangeBinding": {
      "additionalProperties": false,
      "properties": {
        "element": {
          "type": "string"
        },
        "input": {
          "enum": [
            "range"
          ],
          "type": "string"
        },
        "max": {
          "type": "number"
        },
        "min": {
          "type": "number"
        },
        "step": {
          "type": "number"
        }
      },
      "required": [
        "input"
      ],
      "type": "object"
    },
    "VgScheme": {
      "additionalProperties": false,
      "properties": {
        "count": {
          "type": "number"
        },
        "extent": {
          "items": {
            "type": "number"
          },
          "type": "array"
        },
        "scheme": {
          "type": "string"
        }
      },
      "required": [
        "scheme"
      ],
      "type": "object"
    },
    "VgSelectBinding": {
      "additionalProperties": false,
      "properties": {
        "element": {
          "type": "string"
        },
        "input": {
          "enum": [
            "select"
          ],
          "type": "string"
        },
        "options": {
          "items": {
            "type": "string"
          },
          "type": "array"
        }
      },
      "required": [
        "input",
        "options"
      ],
      "type": "object"
    },
    "VgTitleConfig": {
      "additionalProperties": false,
      "properties": {
        "anchor": {
          "$ref": "#/definitions/Anchor",
          "description": "The anchor position for placing the title. One of `\"start\"`, `\"middle\"`, or `\"end\"`. For example, with an orientation of top these anchor positions map to a left-, center-, or right-aligned title.\n\n__Default value:__ `\"middle\"` for [single](spec.html) and [layered](layer.html) views.\n`\"start\"` for other composite views.\n\n__Note:__ [For now](https://github.com/vega/vega-lite/issues/2875), `anchor` is only customizable only for [single](spec.html) and [layered](layer.html) views.  For other composite views, `anchor` is always `\"start\"`."
        },
        "angle": {
          "description": "Angle in degrees of title text.",
          "type": "number"
        },
        "baseline": {
          "$ref": "#/definitions/VerticalAlign",
          "description": "Vertical text baseline for title text."
        },
        "color": {
          "description": "Text color for title text.",
          "type": "string"
        },
        "font": {
          "description": "Font name for title text.",
          "type": "string"
        },
        "fontSize": {
          "description": "Font size in pixels for title text.\n\n__Default value:__ `10`.",
          "minimum": 0,
          "type": "number"
        },
        "fontWeight": {
          "$ref": "#/definitions/FontWeight",
          "description": "Font weight for title text.\nThis can be either a string (e.g `\"bold\"`, `\"normal\"`) or a number (`100`, `200`, `300`, ..., `900` where `\"normal\"` = `400` and `\"bold\"` = `700`)."
        },
        "limit": {
          "description": "The maximum allowed length in pixels of legend labels.",
          "minimum": 0,
          "type": "number"
        },
        "offset": {
          "description": "Offset in pixels of the title from the chart body and axes.",
          "type": "number"
        },
        "orient": {
          "$ref": "#/definitions/TitleOrient",
          "description": "Default title orientation (\"top\", \"bottom\", \"left\", or \"right\")"
        }
      },
      "type": "object"
    },
    "ViewConfig": {
      "additionalProperties": false,
      "properties": {
        "clip": {
          "description": "Whether the view should be clipped.",
          "type": "boolean"
        },
        "fill": {
          "description": "The fill color.\n\n__Default value:__ (none)",
          "type": "string"
        },
        "fillOpacity": {
          "description": "The fill opacity (value between [0,1]).\n\n__Default value:__ (none)",
          "type": "number"
        },
        "height": {
          "description": "The default height of the single plot or each plot in a trellis plot when the visualization has a continuous (non-ordinal) y-scale with `rangeStep` = `null`.\n\n__Default value:__ `200`",
          "type": "number"
        },
        "stroke": {
          "description": "The stroke color.\n\n__Default value:__ (none)",
          "type": "string"
        },
        "strokeDash": {
          "description": "An array of alternating stroke, space lengths for creating dashed or dotted lines.\n\n__Default value:__ (none)",
          "items": {
            "type": "number"
          },
          "type": "array"
        },
        "strokeDashOffset": {
          "description": "The offset (in pixels) into which to begin drawing with the stroke dash array.\n\n__Default value:__ (none)",
          "type": "number"
        },
        "strokeOpacity": {
          "description": "The stroke opacity (value between [0,1]).\n\n__Default value:__ (none)",
          "type": "number"
        },
        "strokeWidth": {
          "description": "The stroke width, in pixels.\n\n__Default value:__ (none)",
          "type": "number"
        },
        "width": {
          "description": "The default width of the single plot or each plot in a trellis plot when the visualization has a continuous (non-ordinal) x-scale or ordinal x-scale with `rangeStep` = `null`.\n\n__Default value:__ `200`",
          "type": "number"
        }
      },
      "type": "object"
    },
    "WindowFieldDef": {
      "additionalProperties": false,
      "properties": {
        "as": {
<<<<<<< HEAD
          "description": "The output name for each field. If none is defined will use the format op_field. For example, count_field for count,\n  and sum_field for sum.",
          "type": "string"
        },
        "field": {
          "description": "The data fields for which to compute aggregate or window functions. Field can be omitted for operations that do not\noperate over a specific data field, including count, rank, and dense_rank.",
=======
          "description": "The output name for the window operation.",
          "type": "string"
        },
        "field": {
          "description": "The data field for which to compute the aggregate or window function. This can be omitted for window functions that do not operate over a field such as `count`, `rank`, `dense_rank`.",
>>>>>>> 2a898177
          "type": "string"
        },
        "op": {
          "anyOf": [
            {
              "$ref": "#/definitions/AggregateOp"
            },
            {
              "$ref": "#/definitions/WindowOnlyOp"
            }
          ],
<<<<<<< HEAD
          "description": "The operations supported for the window aggregation. See the list of supported operations here:\n   https://vega.github.io/vega-lite/docs/transforms/window.html"
        },
        "param": {
          "description": "Parameter values for the window functions. Parameter value can be null for operations that do not accept a\nparameter.",
=======
          "description": "The window or aggregation operations to apply within a window, including `rank`, `lead`, `sum`, `average` or `count`. See the list of all supported operations [here](https://vega.github.io/vega-lite/docs/window.html#ops)."
        },
        "param": {
          "description": "Parameter values for the window functions. Parameter values can be omitted for operations that do not accept a parameter.\n\nSee the list of all supported operations and their parameters [here](https://vega.github.io/vega-lite/docs/transforms/window.html).",
>>>>>>> 2a898177
          "type": "number"
        }
      },
      "required": [
<<<<<<< HEAD
        "op"
=======
        "op",
        "as"
>>>>>>> 2a898177
      ],
      "type": "object"
    },
    "WindowOnlyOp": {
      "enum": [
        "row_number",
        "rank",
        "dense_rank",
        "percent_rank",
        "cume_dist",
        "ntile",
        "lag",
        "lead",
        "first_value",
        "last_value",
        "nth_value"
      ],
      "type": "string"
    },
    "WindowSortField": {
      "additionalProperties": false,
      "description": "A compartor for fields within the window transform",
      "properties": {
        "field": {
<<<<<<< HEAD
          "type": "string"
        },
        "order": {
          "enum": [
            "ascending",
            "descending"
          ],
          "type": "string"
=======
          "description": "The name of the field to sort.",
          "type": "string"
        },
        "order": {
          "$ref": "#/definitions/VgComparatorOrder",
          "description": "Whether to sort the field in ascending or descending order."
>>>>>>> 2a898177
        }
      },
      "required": [
        "field"
      ],
      "type": "object"
    },
    "WindowTransform": {
      "additionalProperties": false,
      "properties": {
        "frame": {
<<<<<<< HEAD
          "description": "The frame for the window, if none is set the default is `[null, 0]` everything before the\ncurrent item.",
=======
          "description": "A frame specification as a two-element array indicating how the sliding window should proceed. The array entries should either be a number indicating the offset from the current data object, or null to indicate unbounded rows preceding or following the current data object. The default value is `[null, 0]`, indicating that the sliding window includes the current object and all preceding objects. The value `[-5, 5]` indicates that the window should include five objects preceding and five objects following the current object. Finally, `[null, null]` indicates that the window frame should always include all data objects. The only operators affected are the aggregation operations and the `first_value`, `last_value`, and `nth_value` window operations. The other window operations are not affected by this.\n\n__Default value:__:  `[null, 0]` (includes the current object and all preceding objects)",
>>>>>>> 2a898177
          "items": {
            "type": [
              "null",
              "number"
            ]
          },
          "type": "array"
        },
        "groupby": {
<<<<<<< HEAD
          "description": "The fields to group by.",
=======
          "description": "The data fields for partitioning the data objects into separate windows. If unspecified, all data points will be a single group.",
>>>>>>> 2a898177
          "items": {
            "type": "string"
          },
          "type": "array"
        },
        "ignorePeers": {
<<<<<<< HEAD
          "description": "Will indicate whether to ignore peer values (items with the same rank) in the window. The default value is `False`.",
          "type": "boolean"
        },
        "sort": {
          "description": "The definitions of how to sort each of the fields in the window.",
=======
          "description": "Indicates if the sliding window frame should ignore peer values. (Peer values are those considered identical by the sort criteria). The default is false, causing the window frame to expand to include all peer values. If set to true, the window frame will be defined by offset values only. This setting only affects those operations that depend on the window frame, namely aggregation operations and the first_value, last_value, and nth_value window operations.\n\n__Default value:__ `false`",
          "type": "boolean"
        },
        "sort": {
          "description": "A comparator definition for sorting data objects within a window. If two data objects are considered equal by the comparator, they are considered “peer” values of equal rank. If sort is not specified, the order is undefined: data objects are processed in the order they are observed and none are considered peers (the ignorePeers parameter is ignored and treated as if set to `true`).",
>>>>>>> 2a898177
          "items": {
            "$ref": "#/definitions/WindowSortField"
          },
          "type": "array"
        },
        "window": {
          "description": "The definition of the fields in the window, and what calculations to use.",
          "items": {
            "$ref": "#/definitions/WindowFieldDef"
          },
          "type": "array"
        }
      },
      "required": [
        "window"
      ],
      "type": "object"
    }
  }
}<|MERGE_RESOLUTION|>--- conflicted
+++ resolved
@@ -8354,19 +8354,11 @@
       "additionalProperties": false,
       "properties": {
         "as": {
-<<<<<<< HEAD
-          "description": "The output name for each field. If none is defined will use the format op_field. For example, count_field for count,\n  and sum_field for sum.",
-          "type": "string"
-        },
-        "field": {
-          "description": "The data fields for which to compute aggregate or window functions. Field can be omitted for operations that do not\noperate over a specific data field, including count, rank, and dense_rank.",
-=======
           "description": "The output name for the window operation.",
           "type": "string"
         },
         "field": {
           "description": "The data field for which to compute the aggregate or window function. This can be omitted for window functions that do not operate over a field such as `count`, `rank`, `dense_rank`.",
->>>>>>> 2a898177
           "type": "string"
         },
         "op": {
@@ -8378,27 +8370,16 @@
               "$ref": "#/definitions/WindowOnlyOp"
             }
           ],
-<<<<<<< HEAD
-          "description": "The operations supported for the window aggregation. See the list of supported operations here:\n   https://vega.github.io/vega-lite/docs/transforms/window.html"
-        },
-        "param": {
-          "description": "Parameter values for the window functions. Parameter value can be null for operations that do not accept a\nparameter.",
-=======
           "description": "The window or aggregation operations to apply within a window, including `rank`, `lead`, `sum`, `average` or `count`. See the list of all supported operations [here](https://vega.github.io/vega-lite/docs/window.html#ops)."
         },
         "param": {
           "description": "Parameter values for the window functions. Parameter values can be omitted for operations that do not accept a parameter.\n\nSee the list of all supported operations and their parameters [here](https://vega.github.io/vega-lite/docs/transforms/window.html).",
->>>>>>> 2a898177
           "type": "number"
         }
       },
       "required": [
-<<<<<<< HEAD
-        "op"
-=======
         "op",
         "as"
->>>>>>> 2a898177
       ],
       "type": "object"
     },
@@ -8423,23 +8404,12 @@
       "description": "A compartor for fields within the window transform",
       "properties": {
         "field": {
-<<<<<<< HEAD
-          "type": "string"
-        },
-        "order": {
-          "enum": [
-            "ascending",
-            "descending"
-          ],
-          "type": "string"
-=======
           "description": "The name of the field to sort.",
           "type": "string"
         },
         "order": {
           "$ref": "#/definitions/VgComparatorOrder",
           "description": "Whether to sort the field in ascending or descending order."
->>>>>>> 2a898177
         }
       },
       "required": [
@@ -8451,11 +8421,7 @@
       "additionalProperties": false,
       "properties": {
         "frame": {
-<<<<<<< HEAD
-          "description": "The frame for the window, if none is set the default is `[null, 0]` everything before the\ncurrent item.",
-=======
           "description": "A frame specification as a two-element array indicating how the sliding window should proceed. The array entries should either be a number indicating the offset from the current data object, or null to indicate unbounded rows preceding or following the current data object. The default value is `[null, 0]`, indicating that the sliding window includes the current object and all preceding objects. The value `[-5, 5]` indicates that the window should include five objects preceding and five objects following the current object. Finally, `[null, null]` indicates that the window frame should always include all data objects. The only operators affected are the aggregation operations and the `first_value`, `last_value`, and `nth_value` window operations. The other window operations are not affected by this.\n\n__Default value:__:  `[null, 0]` (includes the current object and all preceding objects)",
->>>>>>> 2a898177
           "items": {
             "type": [
               "null",
@@ -8465,30 +8431,18 @@
           "type": "array"
         },
         "groupby": {
-<<<<<<< HEAD
-          "description": "The fields to group by.",
-=======
           "description": "The data fields for partitioning the data objects into separate windows. If unspecified, all data points will be a single group.",
->>>>>>> 2a898177
           "items": {
             "type": "string"
           },
           "type": "array"
         },
         "ignorePeers": {
-<<<<<<< HEAD
-          "description": "Will indicate whether to ignore peer values (items with the same rank) in the window. The default value is `False`.",
-          "type": "boolean"
-        },
-        "sort": {
-          "description": "The definitions of how to sort each of the fields in the window.",
-=======
           "description": "Indicates if the sliding window frame should ignore peer values. (Peer values are those considered identical by the sort criteria). The default is false, causing the window frame to expand to include all peer values. If set to true, the window frame will be defined by offset values only. This setting only affects those operations that depend on the window frame, namely aggregation operations and the first_value, last_value, and nth_value window operations.\n\n__Default value:__ `false`",
           "type": "boolean"
         },
         "sort": {
           "description": "A comparator definition for sorting data objects within a window. If two data objects are considered equal by the comparator, they are considered “peer” values of equal rank. If sort is not specified, the order is undefined: data objects are processed in the order they are observed and none are considered peers (the ignorePeers parameter is ignored and treated as if set to `true`).",
->>>>>>> 2a898177
           "items": {
             "$ref": "#/definitions/WindowSortField"
           },
