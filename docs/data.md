---
layout: docs
title: Data
permalink: /docs/data.html
---

Akin to [Vega](/vega/vega)'s [data model](vega/vega/wiki/Data), the basic data model used by Vega is _tabular_ data, similar to a spreadsheet or database table. Individual data sets are assumed to contain a collection of records, which may contain any number of named data fields.

Vega-Lite's top-level `data` property describes a visualization's data source, which can be either inline data or a URL from which to load the data.

Here is a list of all properties describing `data` source:

| Property      | Type          | Description    |
| :------------ |:-------------:| :------------- |
| [values](#inline-data) | Array         | Array of object that maps field names to their values.  See [Inline Data](#Inline-Data) |
| [url](#data-from-url) | String         | A URL from which to load the data set. Use the _formatType_ property to ensure the loaded data is correctly parsed. |
| [formatType](#data-from-url) | String  | Type of input data: `json`(default), `csv` |

## Inline Data

Inline Data can be specified using `values` property.
For example, a data table with two rows and two columns (`a` and `b`) in a spec might look like this:

```json
{
  "data": {
    "values": [{"a":0, "b":3}, {"a":1, "b":5}, {"a":3, "b":1}, {"a":4, "b":2}]
  },
  "mark": "point",
  "encoding": {
    "x": {"field": "a", "type": "quantitative"},
    "y": {"field": "b", "type": "quantitative"}
  }
}
```

<<<<<<< HEAD
#### Data from URL

Data can be specified from url using the `url` property.  Format of the input data can be specified using `formatType` property.  

## Data Transformation

`data` property also describes data transformations including `calculate` and `filter`.

| Property      | Type          | Description    |
| :------------ |:-------------:| :------------- |
| calculate     | Array         | An array of [formula object for deriving new calculated field](#calculate-field).  Calculation are applied before filter. |
| filter        | String        | [Vega Expression](https://github.com/vega/vega/wiki/Expressions) for filtering data items (or rows).  Each datum object can be referred using bound variable `datum`. |

<!--TODO example-->

### Calculated Field

New field can be derived from the existing data using `calculate` property, which contains
an array of formula objects.  Each formula object has two properties:

| Property      | Type          | Description    |
| :------------ |:-------------:| :------------- |
| field         | String        | The field name in which to store the computed formula value. |
| expr          | String        | A string containing an expression for the formula. Use the variable `datum` to to refer to the current data object. |

<!--TODO example-->

### Field Transformation
=======
## Data from URL
>>>>>>> 921dffc2

Data can be specified from url using the `url` property.  
Format of the input data can be specified using `formatType` property.  <|MERGE_RESOLUTION|>--- conflicted
+++ resolved
@@ -34,38 +34,7 @@
 }
 ```
 
-<<<<<<< HEAD
-#### Data from URL
-
-Data can be specified from url using the `url` property.  Format of the input data can be specified using `formatType` property.  
-
-## Data Transformation
-
-`data` property also describes data transformations including `calculate` and `filter`.
-
-| Property      | Type          | Description    |
-| :------------ |:-------------:| :------------- |
-| calculate     | Array         | An array of [formula object for deriving new calculated field](#calculate-field).  Calculation are applied before filter. |
-| filter        | String        | [Vega Expression](https://github.com/vega/vega/wiki/Expressions) for filtering data items (or rows).  Each datum object can be referred using bound variable `datum`. |
-
-<!--TODO example-->
-
-### Calculated Field
-
-New field can be derived from the existing data using `calculate` property, which contains
-an array of formula objects.  Each formula object has two properties:
-
-| Property      | Type          | Description    |
-| :------------ |:-------------:| :------------- |
-| field         | String        | The field name in which to store the computed formula value. |
-| expr          | String        | A string containing an expression for the formula. Use the variable `datum` to to refer to the current data object. |
-
-<!--TODO example-->
-
-### Field Transformation
-=======
 ## Data from URL
->>>>>>> 921dffc2
 
 Data can be specified from url using the `url` property.  
 Format of the input data can be specified using `formatType` property.  