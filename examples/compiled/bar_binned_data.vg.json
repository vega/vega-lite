--- conflicted
+++ resolved
@@ -39,12 +39,6 @@
       "encode": {
         "update": {
           "fill": {"value": "#4c78a8"},
-<<<<<<< HEAD
-          "tooltip": {
-            "signal": "{\"bin_start\": datum[\"bin_start\"] === null || isNaN(datum[\"bin_start\"]) ? \"null\" : format(datum[\"bin_start\"], \"\") + \" - \" + format(datum[\"bin_end\"], \"\"), \"count\": format(datum[\"count\"], \"\")}"
-          },
-=======
->>>>>>> 1138f703
           "x2": {"scale": "x", "field": "bin_start", "offset": 1},
           "x": {"scale": "x", "field": "bin_end"},
           "y": {"scale": "y", "field": "count"},
