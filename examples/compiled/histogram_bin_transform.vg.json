--- conflicted
+++ resolved
@@ -47,12 +47,6 @@
       "encode": {
         "update": {
           "fill": {"value": "#4c78a8"},
-<<<<<<< HEAD
-          "tooltip": {
-            "signal": "{\"IMDB_Rating (binned)\": datum[\"bin_IMDB_Rating\"] === null || isNaN(datum[\"bin_IMDB_Rating\"]) ? \"null\" : format(datum[\"bin_IMDB_Rating\"], \"\") + \" - \" + format(datum[\"bin_IMDB_Rating_end\"], \"\"), \"Count of Records\": format(datum[\"__count\"], \"\")}"
-          },
-=======
->>>>>>> 1138f703
           "x2": {"scale": "x", "field": "bin_IMDB_Rating", "offset": 1},
           "x": {"scale": "x", "field": "bin_IMDB_Rating_end"},
           "y": {"scale": "y", "field": "__count"},
