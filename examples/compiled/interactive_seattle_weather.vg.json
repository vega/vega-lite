--- conflicted
+++ resolved
@@ -482,11 +482,7 @@
                 {"value": "lightgray"}
               ],
               "tooltip": {
-<<<<<<< HEAD
                 "signal": "{\"Weather\": ''+datum[\"weather\"], \"Count of Records\": format(datum[\"__count\"], \"\"), \"weather\": ''+datum[\"weather\"]}"
-=======
-                "signal": "{\"weather\": ''+datum[\"weather\"], \"Count of Records\": format(datum[\"count_*\"], \"\"), \"Weather\": ''+datum[\"weather\"]}"
->>>>>>> b7ef15e8
               },
               "x": {"scale": "concat_1_x", "field": "__count"},
               "x2": {"scale": "concat_1_x", "value": 0},
