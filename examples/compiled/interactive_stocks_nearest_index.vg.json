--- conflicted
+++ resolved
@@ -129,11 +129,7 @@
             {"value": "#4c78a8"}
           ],
           "tooltip": {
-<<<<<<< HEAD
-            "signal": "{\"date\": timeFormat(datum[\"date\"], '%b %d, %Y'), \"price\": format(datum[\"price\"], \"\")}"
-=======
             "signal": "{\"date\": timeFormat(datum[\"date\"], '%b %d, %Y'), \"price\": format(datum[\"price\"], \"\"), \"symbol\": ''+datum[\"symbol\"]}"
->>>>>>> e8d9bbd2
           },
           "x": {"scale": "x", "field": "date"},
           "y": {"scale": "y", "field": "price"}
