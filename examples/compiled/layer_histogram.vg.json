--- conflicted
+++ resolved
@@ -253,14 +253,10 @@
             "tickCount": {
                 "signal": "min(ceil(width/40), 10)"
             },
-<<<<<<< HEAD
-            "title": "BIN(distance)",
+            "title": "distance (binned)",
             "values": {
                 "signal": "sequence(layer_0_bin_maxbins_10_distance_bins.start, layer_0_bin_maxbins_10_distance_bins.stop + layer_0_bin_maxbins_10_distance_bins.step, layer_0_bin_maxbins_10_distance_bins.step)"
             },
-=======
-            "title": "distance (binned)",
->>>>>>> 7ae0827b
             "zindex": 1
         },
         {
