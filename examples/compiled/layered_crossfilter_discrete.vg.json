--- conflicted
+++ resolved
@@ -491,14 +491,10 @@
                     "tickCount": {
                         "signal": "min(ceil(width/40), 20)"
                     },
-<<<<<<< HEAD
-                    "title": "BIN(distance)",
+                    "title": "distance (binned)",
                     "values": {
                         "signal": "sequence(child_distance_layer_0_bin_maxbins_20_distance_bins.start, child_distance_layer_0_bin_maxbins_20_distance_bins.stop + child_distance_layer_0_bin_maxbins_20_distance_bins.step, child_distance_layer_0_bin_maxbins_20_distance_bins.step)"
                     },
-=======
-                    "title": "distance (binned)",
->>>>>>> 7ae0827b
                     "zindex": 1
                 },
                 {
@@ -664,14 +660,10 @@
                     "tickCount": {
                         "signal": "min(ceil(width/40), 20)"
                     },
-<<<<<<< HEAD
-                    "title": "BIN(delay)",
+                    "title": "delay (binned)",
                     "values": {
                         "signal": "sequence(child_delay_layer_0_bin_maxbins_20_delay_bins.start, child_delay_layer_0_bin_maxbins_20_delay_bins.stop + child_delay_layer_0_bin_maxbins_20_delay_bins.step, child_delay_layer_0_bin_maxbins_20_delay_bins.step)"
                     },
-=======
-                    "title": "delay (binned)",
->>>>>>> 7ae0827b
                     "zindex": 1
                 },
                 {
@@ -837,14 +829,10 @@
                     "tickCount": {
                         "signal": "min(ceil(width/40), 20)"
                     },
-<<<<<<< HEAD
-                    "title": "BIN(time)",
+                    "title": "time (binned)",
                     "values": {
                         "signal": "sequence(child_time_layer_0_bin_maxbins_20_time_bins.start, child_time_layer_0_bin_maxbins_20_time_bins.stop + child_time_layer_0_bin_maxbins_20_time_bins.step, child_time_layer_0_bin_maxbins_20_time_bins.step)"
                     },
-=======
-                    "title": "time (binned)",
->>>>>>> 7ae0827b
                     "zindex": 1
                 },
                 {
