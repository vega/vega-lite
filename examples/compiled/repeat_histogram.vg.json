{
    "$schema": "https://vega.github.io/schema/vega/v3.0.json",
    "autosize": "pad",
    "padding": 5,
    "width": 200,
    "height": 200,
    "data": [
        {
            "name": "source_0",
            "url": "data/cars.json",
            "format": {
                "type": "json"
            }
        },
        {
            "name": "data_0",
            "source": "source_0",
            "transform": [
                {
                    "type": "formula",
                    "expr": "toNumber(datum[\"Horsepower\"])",
                    "as": "Horsepower"
                },
                {
                    "type": "filter",
                    "expr": "datum[\"Horsepower\"] !== null && !isNaN(datum[\"Horsepower\"])"
                },
                {
                    "type": "extent",
                    "field": "Horsepower",
                    "signal": "child_Horsepower_bin_maxbins_10_Horsepower_extent"
                },
                {
                    "type": "bin",
                    "field": "Horsepower",
                    "as": [
                        "bin_maxbins_10_Horsepower",
                        "bin_maxbins_10_Horsepower_end"
                    ],
                    "signal": "child_Horsepower_bin_maxbins_10_Horsepower_bins",
                    "maxbins": 10,
                    "extent": {
                        "signal": "child_Horsepower_bin_maxbins_10_Horsepower_extent"
                    }
                },
                {
                    "type": "aggregate",
                    "groupby": [
                        "bin_maxbins_10_Horsepower",
                        "bin_maxbins_10_Horsepower_end",
                        "Origin"
                    ],
                    "ops": [
                        "count"
                    ],
                    "fields": [
                        "*"
                    ],
                    "as": [
                        "count_*"
                    ]
                },
                {
                    "type": "stack",
                    "groupby": [
                        "bin_maxbins_10_Horsepower",
                        "bin_maxbins_10_Horsepower_end"
                    ],
                    "field": "count_*",
                    "sort": {
                        "field": [
                            "Origin"
                        ],
                        "order": [
                            "descending"
                        ]
                    },
                    "as": [
                        "count_*_start",
                        "count_*_end"
                    ],
                    "offset": "zero"
                }
            ]
        },
        {
            "name": "data_1",
            "source": "source_0",
            "transform": [
                {
                    "type": "formula",
                    "expr": "toNumber(datum[\"Miles_per_Gallon\"])",
                    "as": "Miles_per_Gallon"
                },
                {
                    "type": "filter",
                    "expr": "datum[\"Miles_per_Gallon\"] !== null && !isNaN(datum[\"Miles_per_Gallon\"])"
                },
                {
                    "type": "extent",
                    "field": "Miles_per_Gallon",
                    "signal": "child_Miles_per_Gallon_bin_maxbins_10_Miles_per_Gallon_extent"
                },
                {
                    "type": "bin",
                    "field": "Miles_per_Gallon",
                    "as": [
                        "bin_maxbins_10_Miles_per_Gallon",
                        "bin_maxbins_10_Miles_per_Gallon_end"
                    ],
                    "signal": "child_Miles_per_Gallon_bin_maxbins_10_Miles_per_Gallon_bins",
                    "maxbins": 10,
                    "extent": {
                        "signal": "child_Miles_per_Gallon_bin_maxbins_10_Miles_per_Gallon_extent"
                    }
                },
                {
                    "type": "aggregate",
                    "groupby": [
                        "bin_maxbins_10_Miles_per_Gallon",
                        "bin_maxbins_10_Miles_per_Gallon_end",
                        "Origin"
                    ],
                    "ops": [
                        "count"
                    ],
                    "fields": [
                        "*"
                    ],
                    "as": [
                        "count_*"
                    ]
                },
                {
                    "type": "stack",
                    "groupby": [
                        "bin_maxbins_10_Miles_per_Gallon",
                        "bin_maxbins_10_Miles_per_Gallon_end"
                    ],
                    "field": "count_*",
                    "sort": {
                        "field": [
                            "Origin"
                        ],
                        "order": [
                            "descending"
                        ]
                    },
                    "as": [
                        "count_*_start",
                        "count_*_end"
                    ],
                    "offset": "zero"
                }
            ]
        },
        {
            "name": "data_2",
            "source": "source_0",
            "transform": [
                {
                    "type": "formula",
                    "expr": "toNumber(datum[\"Acceleration\"])",
                    "as": "Acceleration"
                },
                {
                    "type": "filter",
                    "expr": "datum[\"Acceleration\"] !== null && !isNaN(datum[\"Acceleration\"])"
                },
                {
                    "type": "extent",
                    "field": "Acceleration",
                    "signal": "child_Acceleration_bin_maxbins_10_Acceleration_extent"
                },
                {
                    "type": "bin",
                    "field": "Acceleration",
                    "as": [
                        "bin_maxbins_10_Acceleration",
                        "bin_maxbins_10_Acceleration_end"
                    ],
                    "signal": "child_Acceleration_bin_maxbins_10_Acceleration_bins",
                    "maxbins": 10,
                    "extent": {
                        "signal": "child_Acceleration_bin_maxbins_10_Acceleration_extent"
                    }
                },
                {
                    "type": "aggregate",
                    "groupby": [
                        "bin_maxbins_10_Acceleration",
                        "bin_maxbins_10_Acceleration_end",
                        "Origin"
                    ],
                    "ops": [
                        "count"
                    ],
                    "fields": [
                        "*"
                    ],
                    "as": [
                        "count_*"
                    ]
                },
                {
                    "type": "stack",
                    "groupby": [
                        "bin_maxbins_10_Acceleration",
                        "bin_maxbins_10_Acceleration_end"
                    ],
                    "field": "count_*",
                    "sort": {
                        "field": [
                            "Origin"
                        ],
                        "order": [
                            "descending"
                        ]
                    },
                    "as": [
                        "count_*_start",
                        "count_*_end"
                    ],
                    "offset": "zero"
                }
            ]
        }
    ],
    "layout": {
        "padding": {
            "row": 10,
            "column": 10
        },
        "offset": 10,
        "columns": 3,
        "bounds": "full",
        "align": "all"
    },
    "marks": [
        {
            "type": "group",
            "name": "child_Horsepower_group",
            "style": "cell",
            "encode": {
                "update": {
                    "width": {
                        "signal": "width"
                    },
                    "height": {
                        "signal": "height"
                    }
                }
            },
            "marks": [
                {
                    "name": "child_Horsepower_marks",
                    "type": "rect",
                    "style": [
                        "bar"
                    ],
                    "from": {
                        "data": "data_0"
                    },
                    "encode": {
                        "update": {
                            "x2": {
                                "scale": "child_Horsepower_x",
                                "field": "bin_maxbins_10_Horsepower",
                                "offset": 1
                            },
                            "x": {
                                "scale": "child_Horsepower_x",
                                "field": "bin_maxbins_10_Horsepower_end"
                            },
                            "y": {
                                "scale": "child_Horsepower_y",
                                "field": "count_*_end"
                            },
                            "y2": {
                                "scale": "child_Horsepower_y",
                                "field": "count_*_start"
                            },
                            "fill": {
                                "scale": "color",
                                "field": "Origin"
                            }
                        }
                    }
                }
            ],
            "axes": [
                {
                    "scale": "child_Horsepower_x",
                    "orient": "bottom",
                    "labelOverlap": true,
                    "tickCount": {
                        "signal": "min(ceil(width/40), 10)"
                    },
<<<<<<< HEAD
                    "title": "BIN(Horsepower)",
                    "values": {
                        "signal": "sequence(child_Horsepower_bin_maxbins_10_Horsepower_bins.start, child_Horsepower_bin_maxbins_10_Horsepower_bins.stop + child_Horsepower_bin_maxbins_10_Horsepower_bins.step, child_Horsepower_bin_maxbins_10_Horsepower_bins.step)"
                    },
=======
                    "title": "Horsepower (binned)",
>>>>>>> 7ae0827b
                    "zindex": 1
                },
                {
                    "scale": "child_Horsepower_y",
                    "orient": "left",
                    "labelOverlap": true,
                    "tickCount": {
                        "signal": "ceil(height/40)"
                    },
                    "title": "Number of Records",
                    "zindex": 1
                },
                {
                    "scale": "child_Horsepower_y",
                    "orient": "left",
                    "domain": false,
                    "grid": true,
                    "labels": false,
                    "maxExtent": 0,
                    "minExtent": 0,
                    "tickCount": {
                        "signal": "ceil(height/40)"
                    },
                    "ticks": false,
                    "zindex": 0,
                    "gridScale": "child_Horsepower_x"
                }
            ]
        },
        {
            "type": "group",
            "name": "child_Miles_per_Gallon_group",
            "style": "cell",
            "encode": {
                "update": {
                    "width": {
                        "signal": "width"
                    },
                    "height": {
                        "signal": "height"
                    }
                }
            },
            "marks": [
                {
                    "name": "child_Miles_per_Gallon_marks",
                    "type": "rect",
                    "style": [
                        "bar"
                    ],
                    "from": {
                        "data": "data_1"
                    },
                    "encode": {
                        "update": {
                            "x2": {
                                "scale": "child_Miles_per_Gallon_x",
                                "field": "bin_maxbins_10_Miles_per_Gallon",
                                "offset": 1
                            },
                            "x": {
                                "scale": "child_Miles_per_Gallon_x",
                                "field": "bin_maxbins_10_Miles_per_Gallon_end"
                            },
                            "y": {
                                "scale": "child_Miles_per_Gallon_y",
                                "field": "count_*_end"
                            },
                            "y2": {
                                "scale": "child_Miles_per_Gallon_y",
                                "field": "count_*_start"
                            },
                            "fill": {
                                "scale": "color",
                                "field": "Origin"
                            }
                        }
                    }
                }
            ],
            "axes": [
                {
                    "scale": "child_Miles_per_Gallon_x",
                    "orient": "bottom",
                    "labelOverlap": true,
                    "tickCount": {
                        "signal": "min(ceil(width/40), 10)"
                    },
<<<<<<< HEAD
                    "title": "BIN(Miles_per_Gallon)",
                    "values": {
                        "signal": "sequence(child_Miles_per_Gallon_bin_maxbins_10_Miles_per_Gallon_bins.start, child_Miles_per_Gallon_bin_maxbins_10_Miles_per_Gallon_bins.stop + child_Miles_per_Gallon_bin_maxbins_10_Miles_per_Gallon_bins.step, child_Miles_per_Gallon_bin_maxbins_10_Miles_per_Gallon_bins.step)"
                    },
=======
                    "title": "Miles_per_Gallon (binned)",
>>>>>>> 7ae0827b
                    "zindex": 1
                },
                {
                    "scale": "child_Miles_per_Gallon_y",
                    "orient": "left",
                    "labelOverlap": true,
                    "tickCount": {
                        "signal": "ceil(height/40)"
                    },
                    "title": "Number of Records",
                    "zindex": 1
                },
                {
                    "scale": "child_Miles_per_Gallon_y",
                    "orient": "left",
                    "domain": false,
                    "grid": true,
                    "labels": false,
                    "maxExtent": 0,
                    "minExtent": 0,
                    "tickCount": {
                        "signal": "ceil(height/40)"
                    },
                    "ticks": false,
                    "zindex": 0,
                    "gridScale": "child_Miles_per_Gallon_x"
                }
            ]
        },
        {
            "type": "group",
            "name": "child_Acceleration_group",
            "style": "cell",
            "encode": {
                "update": {
                    "width": {
                        "signal": "width"
                    },
                    "height": {
                        "signal": "height"
                    }
                }
            },
            "marks": [
                {
                    "name": "child_Acceleration_marks",
                    "type": "rect",
                    "style": [
                        "bar"
                    ],
                    "from": {
                        "data": "data_2"
                    },
                    "encode": {
                        "update": {
                            "x2": {
                                "scale": "child_Acceleration_x",
                                "field": "bin_maxbins_10_Acceleration",
                                "offset": 1
                            },
                            "x": {
                                "scale": "child_Acceleration_x",
                                "field": "bin_maxbins_10_Acceleration_end"
                            },
                            "y": {
                                "scale": "child_Acceleration_y",
                                "field": "count_*_end"
                            },
                            "y2": {
                                "scale": "child_Acceleration_y",
                                "field": "count_*_start"
                            },
                            "fill": {
                                "scale": "color",
                                "field": "Origin"
                            }
                        }
                    }
                }
            ],
            "axes": [
                {
                    "scale": "child_Acceleration_x",
                    "orient": "bottom",
                    "labelOverlap": true,
                    "tickCount": {
                        "signal": "min(ceil(width/40), 10)"
                    },
<<<<<<< HEAD
                    "title": "BIN(Acceleration)",
                    "values": {
                        "signal": "sequence(child_Acceleration_bin_maxbins_10_Acceleration_bins.start, child_Acceleration_bin_maxbins_10_Acceleration_bins.stop + child_Acceleration_bin_maxbins_10_Acceleration_bins.step, child_Acceleration_bin_maxbins_10_Acceleration_bins.step)"
                    },
=======
                    "title": "Acceleration (binned)",
>>>>>>> 7ae0827b
                    "zindex": 1
                },
                {
                    "scale": "child_Acceleration_y",
                    "orient": "left",
                    "labelOverlap": true,
                    "tickCount": {
                        "signal": "ceil(height/40)"
                    },
                    "title": "Number of Records",
                    "zindex": 1
                },
                {
                    "scale": "child_Acceleration_y",
                    "orient": "left",
                    "domain": false,
                    "grid": true,
                    "labels": false,
                    "maxExtent": 0,
                    "minExtent": 0,
                    "tickCount": {
                        "signal": "ceil(height/40)"
                    },
                    "ticks": false,
                    "zindex": 0,
                    "gridScale": "child_Acceleration_x"
                }
            ]
        }
    ],
    "scales": [
        {
            "name": "color",
            "type": "ordinal",
            "domain": {
                "fields": [
                    {
                        "data": "data_0",
                        "field": "Origin"
                    },
                    {
                        "data": "data_1",
                        "field": "Origin"
                    },
                    {
                        "data": "data_2",
                        "field": "Origin"
                    }
                ],
                "sort": true
            },
            "range": "category"
        },
        {
            "name": "child_Horsepower_x",
            "type": "linear",
            "domain": {
                "data": "data_0",
                "fields": [
                    "bin_maxbins_10_Horsepower",
                    "bin_maxbins_10_Horsepower_end"
                ],
                "sort": true
            },
            "range": [
                0,
                {
                    "signal": "width"
                }
            ],
            "zero": false
        },
        {
            "name": "child_Horsepower_y",
            "type": "linear",
            "domain": {
                "data": "data_0",
                "fields": [
                    "count_*_start",
                    "count_*_end"
                ],
                "sort": true
            },
            "range": [
                {
                    "signal": "height"
                },
                0
            ],
            "nice": true,
            "zero": true
        },
        {
            "name": "child_Miles_per_Gallon_x",
            "type": "linear",
            "domain": {
                "data": "data_1",
                "fields": [
                    "bin_maxbins_10_Miles_per_Gallon",
                    "bin_maxbins_10_Miles_per_Gallon_end"
                ],
                "sort": true
            },
            "range": [
                0,
                {
                    "signal": "width"
                }
            ],
            "zero": false
        },
        {
            "name": "child_Miles_per_Gallon_y",
            "type": "linear",
            "domain": {
                "data": "data_1",
                "fields": [
                    "count_*_start",
                    "count_*_end"
                ],
                "sort": true
            },
            "range": [
                {
                    "signal": "height"
                },
                0
            ],
            "nice": true,
            "zero": true
        },
        {
            "name": "child_Acceleration_x",
            "type": "linear",
            "domain": {
                "data": "data_2",
                "fields": [
                    "bin_maxbins_10_Acceleration",
                    "bin_maxbins_10_Acceleration_end"
                ],
                "sort": true
            },
            "range": [
                0,
                {
                    "signal": "width"
                }
            ],
            "zero": false
        },
        {
            "name": "child_Acceleration_y",
            "type": "linear",
            "domain": {
                "data": "data_2",
                "fields": [
                    "count_*_start",
                    "count_*_end"
                ],
                "sort": true
            },
            "range": [
                {
                    "signal": "height"
                },
                0
            ],
            "nice": true,
            "zero": true
        }
    ],
    "legends": [
        {
            "fill": "color",
            "title": "Origin",
            "encode": {
                "symbols": {
                    "update": {
                        "shape": {
                            "value": "square"
                        }
                    }
                }
            }
        }
    ],
    "config": {
        "axisY": {
            "minExtent": 30
        }
    }
}<|MERGE_RESOLUTION|>--- conflicted
+++ resolved
@@ -296,14 +296,10 @@
                     "tickCount": {
                         "signal": "min(ceil(width/40), 10)"
                     },
-<<<<<<< HEAD
-                    "title": "BIN(Horsepower)",
+                    "title": "Horsepower (binned)",
                     "values": {
                         "signal": "sequence(child_Horsepower_bin_maxbins_10_Horsepower_bins.start, child_Horsepower_bin_maxbins_10_Horsepower_bins.stop + child_Horsepower_bin_maxbins_10_Horsepower_bins.step, child_Horsepower_bin_maxbins_10_Horsepower_bins.step)"
                     },
-=======
-                    "title": "Horsepower (binned)",
->>>>>>> 7ae0827b
                     "zindex": 1
                 },
                 {
@@ -392,14 +388,10 @@
                     "tickCount": {
                         "signal": "min(ceil(width/40), 10)"
                     },
-<<<<<<< HEAD
-                    "title": "BIN(Miles_per_Gallon)",
+                    "title": "Miles_per_Gallon (binned)",
                     "values": {
                         "signal": "sequence(child_Miles_per_Gallon_bin_maxbins_10_Miles_per_Gallon_bins.start, child_Miles_per_Gallon_bin_maxbins_10_Miles_per_Gallon_bins.stop + child_Miles_per_Gallon_bin_maxbins_10_Miles_per_Gallon_bins.step, child_Miles_per_Gallon_bin_maxbins_10_Miles_per_Gallon_bins.step)"
                     },
-=======
-                    "title": "Miles_per_Gallon (binned)",
->>>>>>> 7ae0827b
                     "zindex": 1
                 },
                 {
@@ -488,14 +480,10 @@
                     "tickCount": {
                         "signal": "min(ceil(width/40), 10)"
                     },
-<<<<<<< HEAD
-                    "title": "BIN(Acceleration)",
+                    "title": "Acceleration (binned)",
                     "values": {
                         "signal": "sequence(child_Acceleration_bin_maxbins_10_Acceleration_bins.start, child_Acceleration_bin_maxbins_10_Acceleration_bins.stop + child_Acceleration_bin_maxbins_10_Acceleration_bins.step, child_Acceleration_bin_maxbins_10_Acceleration_bins.step)"
                     },
-=======
-                    "title": "Acceleration (binned)",
->>>>>>> 7ae0827b
                     "zindex": 1
                 },
                 {
