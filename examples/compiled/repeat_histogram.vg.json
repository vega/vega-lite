--- conflicted
+++ resolved
@@ -96,8 +96,6 @@
       "source": "source_0",
       "transform": [
         {
-<<<<<<< HEAD
-=======
           "type": "extent",
           "field": "Miles_per_Gallon",
           "signal": "child__repeat_repeat_Miles_per_Gallon_bin_maxbins_10_Miles_per_Gallon_extent"
@@ -116,7 +114,6 @@
           }
         },
         {
->>>>>>> 09ae8bee
           "type": "aggregate",
           "groupby": [
             "bin_maxbins_10_Horsepower",
@@ -145,8 +142,6 @@
       "source": "source_0",
       "transform": [
         {
-<<<<<<< HEAD
-=======
           "type": "extent",
           "field": "Acceleration",
           "signal": "child__repeat_repeat_Acceleration_bin_maxbins_10_Acceleration_extent"
@@ -165,7 +160,6 @@
           }
         },
         {
->>>>>>> 09ae8bee
           "type": "aggregate",
           "groupby": [
             "bin_maxbins_10_Miles_per_Gallon",
@@ -619,11 +613,7 @@
         "fields": [
           {"data": "data_1", "field": "Origin"},
           {"data": "data_2", "field": "Origin"},
-<<<<<<< HEAD
-          {"data": "data_0", "field": "Origin"}
-=======
           {"data": "data_3", "field": "Origin"}
->>>>>>> 09ae8bee
         ],
         "sort": true
       },
