--- conflicted
+++ resolved
@@ -119,24 +119,7 @@
                 "offset": 10,
                 "orient": "left",
                 "style": "guide-label",
-<<<<<<< HEAD
-                "angle": {
-                    "value": -90
-                },
-                "encode": {
-                    "update": {
-                        "angle": {
-                            "value": -90
-                        },
-                        "baseline": {
-                            "value": "middle"
-                        }
-                    }
-                }
-=======
-                "angle": -90,
-                "baseline": "middle"
->>>>>>> 4dbd432f
+                "angle": -90
             },
             "encode": {
                 "update": {
