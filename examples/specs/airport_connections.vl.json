--- conflicted
+++ resolved
@@ -112,11 +112,17 @@
             ]
           }
         },
-        {
-          "filter": "datum.state !== 'PR' && datum.state !== 'VI'"
+        {"filter": "datum.state !== 'PR' && datum.state !== 'VI'"}
+      ],
+      "params": [{
+        "name": "org",
+        "select": {
+          "type": "point",
+          "on": "pointerover",
+          "nearest": true,
+          "fields": ["origin"]
         }
       ],
-<<<<<<< HEAD
       "params": [
         {
           "name": "org",
@@ -128,15 +134,6 @@
               "origin"
             ]
           }
-=======
-      "params": [{
-        "name": "org",
-        "select": {
-          "type": "point",
-          "on": "pointerover",
-          "nearest": true,
-          "fields": ["origin"]
->>>>>>> 270bfeff
         }
       ],
       "encoding": {
