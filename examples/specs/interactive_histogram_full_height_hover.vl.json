--- conflicted
+++ resolved
@@ -8,15 +8,7 @@
       "params": [
         {
           "name": "hover",
-<<<<<<< HEAD
-          "select": {
-            "type": "point",
-            "on": "pointerover",
-            "clear": "pointerout"
-          }
-=======
           "select": {"type": "point", "on": "pointerover", "clear": "pointerout"}
->>>>>>> 270bfeff
         }
       ],
       "mark": {
