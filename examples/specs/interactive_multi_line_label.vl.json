--- conflicted
+++ resolved
@@ -23,22 +23,6 @@
       },
       "layer": [
         {
-<<<<<<< HEAD
-          "mark": "line"
-        },
-        {
-          "params": [
-            {
-              "name": "label",
-              "select": {
-                "type": "point",
-                "encodings": [
-                  "x"
-                ],
-                "nearest": true,
-                "on": "pointerover"
-              }
-=======
           "params": [{
             "name": "label",
             "select": {
@@ -46,7 +30,6 @@
               "encodings": ["x"],
               "nearest": true,
               "on": "pointerover"
->>>>>>> 270bfeff
             }
           ],
           "mark": "point",
