--- conflicted
+++ resolved
@@ -83,20 +83,6 @@
           }
         ]
       },
-<<<<<<< HEAD
-      "params": [
-        {
-          "name": "hover",
-          "select": {
-            "type": "point",
-            "fields": [
-              "date"
-            ],
-            "nearest": true,
-            "on": "pointerover",
-            "clear": "pointerout"
-          }
-=======
       "params": [{
         "name": "hover",
         "select": {
@@ -105,7 +91,6 @@
           "nearest": true,
           "on": "pointerover",
           "clear": "pointerout"
->>>>>>> 270bfeff
         }
       ]
     }
