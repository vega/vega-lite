{
  "$schema": "https://vega.github.io/schema/vega-lite/v5.json",
  "data": {
    "url": "data/seattle-weather.csv"
  },
  "encoding": {
    "x": {
      "timeUnit": "yearmonthdate",
      "field": "date"
    },
    "tooltip": [
      {
        "timeUnit": "yearmonthdate",
        "field": "date"
      },
      {
        "field": "temp_max",
        "type": "quantitative"
      },
      {
        "field": "temp_min",
        "type": "quantitative"
      }
    ]
  },
<<<<<<< HEAD
  "layer": [
    {
      "mark": {
        "type": "line",
        "color": "orange"
      },
      "encoding": {
        "y": {
          "field": "temp_max",
          "type": "quantitative"
        }
=======
  "layer": [{
    "mark": {"type": "line", "color": "orange"},
    "encoding": {
      "y": {"field": "temp_max", "type": "quantitative"}
    }
  }, {
    "mark": {"type": "line", "color": "red"},
    "encoding": {
      "y": {"field": "temp_min", "type": "quantitative"}
    }
  }, {
    "mark": "rule",
    "params": [{
      "name": "hover",
      "select": {"type": "point", "on": "pointerover"}
    }],
    "encoding": {
      "color": {
        "condition": {
          "param": "hover",
          "empty": false,
          "value": "black"
        },
        "value": "transparent"
>>>>>>> 270bfeff
      }
    },
    {
      "mark": {
        "type": "line",
        "color": "red"
      },
      "encoding": {
        "y": {
          "field": "temp_min",
          "type": "quantitative"
        }
      }
    },
    {
      "mark": "rule",
      "params": [
        {
          "name": "hover",
          "select": {
            "type": "point",
            "on": "pointerover"
          }
        }
      ],
      "encoding": {
        "color": {
          "condition": {
            "param": "hover",
            "empty": false,
            "value": "black"
          },
          "value": "transparent"
        }
      }
    }
  ],
  "config": {
    "axisY": {
      "minExtent": 30
    }
  }
}<|MERGE_RESOLUTION|>--- conflicted
+++ resolved
@@ -23,19 +23,6 @@
       }
     ]
   },
-<<<<<<< HEAD
-  "layer": [
-    {
-      "mark": {
-        "type": "line",
-        "color": "orange"
-      },
-      "encoding": {
-        "y": {
-          "field": "temp_max",
-          "type": "quantitative"
-        }
-=======
   "layer": [{
     "mark": {"type": "line", "color": "orange"},
     "encoding": {
@@ -60,41 +47,6 @@
           "value": "black"
         },
         "value": "transparent"
->>>>>>> 270bfeff
-      }
-    },
-    {
-      "mark": {
-        "type": "line",
-        "color": "red"
-      },
-      "encoding": {
-        "y": {
-          "field": "temp_min",
-          "type": "quantitative"
-        }
-      }
-    },
-    {
-      "mark": "rule",
-      "params": [
-        {
-          "name": "hover",
-          "select": {
-            "type": "point",
-            "on": "pointerover"
-          }
-        }
-      ],
-      "encoding": {
-        "color": {
-          "condition": {
-            "param": "hover",
-            "empty": false,
-            "value": "black"
-          },
-          "value": "transparent"
-        }
       }
     }
   ],
