--- conflicted
+++ resolved
@@ -1,27 +1,11 @@
 {
   "$schema": "https://vega.github.io/schema/vega-lite/v5.json",
   "description": "Select multiple points with the shift key.",
-<<<<<<< HEAD
-  "data": {
-    "url": "data/cars.json"
-  },
-  "params": [
-    {
-      "name": "paintbrush",
-      "select": {
-        "type": "point",
-        "on": "pointerover",
-        "nearest": true
-      }
-    }
-  ],
-=======
   "data": {"url": "data/cars.json"},
   "params": [{
     "name": "paintbrush",
     "select": {"type": "point", "on": "pointerover", "nearest": true}
   }],
->>>>>>> 270bfeff
   "mark": "point",
   "encoding": {
     "x": {
