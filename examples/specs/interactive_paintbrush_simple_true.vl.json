--- conflicted
+++ resolved
@@ -12,14 +12,7 @@
     },
     {
       "name": "paintbrush",
-<<<<<<< HEAD
-      "select": {
-        "type": "point",
-        "on": "pointerover"
-      }
-=======
       "select": {"type": "point", "on": "pointerover"}
->>>>>>> 270bfeff
     }
   ],
   "mark": "point",
