{
  "$schema": "https://vega.github.io/schema/vega-lite/v5.json",
  "width": 600,
  "height": 300,
  "data": {
    "url": "data/stocks.csv"
  },
  "encoding": {
    "x": {
      "field": "date",
      "type": "temporal"
    }
  },
  "layer": [
    {
      "mark": "line",
      "encoding": {
        "y": {
          "field": "price",
          "type": "quantitative"
        },
        "color": {
          "field": "symbol",
          "type": "nominal"
        }
      }
    },
    {
<<<<<<< HEAD
      "params": [
        {
          "name": "index",
          "select": {
            "type": "point",
            "encodings": [
              "x"
            ],
            "on": "pointermove",
            "nearest": true
          }
=======
      "params": [{
        "name": "index",
        "select": {
          "type": "point",
          "encodings": ["x"],
          "on": "pointermove",
          "nearest": true
>>>>>>> 270bfeff
        }
      ],
      "mark": {
        "type": "point"
      },
      "encoding": {
        "y": {
          "field": "price",
          "type": "quantitative"
        },
        "opacity": {
          "value": 0
        }
      }
    },
    {
      "transform": [
        {
          "filter": {
            "and": [
              "index.date",
              {
                "param": "index"
              }
            ]
          }
        }
      ],
      "mark": "rule"
    },
    {
      "transform": [
        {
          "filter": {
            "and": [
              "index.date",
              {
                "param": "index"
              }
            ]
          }
        }
      ],
      "mark": "text",
      "encoding": {
        "y": {
          "value": 10
        },
        "text": {
          "field": "date",
          "type": "temporal"
        }
      }
    }
  ],
  "config": {
    "text": {
      "align": "right",
      "dx": -5,
      "dy": 5
    }
  }
}<|MERGE_RESOLUTION|>--- conflicted
+++ resolved
@@ -26,19 +26,6 @@
       }
     },
     {
-<<<<<<< HEAD
-      "params": [
-        {
-          "name": "index",
-          "select": {
-            "type": "point",
-            "encodings": [
-              "x"
-            ],
-            "on": "pointermove",
-            "nearest": true
-          }
-=======
       "params": [{
         "name": "index",
         "select": {
@@ -46,7 +33,6 @@
           "encodings": ["x"],
           "on": "pointermove",
           "nearest": true
->>>>>>> 270bfeff
         }
       ],
       "mark": {
