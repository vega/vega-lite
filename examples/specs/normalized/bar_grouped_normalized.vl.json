--- conflicted
+++ resolved
@@ -1,4 +1,3 @@
-<<<<<<< HEAD
 {
   "$schema": "https://vega.github.io/schema/vega-lite/v3.json",
   "data": {"url": "data/population.json"},
@@ -7,8 +6,7 @@
     {"calculate": "datum.sex == 2 ? 'Female' : 'Male'", "as": "gender"}
   ],
   "config": {"view": {"stroke": "transparent"}, "axis": {"domainWidth": 1}},
-  "spacing": {"column": 10},
-  "facet": {"column": {"field": "age", "type": "ordinal"}},
+  "facet": {"column": {"field": "age", "type": "ordinal", "spacing": 10}},
   "spec": {
     "mark": "bar",
     "width": {"step": 12},
@@ -27,6 +25,4 @@
       }
     }
   }
-}
-=======
->>>>>>> 1bd70379
+}