{
  "$schema": "https://vega.github.io/schema/vega-lite/v5.json",
  "description": "Drag out a rectangular brush to highlight points.",
  "data": {
    "url": "data/cars.json"
  },
  "hconcat": [
    {
      "layer": [
        {
          "params": [
<<<<<<< HEAD
            {
              "name": "hover",
              "select": {
                "type": "point",
                "on": "pointerover"
              }
            }
=======
            {"name": "hover", "select": {"type": "point", "on": "pointerover"}}
>>>>>>> 270bfeff
          ],
          "mark": "point",
          "encoding": {
            "x": {
              "field": "Horsepower",
              "type": "quantitative"
            },
            "y": {
              "field": "Miles_per_Gallon",
              "type": "quantitative"
            }
          }
        },
        {
          "mark": {
            "type": "point",
            "color": "goldenrod"
          },
          "transform": [
            {
              "filter": {
                "param": "hover",
                "empty": false
              }
            }
          ],
          "encoding": {
            "x": {
              "field": "Horsepower",
              "type": "quantitative"
            },
            "y": {
              "field": "Miles_per_Gallon",
              "type": "quantitative"
            }
          }
        }
      ]
    },
    {
      "layer": [
        {
          "params": [
<<<<<<< HEAD
            {
              "name": "hover",
              "select": {
                "type": "point",
                "on": "pointerover"
              }
            }
=======
            {"name": "hover", "select": {"type": "point", "on": "pointerover"}}
>>>>>>> 270bfeff
          ],
          "mark": "point",
          "encoding": {
            "x": {
              "field": "Horsepower",
              "type": "quantitative"
            },
            "y": {
              "field": "Acceleration",
              "type": "quantitative"
            }
          }
        },
        {
          "mark": {
            "type": "point",
            "color": "goldenrod"
          },
          "transform": [
            {
              "filter": {
                "param": "hover",
                "empty": false
              }
            }
          ],
          "encoding": {
            "x": {
              "field": "Horsepower",
              "type": "quantitative"
            },
            "y": {
              "field": "Acceleration",
              "type": "quantitative"
            }
          }
        }
      ]
    }
  ]
}<|MERGE_RESOLUTION|>--- conflicted
+++ resolved
@@ -9,17 +9,7 @@
       "layer": [
         {
           "params": [
-<<<<<<< HEAD
-            {
-              "name": "hover",
-              "select": {
-                "type": "point",
-                "on": "pointerover"
-              }
-            }
-=======
             {"name": "hover", "select": {"type": "point", "on": "pointerover"}}
->>>>>>> 270bfeff
           ],
           "mark": "point",
           "encoding": {
@@ -63,17 +53,7 @@
       "layer": [
         {
           "params": [
-<<<<<<< HEAD
-            {
-              "name": "hover",
-              "select": {
-                "type": "point",
-                "on": "pointerover"
-              }
-            }
-=======
             {"name": "hover", "select": {"type": "point", "on": "pointerover"}}
->>>>>>> 270bfeff
           ],
           "mark": "point",
           "encoding": {
