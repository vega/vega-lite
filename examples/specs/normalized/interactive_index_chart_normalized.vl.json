--- conflicted
+++ resolved
@@ -26,13 +26,7 @@
           ],
           "select": {
             "type": "point",
-<<<<<<< HEAD
-            "encodings": [
-              "x"
-            ],
-=======
             "encodings": ["x"],
->>>>>>> 270bfeff
             "on": "pointerover",
             "nearest": true
           }
