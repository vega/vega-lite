--- conflicted
+++ resolved
@@ -67,17 +67,7 @@
     {
       "mark": "rule",
       "params": [
-<<<<<<< HEAD
-        {
-          "name": "hover",
-          "select": {
-            "type": "point",
-            "on": "pointerover"
-          }
-        }
-=======
         {"name": "hover", "select": {"type": "point", "on": "pointerover"}}
->>>>>>> 270bfeff
       ],
       "encoding": {
         "x": {
