--- conflicted
+++ resolved
@@ -1,36 +1,11 @@
 {
   "$schema": "https://vega.github.io/schema/vega-lite/v5.json",
-<<<<<<< HEAD
-  "data": {
-    "url": "data/cars.json"
-  },
-  "params": [
-    {
-      "name": "brush",
-      "value": {
-        "x": [
-          55,
-          160
-        ],
-        "y": [
-          13,
-          37
-        ]
-      },
-      "select": {
-        "type": "interval",
-        "clear": "pointerup"
-      }
-    }
-  ],
-=======
   "data": {"url": "data/cars.json"},
   "params": [{
       "name": "brush",
       "value": {"x": [55, 160], "y": [13, 37]},
       "select": {"type": "interval", "clear": "pointerup"}
     }],
->>>>>>> 270bfeff
   "mark": "point",
   "encoding": {
     "x": {
