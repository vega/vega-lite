{
  "$schema": "https://vega.github.io/schema/vega-lite/v5.json",
  "data": {"url": "data/cars.json"},
  "params": [{
    "name": "brush",
    "value": {"x": [55, 160], "y": [13, 37]},
<<<<<<< HEAD
    "select": {"type": "interval", "clear": "mouseup"}
=======
    "select": {"type": "interval", "clear": "pointerup"}
>>>>>>> ef8f180a
  }],
  "mark": "point",
  "encoding": {
    "x": {"field": "Horsepower", "type": "quantitative"},
    "y": {"field": "Miles_per_Gallon", "type": "quantitative"},
    "color": {
      "condition": {"param": "brush", "field": "Cylinders", "type": "ordinal"},
      "value": "grey"
    }
  }
}<|MERGE_RESOLUTION|>--- conflicted
+++ resolved
@@ -1,21 +1,43 @@
 {
   "$schema": "https://vega.github.io/schema/vega-lite/v5.json",
-  "data": {"url": "data/cars.json"},
-  "params": [{
-    "name": "brush",
-    "value": {"x": [55, 160], "y": [13, 37]},
-<<<<<<< HEAD
-    "select": {"type": "interval", "clear": "mouseup"}
-=======
-    "select": {"type": "interval", "clear": "pointerup"}
->>>>>>> ef8f180a
-  }],
+  "data": {
+    "url": "data/cars.json"
+  },
+  "params": [
+    {
+      "name": "brush",
+      "value": {
+        "x": [
+          55,
+          160
+        ],
+        "y": [
+          13,
+          37
+        ]
+      },
+      "select": {
+        "type": "interval",
+        "clear": "pointerup"
+      }
+    }
+  ],
   "mark": "point",
   "encoding": {
-    "x": {"field": "Horsepower", "type": "quantitative"},
-    "y": {"field": "Miles_per_Gallon", "type": "quantitative"},
+    "x": {
+      "field": "Horsepower",
+      "type": "quantitative"
+    },
+    "y": {
+      "field": "Miles_per_Gallon",
+      "type": "quantitative"
+    },
     "color": {
-      "condition": {"param": "brush", "field": "Cylinders", "type": "ordinal"},
+      "condition": {
+        "param": "brush",
+        "field": "Cylinders",
+        "type": "ordinal"
+      },
       "value": "grey"
     }
   }
