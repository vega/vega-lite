--- conflicted
+++ resolved
@@ -18,15 +18,7 @@
         "type": "interval",
         "on": "[pointerdown[event.shiftKey], pointerup] > pointermove",
         "translate": "[pointerdown[event.shiftKey], pointerup] > pointermove",
-<<<<<<< HEAD
-        "mark": {
-          "fill": "#fdbb84",
-          "fillOpacity": 0.5,
-          "stroke": "#e34a33"
-        }
-=======
         "mark": {"fill": "#fdbb84", "fillOpacity": 0.5, "stroke": "#e34a33"}
->>>>>>> 270bfeff
       }
     }
   ],
