{
  "$schema": "https://vega.github.io/schema/vega-lite/v5.json",
  "description": "Drag out a rectangular brush to highlight points.",
  "data": {
    "url": "data/cars.json"
  },
  "params": [
    {
      "name": "brush",
      "select": "interval"
    },
    {
      "name": "hoverbrush",
      "select": {
        "type": "point",
<<<<<<< HEAD
        "on": "pointerover",
        "nearest": true
=======
        "on": "pointerover", "nearest": true
>>>>>>> 270bfeff
      }
    }
  ],
  "mark": "point",
  "encoding": {
    "x": {
      "field": "Horsepower",
      "type": "quantitative"
    },
    "y": {
      "field": "Miles_per_Gallon",
      "type": "quantitative"
    },
    "color": {
      "condition": [
        {
          "param": "hoverbrush",
          "value": "teal"
        },
        {
          "param": "brush",
          "value": "skyblue"
        }
      ],
      "value": "grey"
    }
  }
}<|MERGE_RESOLUTION|>--- conflicted
+++ resolved
@@ -13,12 +13,7 @@
       "name": "hoverbrush",
       "select": {
         "type": "point",
-<<<<<<< HEAD
-        "on": "pointerover",
-        "nearest": true
-=======
         "on": "pointerover", "nearest": true
->>>>>>> 270bfeff
       }
     }
   ],
