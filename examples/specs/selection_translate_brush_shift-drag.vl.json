{
  "$schema": "https://vega.github.io/schema/vega-lite/v5.json",
<<<<<<< HEAD
  "data": {
    "url": "data/cars.json"
  },
  "params": [
    {
      "name": "brush",
      "select": {
        "type": "interval",
        "translate": "[pointerdown[event.shiftKey], window:pointerup] > window:pointermove!"
      }
=======
  "data": {"url": "data/cars.json"},
  "params": [{
    "name": "brush",
    "select": {
      "type": "interval",
      "translate": "[pointerdown[event.shiftKey], window:pointerup] > window:pointermove!"
>>>>>>> 270bfeff
    }
  ],
  "mark": {
    "type": "circle",
    "clip": true
  },
  "encoding": {
    "x": {
      "field": "Horsepower",
      "type": "quantitative",
      "scale": {
        "domain": [
          75,
          150
        ]
      }
    },
    "y": {
      "field": "Miles_per_Gallon",
      "type": "quantitative",
      "scale": {
        "domain": [
          20,
          40
        ]
      }
    },
    "size": {
      "field": "Cylinders",
      "type": "quantitative"
    },
    "color": {
      "condition": {
        "param": "brush",
        "field": "Origin",
        "type": "nominal"
      },
      "value": "grey"
    }
  }
}<|MERGE_RESOLUTION|>--- conflicted
+++ resolved
@@ -1,24 +1,11 @@
 {
   "$schema": "https://vega.github.io/schema/vega-lite/v5.json",
-<<<<<<< HEAD
-  "data": {
-    "url": "data/cars.json"
-  },
-  "params": [
-    {
-      "name": "brush",
-      "select": {
-        "type": "interval",
-        "translate": "[pointerdown[event.shiftKey], window:pointerup] > window:pointermove!"
-      }
-=======
   "data": {"url": "data/cars.json"},
   "params": [{
     "name": "brush",
     "select": {
       "type": "interval",
       "translate": "[pointerdown[event.shiftKey], window:pointerup] > window:pointermove!"
->>>>>>> 270bfeff
     }
   ],
   "mark": {
