--- conflicted
+++ resolved
@@ -1,20 +1,5 @@
 {
   "$schema": "https://vega.github.io/schema/vega-lite/v5.json",
-<<<<<<< HEAD
-  "data": {
-    "url": "data/cars.json"
-  },
-  "params": [
-    {
-      "name": "grid",
-      "select": {
-        "type": "interval",
-        "translate": "[pointerdown[event.shiftKey], window:pointerup] > window:pointermove!"
-      },
-      "bind": "scales"
-    }
-  ],
-=======
   "data": {"url": "data/cars.json"},
   "params": [{
     "name": "grid",
@@ -24,7 +9,6 @@
     },
     "bind": "scales"
   }],
->>>>>>> 270bfeff
   "mark": "circle",
   "encoding": {
     "x": {
