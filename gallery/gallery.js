--- conflicted
+++ resolved
@@ -1,242 +1,6 @@
 'use strict';
 
-<<<<<<< HEAD
-/*global vl, d3, vg, angular, alert, validateVl, validateVg */
-
-var EXAMPLES = [
-  {
-    title: 'Simple Bar Chart',
-    description: 'A simple bar chart with embedded data.',
-    spec: {
-      data: {
-        values: [
-          {'x':'A', 'y':28}, {'x':'B', 'y':55}, {'x':'C', 'y':43},
-          {'x':'G', 'y':19}, {'x':'H', 'y':87}, {'x':'I', 'y':52},
-          {'x':'D', 'y':91}, {'x':'E', 'y':81}, {'x':'F', 'y':53}
-        ]
-      },
-      marktype: 'bar',
-      encoding: {
-        y: {type: 'Q', name: 'y'},
-        x: {type: 'O', name: 'x'}
-      }
-    }
-  },{
-    title: 'Formula transform and filter',
-    description: 'A simple bar chart with embedded data and uses a filter and formulas.',
-    spec: {
-      data: {
-        values: [
-          {'x':'A', 'y':28}, {'x':'B', 'y':55}, {'x':'C', 'y':43},
-          {'x':'G', 'y':19}, {'x':'H', 'y':87}, {'x':'I', 'y':52},
-          {'x':'D', 'y':91}, {'x':'E', 'y':81}, {'x':'F', 'y':53}
-        ],
-        'filter': 'datum.y > 60',
-        'formulas': [{'field': 'y','expr': '2*datum.y'}]
-      },
-      marktype: 'bar',
-      encoding: {
-        y: {type: 'Q', name: 'y'},
-        x: {type: 'O', name: 'x'}
-      }
-    }
-  },{
-    title: 'Aggregate Bar Chart',
-    spec: {
-      'marktype': 'bar',
-      'encoding': {
-        'x': {'name': 'Cylinders','type': 'O'},
-        'y': {'name': 'Acceleration','type': 'Q','aggregate': 'mean'}
-      },
-      'data': {'url': 'data/cars.json'}
-    }
-  },{
-    title: 'Grouped bar chart',
-    spec: {
-      marktype: 'bar',
-      encoding: {
-        x: {name: 'Origin', type: 'N'},
-        y: {name: 'Acceleration',type: 'Q', aggregate: 'mean'},
-        col: { axis: {maxLabelLength: 25}, name: 'Cylinders',type: 'O'},
-        color: {
-          scale: {quantitativeRange: ['#AFC6A3','#09622A']},
-          name: 'Origin',
-          type: 'N'
-        }
-      },
-      data: {url: 'data/cars.json'}
-    }
-  },{
-    title: 'Scatter plot.',
-    description: 'Horse power and miles per gallon',
-    spec: {
-      marktype: 'point',
-      encoding: {
-        x: {'name': 'Horsepower','type': 'Q'},
-        y: {'name': 'Miles_per_Gallon','type': 'Q'}
-      },
-      data: {'url': 'data/cars.json'}
-    }
-  },{
-    title: 'Binned Scatter plots',
-    spec: {
-      'marktype': 'point',
-      'encoding': {
-        'x': {'bin': true,'name': 'Displacement','type': 'Q'},
-        'y': {'bin': true,'name': 'Miles_per_Gallon','type': 'Q'},
-        'size': {
-          'name': '*',
-          'aggregate': 'count',
-          'type': 'Q',
-          'displayName': 'Number of Records'
-        }
-      },
-      'data': {'url': 'data/cars.json'}
-    }
-  },{
-    title: 'Scatter Plot with Ordinal on Top',
-    spec: {
-      'marktype': 'point',
-      'encoding': {
-        'x': {'name': 'MPAA_Rating','type': 'N'},
-        'y': {'name': 'Release_Date','type': 'N'}
-      },
-      'data': {'url': 'data/movies.json'}
-    }
-  },{
-    title: 'Line Chart',
-    description: 'Horse power over time',
-    spec: {
-      marktype: 'line',
-      encoding: {
-        x: {'name': 'Year','type': 'T','timeUnit': 'year'},
-        y: {'name': 'Horsepower','type': 'Q','aggregate': 'mean'}
-      },
-      data: {'url': 'data/cars.json'}
-    }
-  },{
-    title: 'Histogram',
-    spec: {
-      marktype: 'bar',
-      encoding: {
-        x: {'bin': {'maxbins': 15},'name': 'Horsepower','type': 'Q'},
-        y: {'name': '*','type': 'Q','aggregate': 'count'}
-      },
-      data: {'url': 'data/cars.json'}
-    }
-  },{
-    title: 'Stacked Histogram',
-    description: 'Simple histogram with bars broken down by the number of cylinders. Also has a legend.',
-    spec: {
-      marktype: 'bar',
-      encoding: {
-        x: {'bin': {'maxbins': 15},'name': 'Horsepower','type': 'Q'},
-        y: {'name': '*','type': 'Q','aggregate': 'count'},
-        color: {'name': 'Cylinders','type': 'N'}
-      },
-      data: {'url': 'data/cars.json'}
-    }
-  },{
-    title: 'Area chart',
-    spec: {
-      'marktype': 'area',
-      'encoding': {
-        'x': {'name': 'Year','type': 'T','timeUnit': 'year'},
-        'y': {'name': 'Weight_in_lbs','type': 'Q','aggregate': 'sum'}
-      },
-      'data': {'url': 'data/cars.json'}
-    }
-  },{
-    title: 'Stacked Area chart',
-    spec: {
-      'marktype': 'area',
-      'encoding': {
-        'x': {'name': 'Year','type': 'T','timeUnit': 'year'},
-        'y': {'name': 'Weight_in_lbs','type': 'Q','aggregate': 'sum'},
-        'color': {'name': 'Cylinders', 'type': 'O'}
-      },
-      'data': {'url': 'data/cars.json'}
-    }
-  },{
-    title: 'Trellis Area chart',
-    spec: {
-      'marktype': 'area',
-      'encoding': {
-        'x': {'name': 'Year','type': 'T','timeUnit': 'year'},
-        'y': {'name': 'Weight_in_lbs','type': 'Q','aggregate': 'sum'},
-        'col': {'name': 'Cylinders', 'type': 'O'}
-      },
-      'data': {'url': 'data/cars.json'}
-    }
-  },{
-    title: 'Stacked Bar Chart',
-    spec: {
-      'marktype': 'bar',
-      'encoding': {
-        'x': {'name': 'variety','type': 'N'},
-        'y': {'name': 'yield','type': 'Q','aggregate': 'sum'},
-        'color': {'name': 'site', 'type': 'N'}
-      },
-      'data': {'url': 'data/barley.json'}
-    }
-  },{
-    title: 'Trellis Stacked Bar Chart',
-    spec: {
-      'marktype': 'bar',
-      'encoding': {
-        'x': {'name': 'variety','type': 'N'},
-        'y': {'name': 'yield','type': 'Q','aggregate': 'sum'},
-        'col': {'name': 'year','type': 'O'},
-        'color': {'name': 'site', 'type': 'N'}
-      },
-      'data': {'url': 'data/barley.json'}
-    }
-  },{
-    title: 'Trellis Plot',
-    spec: {
-      'marktype': 'point',
-      'encoding': {
-        'x': {'name': 'Worldwide_Gross','type': 'Q'},
-        'y': {'name': 'US_DVD_Sales','type': 'Q'},
-        'col': {'axis': {'maxLabelLength': 25},'name': 'MPAA_Rating','type': 'O'}
-      },
-      'data': {'url': 'data/movies.json'}
-    }
-  },{
-    title: 'Trellis Plot, sorted by mean yield.',
-    // TODO: find source of this example and write better description
-    description: 'Classic Barley Example',
-    spec: {
-      data: {url: 'data/barley.json'},
-      marktype: 'point',
-      encoding: {
-        x: {type: 'Q',name: 'yield', aggregate: 'mean'},
-        y: {
-          sort: {field: 'yield', op: 'mean'},
-          type: 'O',
-          name: 'variety'
-        },
-        row: {type: 'O',name: 'site'},
-        color: {type: 'N',name: 'year'}
-      }
-    }
-  },{
-    title: 'Text Heatmap',
-    spec: {
-      'marktype': 'text',
-      'encoding': {
-        'row': {'name': 'Origin','type': 'O'},
-        'col': {'name': 'Cylinders','type': 'O'},
-        'color': {'name': 'Horsepower','type': 'Q','aggregate': 'mean'},
-        'text': {'name': '*','type': 'Q','aggregate': 'count'}
-      },
-      'data': {'url': 'data/cars.json'}
-    }
-  }
-];
-=======
 /*global vl, d3, vg, angular, alert, validateVl, validateVg, EXAMPLES */
->>>>>>> 16ad9643
 
 var app = angular.module('app', []);
 
