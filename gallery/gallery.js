--- conflicted
+++ resolved
@@ -1,9 +1,6 @@
 'use strict';
 
-<<<<<<< HEAD
-/*global vl, d3, vg, angular, alert, validateVl, validateVg, EXAMPLES */
-=======
-/*global vl, d3, vg, angular, alert */
+/*global vl, d3, vg, angular, alert, validateVl, validateVg */
 
 var EXAMPLES = [
   {
@@ -157,7 +154,6 @@
     }
   }
 ];
->>>>>>> 5145f29a
 
 var app = angular.module('app', []);
 
