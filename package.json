--- conflicted
+++ resolved
@@ -62,11 +62,7 @@
   },
   "devDependencies": {
     "@types/chai": "^3.4.35",
-<<<<<<< HEAD
-    "@types/d3": "^4.4.1",
-=======
     "@types/d3": "^4.5.0",
->>>>>>> a8b8face
     "@types/json-stable-stringify": "^1.0.29",
     "@types/mocha": "^2.2.39",
     "@types/node": "^7.0.5",
