--- conflicted
+++ resolved
@@ -106,7 +106,6 @@
     "yaml-front-matter": "^4.0.0"
   },
   "dependencies": {
-<<<<<<< HEAD
     "@types/clone": "~0.1.30",
     "clone": "~2.1.2",
     "fast-deep-equal": "~2.0.1",
@@ -121,19 +120,6 @@
   },
   "peerDependencies": {
     "vega": "~5.1.0"
-=======
-    "@types/clone": "^0.1.30",
-    "clone": "^2.1.2",
-    "fast-deep-equal": "^2.0.1",
-    "fast-json-stable-stringify": "^2.0.0",
-    "json-stringify-pretty-compact": "^2.0.0",
-    "tslib": "^1.9.3",
-    "vega-event-selector": "^2.0.0",
-    "vega-expression": "^2.6.0",
-    "vega-typings": "0.6.1",
-    "vega-util": "^1.10.0",
-    "yargs": "^13.2.2"
->>>>>>> 1c7b8be1
   },
   "jest": {
     "preset": "jest-puppeteer",
