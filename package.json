--- conflicted
+++ resolved
@@ -34,11 +34,7 @@
     "build:example": "TZ=America/Los_Angeles scripts/build-example.sh",
     "build:toc": "yarn build:jekyll && scripts/generate-toc",
     "build:site": "yarn tsc:site && rollup -c site/rollup.config.js",
-<<<<<<< HEAD
-    "build:jekyll": "bash -c 'cd site; bundle exec jekyll build -q'",
-=======
     "build:jekyll": "pushd site && bundle exec jekyll build -q && popd",
->>>>>>> 2bf3c3a0
     "build:versions": "scripts/update-version.sh",
     "clean": "find build ! -name 'vega-lite-schema.json' -type f -delete && rm -rf site/data/* && rm -f examples/compiled/*.png && find site/examples ! -name 'index.md' ! -name 'data' -type f -delete",
     "predeploy:site": "yarn presite",
@@ -46,13 +42,8 @@
     "data": "rsync -r node_modules/vega-datasets/data/* site/data",
     "schema": "mkdir -p build && ts-json-schema-generator -c -f tsconfig.json -p src/index.ts -t TopLevelSpec > build/vega-lite-schema.json && yarn renameschema && cp build/vega-lite-schema.json site/_data/",
     "renameschema": "scripts/rename-schema.sh",
-<<<<<<< HEAD
-    "presite": "yarn data && yarn schema && yarn build:site && yarn build:toc && yarn build:versions && scripts/create-example-pages.sh",
-    "site": "bash -c 'cd site; bundle exec jekyll serve --incremental'",
-=======
     "presite": "yarn data && yarn schema && yarn build:site && yarn build:versions && scripts/create-example-pages.sh",
     "site": "pushd site && bundle exec jekyll serve --incremental && popd",
->>>>>>> 2bf3c3a0
     "tsc:src": "tsc -b src/tsconfig.src.json",
     "tsc:site": "tsc -b site/tsconfig.site.json",
     "prettierbase": "prettier '**/*.{md,css,yml}'",
