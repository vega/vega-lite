{
 "$schema": "http://json-schema.org/draft-04/schema#",
 "type": "object",
 "required": ["marktype","enc","cfg"],
 "properties": {
  "marktype": {
   "type": "string",
   "enum": ["point","bar","line","area","circle","square","text"]
  },
  "enc": {
   "type": "object",
   "properties": {
    "x": {
     "type": "object",
     "required": ["field","type"],
     "properties": {
<<<<<<< HEAD
      "name": {"type": "string"},
=======
      "field": {
       "type": "object",
       "required": ["name"],
       "properties": {
        "name": {"type": "string"},
        "min": {"type": "integer"},
        "max": {"type": "integer"},
        "avg": {"type": "integer"},
        "count": {"type": "integer"}
       }
      },
>>>>>>> fbb1b8c9
      "type": {"type": "string","enum": ["O","Q","T"]},
      "bin": {"type": "boolean","supportedTypes": ["Q","O"]},
      "aggr": {
       "type": "string",
       "enum": [null,"count","sum","min","max","count"],
       "supportedTypes": {
        "avg": {"Q": 1,"T": 1},
        "sum": {"Q": 1},
        "min": {"Q": 1,"T": 1},
        "max": {"Q": 1,"T": 1},
        "count": {"Q": 1,"O": 1,"T": 1}
       }
      },
      "scale": {
       "type": "object",
       "properties": {
        "type": {
         "type": "string",
         "enum": [null,"linear","log","pow","sqrt","quantile"],
         "supportedTypes": ["Q","T"]
        },
        "reverse": {"type": "boolean","default": false},
        "zero": {
         "type": "boolean",
         "description": "include zero",
         "default": false,
         "supportedTypes": ["Q"]
        }
       }
      },
      "axis": {
       "type": "object",
       "properties": {"margin": {"type": "integer","default": 80,"minimum": 0}}
<<<<<<< HEAD
=======
      },
      "text": {
       "type": "object",
       "properties": {
        "weight": {"type": "string","enum": ["normal","bold"],"default": "normal"},
        "size": {"type": "integer","default": 10,"minimum": 0},
        "font": {"type": "string","default": "Halvetica Neue"}
       }
>>>>>>> fbb1b8c9
      }
     }
    },
    "y": {
     "type": "object",
     "required": ["field","type"],
     "properties": {
<<<<<<< HEAD
      "name": {"type": "string"},
=======
      "field": {
       "type": "object",
       "required": ["name"],
       "properties": {
        "name": {"type": "string"},
        "min": {"type": "integer"},
        "max": {"type": "integer"},
        "avg": {"type": "integer"},
        "count": {"type": "integer"}
       }
      },
>>>>>>> fbb1b8c9
      "type": {"type": "string","enum": ["O","Q","T"]},
      "bin": {"type": "boolean","supportedTypes": ["Q","O"]},
      "aggr": {
       "type": "string",
       "enum": [null,"count","sum","min","max","count"],
       "supportedTypes": {
        "avg": {"Q": 1,"T": 1},
        "sum": {"Q": 1},
        "min": {"Q": 1,"T": 1},
        "max": {"Q": 1,"T": 1},
        "count": {"Q": 1,"O": 1,"T": 1}
       }
      },
      "scale": {
       "type": "object",
       "properties": {
        "type": {
         "type": "string",
         "enum": [null,"linear","log","pow","sqrt","quantile"],
         "supportedTypes": ["Q","T"]
        },
        "reverse": {"type": "boolean","default": false},
        "zero": {
         "type": "boolean",
         "description": "include zero",
         "default": false,
         "supportedTypes": ["Q"]
        }
       }
      },
      "axis": {
       "type": "object",
       "properties": {"margin": {"type": "integer","default": 80,"minimum": 0}}
      }
     }
    },
    "row": {
     "type": "object",
     "required": ["field","type"],
     "properties": {
<<<<<<< HEAD
      "name": {"type": "string"},
      "bin": {"type": "boolean"},
      "aggr": {"type": "string","enum": [null,"count"]}
=======
      "field": {
       "type": "object",
       "required": ["name"],
       "properties": {
        "name": {"type": "string"},
        "min": {"type": "integer"},
        "max": {"type": "integer"},
        "avg": {"type": "integer"},
        "count": {"type": "integer"}
       }
      },
      "type": {"type": "string","enum": ["O","Q","T"]},
      "bin": {"type": "boolean","supportedTypes": ["Q","O"]},
      "aggr": {
       "type": "string",
       "enum": [null,"count","sum","min","max","count"],
       "supportedTypes": {
        "avg": {"Q": 1,"T": 1},
        "sum": {"Q": 1},
        "min": {"Q": 1,"T": 1},
        "max": {"Q": 1,"T": 1},
        "count": {"Q": 1,"O": 1,"T": 1}
       }
      },
      "scale": {
       "type": "object",
       "properties": {
        "type": {
         "type": "string",
         "enum": [null,"linear","log","pow","sqrt","quantile"],
         "supportedTypes": ["Q","T"]
        },
        "reverse": {"type": "boolean","default": false},
        "zero": {
         "type": "boolean",
         "description": "include zero",
         "default": false,
         "supportedTypes": ["Q"]
        }
       }
      },
      "axis": {
       "type": "object",
       "properties": {"margin": {"type": "integer","default": 80,"minimum": 0}}
      },
      "text": {
       "type": "object",
       "properties": {
        "weight": {"type": "string","enum": ["normal","bold"],"default": "normal"},
        "size": {"type": "integer","default": 10,"minimum": 0},
        "font": {"type": "string","default": "Halvetica Neue"}
       }
      }
>>>>>>> fbb1b8c9
     }
    },
    "col": {
     "type": "object",
     "required": ["field","type"],
     "properties": {
<<<<<<< HEAD
      "name": {"type": "string"},
      "bin": {"type": "boolean"},
      "aggr": {"type": "string","enum": [null,"count"]}
=======
      "field": {
       "type": "object",
       "required": ["name"],
       "properties": {
        "name": {"type": "string"},
        "min": {"type": "integer"},
        "max": {"type": "integer"},
        "avg": {"type": "integer"},
        "count": {"type": "integer"}
       }
      },
      "type": {"type": "string","enum": ["O","Q","T"]},
      "bin": {"type": "boolean","supportedTypes": ["Q","O"]},
      "aggr": {
       "type": "string",
       "enum": [null,"count","sum","min","max","count"],
       "supportedTypes": {
        "avg": {"Q": 1,"T": 1},
        "sum": {"Q": 1},
        "min": {"Q": 1,"T": 1},
        "max": {"Q": 1,"T": 1},
        "count": {"Q": 1,"O": 1,"T": 1}
       }
      },
      "scale": {
       "type": "object",
       "properties": {
        "type": {
         "type": "string",
         "enum": [null,"linear","log","pow","sqrt","quantile"],
         "supportedTypes": ["Q","T"]
        },
        "reverse": {"type": "boolean","default": false},
        "zero": {
         "type": "boolean",
         "description": "include zero",
         "default": false,
         "supportedTypes": ["Q"]
        }
       }
      },
      "axis": {
       "type": "object",
       "properties": {"margin": {"type": "integer","default": 80,"minimum": 0}}
      }
>>>>>>> fbb1b8c9
     }
    },
    "size": {
     "type": "object",
     "required": ["field","type"],
     "properties": {
<<<<<<< HEAD
      "name": {"type": "string"},
=======
      "field": {
       "type": "object",
       "required": ["name"],
       "properties": {
        "name": {"type": "string"},
        "min": {"type": "integer"},
        "max": {"type": "integer"},
        "avg": {"type": "integer"},
        "count": {"type": "integer"}
       }
      },
>>>>>>> fbb1b8c9
      "type": {"type": "string","enum": ["O","Q","T"]},
      "bin": {"type": "boolean","supportedTypes": ["Q","O"]},
      "aggr": {
       "type": "string",
       "enum": [null,"avg","sum","min","max","count"],
       "supportedTypes": {
        "avg": {"Q": 1,"T": 1},
        "sum": {"Q": 1},
        "min": {"Q": 1,"T": 1},
        "max": {"Q": 1,"T": 1},
        "count": {"Q": 1,"O": 1,"T": 1}
       }
      },
      "scale": {
       "type": "object",
       "properties": {
        "type": {
         "type": "string",
         "enum": [null,"linear","log","pow","sqrt","quantile"],
         "supportedTypes": ["Q","T"]
        },
        "reverse": {"type": "boolean","default": false},
        "zero": {
         "type": "boolean",
         "description": "include zero",
         "default": false,
         "supportedTypes": ["Q"]
        }
       }
<<<<<<< HEAD
=======
      },
      "axis": {
       "type": "object",
       "properties": {"margin": {"type": "integer","default": 80,"minimum": 0}}
>>>>>>> fbb1b8c9
      }
     }
    },
    "color": {
     "type": "object",
     "required": ["field","type"],
     "properties": {
<<<<<<< HEAD
      "name": {"type": "string"},
=======
      "field": {
       "type": "object",
       "required": ["name"],
       "properties": {
        "name": {"type": "string"},
        "min": {"type": "integer"},
        "max": {"type": "integer"},
        "avg": {"type": "integer"},
        "count": {"type": "integer"}
       }
      },
>>>>>>> fbb1b8c9
      "type": {"type": "string","enum": ["O","Q","T"]},
      "bin": {"type": "boolean","supportedTypes": ["Q","O"]},
      "aggr": {
       "type": "string",
       "enum": [null,"avg","sum","min","max","count"],
       "supportedTypes": {
        "avg": {"Q": 1,"T": 1},
        "sum": {"Q": 1},
        "min": {"Q": 1,"T": 1},
        "max": {"Q": 1,"T": 1},
        "count": {"Q": 1,"O": 1,"T": 1}
       }
      },
      "scale": {
       "type": "object",
       "properties": {
        "type": {
         "type": "string",
         "enum": [null,"linear","log","pow","sqrt","quantile"],
         "supportedTypes": ["Q","T"]
        },
        "reverse": {"type": "boolean","default": false},
        "zero": {
         "type": "boolean",
         "description": "include zero",
         "default": false,
         "supportedTypes": ["Q"]
        }
       }
<<<<<<< HEAD
=======
      },
      "axis": {
       "type": "object",
       "properties": {"margin": {"type": "integer","default": 80,"minimum": 0}}
>>>>>>> fbb1b8c9
      }
     }
    },
    "alpha": {
     "type": "object",
     "required": ["field","type"],
     "properties": {
<<<<<<< HEAD
      "name": {"type": "string"},
=======
      "field": {
       "type": "object",
       "required": ["name"],
       "properties": {
        "name": {"type": "string"},
        "min": {"type": "integer"},
        "max": {"type": "integer"},
        "avg": {"type": "integer"},
        "count": {"type": "integer"}
       }
      },
>>>>>>> fbb1b8c9
      "type": {"type": "string","enum": ["O","Q","T"]},
      "bin": {"type": "boolean","supportedTypes": ["Q","O"]},
      "aggr": {
       "type": "string",
       "enum": [null,"avg","sum","min","max","count"],
       "supportedTypes": {
        "avg": {"Q": 1,"T": 1},
        "sum": {"Q": 1},
        "min": {"Q": 1,"T": 1},
        "max": {"Q": 1,"T": 1},
        "count": {"Q": 1,"O": 1,"T": 1}
       }
      },
      "scale": {
       "type": "object",
       "properties": {
        "type": {
         "type": "string",
         "enum": [null,"linear","log","pow","sqrt","quantile"],
         "supportedTypes": ["Q","T"]
        },
        "reverse": {"type": "boolean","default": false},
        "zero": {
         "type": "boolean",
         "description": "include zero",
         "default": false,
         "supportedTypes": ["Q"]
        }
       }
<<<<<<< HEAD
=======
      },
      "axis": {
       "type": "object",
       "properties": {"margin": {"type": "integer","default": 80,"minimum": 0}}
>>>>>>> fbb1b8c9
      }
     }
    },
    "shape": {
     "type": "object",
     "required": ["field","type"],
     "properties": {
<<<<<<< HEAD
      "name": {"type": "string"},
=======
      "field": {
       "type": "object",
       "required": ["name"],
       "properties": {
        "name": {"type": "string"},
        "min": {"type": "integer"},
        "max": {"type": "integer"},
        "avg": {"type": "integer"},
        "count": {"type": "integer"}
       }
      },
>>>>>>> fbb1b8c9
      "type": {"type": "string","enum": ["O","Q","T"]},
      "bin": {"type": "boolean","supportedTypes": ["Q","O"]},
      "aggr": {
       "type": "string",
       "enum": [null,"avg","sum","min","max","count"],
       "supportedTypes": {
        "avg": {"Q": 1,"T": 1},
        "sum": {"Q": 1},
        "min": {"Q": 1,"T": 1},
        "max": {"Q": 1,"T": 1},
        "count": {"Q": 1,"O": 1,"T": 1}
       }
      },
      "scale": {
       "type": "object",
       "properties": {
        "type": {
         "type": "string",
         "enum": [null,"linear","log","pow","sqrt","quantile"],
         "supportedTypes": ["Q","T"]
        },
        "reverse": {"type": "boolean","default": false},
        "zero": {
         "type": "boolean",
         "description": "include zero",
         "default": false,
         "supportedTypes": ["Q"]
        }
       }
<<<<<<< HEAD
=======
      },
      "axis": {
       "type": "object",
       "properties": {"margin": {"type": "integer","default": 80,"minimum": 0}}
>>>>>>> fbb1b8c9
      }
     }
    },
    "text": {
     "type": "object",
     "required": ["field","type"],
     "properties": {
<<<<<<< HEAD
      "name": {"type": "string"},
=======
      "field": {
       "type": "object",
       "required": ["name"],
       "properties": {
        "name": {"type": "string"},
        "min": {"type": "integer"},
        "max": {"type": "integer"},
        "avg": {"type": "integer"},
        "count": {"type": "integer"}
       }
      },
>>>>>>> fbb1b8c9
      "type": {"type": "string","enum": ["O","Q","T"]},
      "bin": {"type": "boolean","supportedTypes": ["Q","O"]},
      "aggr": {
       "type": "string",
       "enum": [null,"avg","sum","min","max","count"],
       "supportedTypes": {
        "avg": {"Q": 1,"T": 1},
        "sum": {"Q": 1},
        "min": {"Q": 1,"T": 1},
        "max": {"Q": 1,"T": 1},
        "count": {"Q": 1,"O": 1,"T": 1}
       }
      },
      "scale": {
       "type": "object",
       "properties": {
        "type": {
         "type": "string",
         "enum": [null,"linear","log","pow","sqrt","quantile"],
         "supportedTypes": ["Q","T"]
        },
        "reverse": {"type": "boolean","default": false},
        "zero": {
         "type": "boolean",
         "description": "include zero",
         "default": false,
         "supportedTypes": ["Q"]
        }
       }
      },
<<<<<<< HEAD
=======
      "axis": {
       "type": "object",
       "properties": {"margin": {"type": "integer","default": 80,"minimum": 0}}
      },
>>>>>>> fbb1b8c9
      "text": {
       "type": "object",
       "properties": {
        "weight": {"type": "string","enum": ["normal","bold"],"default": "normal"},
        "size": {"type": "integer","default": 10,"minimum": 0},
        "font": {"type": "string","default": "Halvetica Neue"}
       }
      }
     }
    }
   }
  },
  "cfg": {
   "type": "object",
   "properties": {
    "dataFormatType": {"type": "string","enum": ["json","csv"]},
    "useVegaServer": {"type": "boolean"},
    "dataUrl": {"type": "string"},
    "vegaServerTable": {"type": "string"}
   }
  }
 }
}<|MERGE_RESOLUTION|>--- conflicted
+++ resolved
@@ -14,21 +14,17 @@
      "type": "object",
      "required": ["field","type"],
      "properties": {
-<<<<<<< HEAD
-      "name": {"type": "string"},
-=======
-      "field": {
-       "type": "object",
-       "required": ["name"],
-       "properties": {
-        "name": {"type": "string"},
-        "min": {"type": "integer"},
-        "max": {"type": "integer"},
-        "avg": {"type": "integer"},
-        "count": {"type": "integer"}
-       }
-      },
->>>>>>> fbb1b8c9
+      "field": {
+       "type": "object",
+       "required": ["name"],
+       "properties": {
+        "name": {"type": "string"},
+        "min": {"type": "integer"},
+        "max": {"type": "integer"},
+        "avg": {"type": "integer"},
+        "count": {"type": "integer"}
+       }
+      },
       "type": {"type": "string","enum": ["O","Q","T"]},
       "bin": {"type": "boolean","supportedTypes": ["Q","O"]},
       "aggr": {
@@ -62,8 +58,6 @@
       "axis": {
        "type": "object",
        "properties": {"margin": {"type": "integer","default": 80,"minimum": 0}}
-<<<<<<< HEAD
-=======
       },
       "text": {
        "type": "object",
@@ -72,7 +66,6 @@
         "size": {"type": "integer","default": 10,"minimum": 0},
         "font": {"type": "string","default": "Halvetica Neue"}
        }
->>>>>>> fbb1b8c9
       }
      }
     },
@@ -80,21 +73,17 @@
      "type": "object",
      "required": ["field","type"],
      "properties": {
-<<<<<<< HEAD
-      "name": {"type": "string"},
-=======
-      "field": {
-       "type": "object",
-       "required": ["name"],
-       "properties": {
-        "name": {"type": "string"},
-        "min": {"type": "integer"},
-        "max": {"type": "integer"},
-        "avg": {"type": "integer"},
-        "count": {"type": "integer"}
-       }
-      },
->>>>>>> fbb1b8c9
+      "field": {
+       "type": "object",
+       "required": ["name"],
+       "properties": {
+        "name": {"type": "string"},
+        "min": {"type": "integer"},
+        "max": {"type": "integer"},
+        "avg": {"type": "integer"},
+        "count": {"type": "integer"}
+       }
+      },
       "type": {"type": "string","enum": ["O","Q","T"]},
       "bin": {"type": "boolean","supportedTypes": ["Q","O"]},
       "aggr": {
@@ -135,11 +124,6 @@
      "type": "object",
      "required": ["field","type"],
      "properties": {
-<<<<<<< HEAD
-      "name": {"type": "string"},
-      "bin": {"type": "boolean"},
-      "aggr": {"type": "string","enum": [null,"count"]}
-=======
       "field": {
        "type": "object",
        "required": ["name"],
@@ -193,18 +177,12 @@
         "font": {"type": "string","default": "Halvetica Neue"}
        }
       }
->>>>>>> fbb1b8c9
      }
     },
     "col": {
      "type": "object",
      "required": ["field","type"],
      "properties": {
-<<<<<<< HEAD
-      "name": {"type": "string"},
-      "bin": {"type": "boolean"},
-      "aggr": {"type": "string","enum": [null,"count"]}
-=======
       "field": {
        "type": "object",
        "required": ["name"],
@@ -250,28 +228,23 @@
        "type": "object",
        "properties": {"margin": {"type": "integer","default": 80,"minimum": 0}}
       }
->>>>>>> fbb1b8c9
      }
     },
     "size": {
      "type": "object",
      "required": ["field","type"],
      "properties": {
-<<<<<<< HEAD
-      "name": {"type": "string"},
-=======
-      "field": {
-       "type": "object",
-       "required": ["name"],
-       "properties": {
-        "name": {"type": "string"},
-        "min": {"type": "integer"},
-        "max": {"type": "integer"},
-        "avg": {"type": "integer"},
-        "count": {"type": "integer"}
-       }
-      },
->>>>>>> fbb1b8c9
+      "field": {
+       "type": "object",
+       "required": ["name"],
+       "properties": {
+        "name": {"type": "string"},
+        "min": {"type": "integer"},
+        "max": {"type": "integer"},
+        "avg": {"type": "integer"},
+        "count": {"type": "integer"}
+       }
+      },
       "type": {"type": "string","enum": ["O","Q","T"]},
       "bin": {"type": "boolean","supportedTypes": ["Q","O"]},
       "aggr": {
@@ -301,13 +274,10 @@
          "supportedTypes": ["Q"]
         }
        }
-<<<<<<< HEAD
-=======
-      },
-      "axis": {
-       "type": "object",
-       "properties": {"margin": {"type": "integer","default": 80,"minimum": 0}}
->>>>>>> fbb1b8c9
+      },
+      "axis": {
+       "type": "object",
+       "properties": {"margin": {"type": "integer","default": 80,"minimum": 0}}
       }
      }
     },
@@ -315,21 +285,17 @@
      "type": "object",
      "required": ["field","type"],
      "properties": {
-<<<<<<< HEAD
-      "name": {"type": "string"},
-=======
-      "field": {
-       "type": "object",
-       "required": ["name"],
-       "properties": {
-        "name": {"type": "string"},
-        "min": {"type": "integer"},
-        "max": {"type": "integer"},
-        "avg": {"type": "integer"},
-        "count": {"type": "integer"}
-       }
-      },
->>>>>>> fbb1b8c9
+      "field": {
+       "type": "object",
+       "required": ["name"],
+       "properties": {
+        "name": {"type": "string"},
+        "min": {"type": "integer"},
+        "max": {"type": "integer"},
+        "avg": {"type": "integer"},
+        "count": {"type": "integer"}
+       }
+      },
       "type": {"type": "string","enum": ["O","Q","T"]},
       "bin": {"type": "boolean","supportedTypes": ["Q","O"]},
       "aggr": {
@@ -359,13 +325,10 @@
          "supportedTypes": ["Q"]
         }
        }
-<<<<<<< HEAD
-=======
-      },
-      "axis": {
-       "type": "object",
-       "properties": {"margin": {"type": "integer","default": 80,"minimum": 0}}
->>>>>>> fbb1b8c9
+      },
+      "axis": {
+       "type": "object",
+       "properties": {"margin": {"type": "integer","default": 80,"minimum": 0}}
       }
      }
     },
@@ -373,21 +336,17 @@
      "type": "object",
      "required": ["field","type"],
      "properties": {
-<<<<<<< HEAD
-      "name": {"type": "string"},
-=======
-      "field": {
-       "type": "object",
-       "required": ["name"],
-       "properties": {
-        "name": {"type": "string"},
-        "min": {"type": "integer"},
-        "max": {"type": "integer"},
-        "avg": {"type": "integer"},
-        "count": {"type": "integer"}
-       }
-      },
->>>>>>> fbb1b8c9
+      "field": {
+       "type": "object",
+       "required": ["name"],
+       "properties": {
+        "name": {"type": "string"},
+        "min": {"type": "integer"},
+        "max": {"type": "integer"},
+        "avg": {"type": "integer"},
+        "count": {"type": "integer"}
+       }
+      },
       "type": {"type": "string","enum": ["O","Q","T"]},
       "bin": {"type": "boolean","supportedTypes": ["Q","O"]},
       "aggr": {
@@ -417,13 +376,10 @@
          "supportedTypes": ["Q"]
         }
        }
-<<<<<<< HEAD
-=======
-      },
-      "axis": {
-       "type": "object",
-       "properties": {"margin": {"type": "integer","default": 80,"minimum": 0}}
->>>>>>> fbb1b8c9
+      },
+      "axis": {
+       "type": "object",
+       "properties": {"margin": {"type": "integer","default": 80,"minimum": 0}}
       }
      }
     },
@@ -431,21 +387,17 @@
      "type": "object",
      "required": ["field","type"],
      "properties": {
-<<<<<<< HEAD
-      "name": {"type": "string"},
-=======
-      "field": {
-       "type": "object",
-       "required": ["name"],
-       "properties": {
-        "name": {"type": "string"},
-        "min": {"type": "integer"},
-        "max": {"type": "integer"},
-        "avg": {"type": "integer"},
-        "count": {"type": "integer"}
-       }
-      },
->>>>>>> fbb1b8c9
+      "field": {
+       "type": "object",
+       "required": ["name"],
+       "properties": {
+        "name": {"type": "string"},
+        "min": {"type": "integer"},
+        "max": {"type": "integer"},
+        "avg": {"type": "integer"},
+        "count": {"type": "integer"}
+       }
+      },
       "type": {"type": "string","enum": ["O","Q","T"]},
       "bin": {"type": "boolean","supportedTypes": ["Q","O"]},
       "aggr": {
@@ -475,13 +427,10 @@
          "supportedTypes": ["Q"]
         }
        }
-<<<<<<< HEAD
-=======
-      },
-      "axis": {
-       "type": "object",
-       "properties": {"margin": {"type": "integer","default": 80,"minimum": 0}}
->>>>>>> fbb1b8c9
+      },
+      "axis": {
+       "type": "object",
+       "properties": {"margin": {"type": "integer","default": 80,"minimum": 0}}
       }
      }
     },
@@ -489,21 +438,17 @@
      "type": "object",
      "required": ["field","type"],
      "properties": {
-<<<<<<< HEAD
-      "name": {"type": "string"},
-=======
-      "field": {
-       "type": "object",
-       "required": ["name"],
-       "properties": {
-        "name": {"type": "string"},
-        "min": {"type": "integer"},
-        "max": {"type": "integer"},
-        "avg": {"type": "integer"},
-        "count": {"type": "integer"}
-       }
-      },
->>>>>>> fbb1b8c9
+      "field": {
+       "type": "object",
+       "required": ["name"],
+       "properties": {
+        "name": {"type": "string"},
+        "min": {"type": "integer"},
+        "max": {"type": "integer"},
+        "avg": {"type": "integer"},
+        "count": {"type": "integer"}
+       }
+      },
       "type": {"type": "string","enum": ["O","Q","T"]},
       "bin": {"type": "boolean","supportedTypes": ["Q","O"]},
       "aggr": {
@@ -534,13 +479,10 @@
         }
        }
       },
-<<<<<<< HEAD
-=======
-      "axis": {
-       "type": "object",
-       "properties": {"margin": {"type": "integer","default": 80,"minimum": 0}}
-      },
->>>>>>> fbb1b8c9
+      "axis": {
+       "type": "object",
+       "properties": {"margin": {"type": "integer","default": 80,"minimum": 0}}
+      },
       "text": {
        "type": "object",
        "properties": {
