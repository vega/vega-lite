--- conflicted
+++ resolved
@@ -13,11 +13,7 @@
 
 # build
 npm run build:all
-<<<<<<< HEAD
-npm run data
-=======
 git add data/* -f
->>>>>>> be0bf2aa
 git add vega-lite* -f
 git add site/static/*.js -f
 git add examples/images/*.svg -f
