--- conflicted
+++ resolved
@@ -33,12 +33,6 @@
 gitsha=$(git rev-parse HEAD)
 version=$(cat package.json | jq .version | sed -e 's/^"//'  -e 's/"$//')
 
-<<<<<<< HEAD
-# remove all the compiled files, so we can checkout gh-pages without errors
-rm -f vega-lite*
-
-=======
->>>>>>> 45762d9a
 git checkout head
 # add the compiled files, commit and tag!
 git add vega-lite* -f
