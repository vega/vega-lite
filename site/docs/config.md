---
layout: docs
menu: docs
title: Configuration
permalink: /docs/config.html
---

{: .suppress-error}
```json
{
  "data": ... ,
  "mark": ... ,
  "encoding": ... ,
  "config": {          // Configuration Object
    ...               // - Top-level Configuration
    "cell": { ... },   // - Cell Configuration
    "mark": { ... },   // - Mark Configuration
    "scale": { ... },  // - Scale Configuration
    "axis": { ... },   // - Axis Configuration
    "legend": { ... }, // - Legend Configuration
    "facet": { ... }   // - Facet Configuration
  }
}
```

Vega-Lite's `config` object lists configuration properties of a visualization.
This page outlines different types of config properties:

- [Top-level Configuration](#top-level-config)
- [Cell Configuration](#cell-config)
- [Mark Configuration](#mark-config)
- [Scale Configuration](#scale-config)
- [Axis Configuration](#axis-config)
- [Legend Configuration](#legend-config)
- [Facet Configuration](#facet-config)

{:#top-level-config}
## Top-level Configuration  (`config.*`)

A Vega-Lite `config` object can have the following top-level properties:

{:#format}

{% include table.html props="background,countTitle,filterInvalid,numberFormat,timeFormat" source="Config" %}

<!-- TODO: consider adding width, height, numberFormat, timeFormat  -->

{:#cell-config}
## Cell Configuration  (`config.cell.*`)

At its core, a Vega-Lite specification describes a single plot. When a [facet channel](encoding.html#facet) is added, the visualization is faceted into a trellis plot, which contains multiple plots.
Each plot in either a single plot or a trellis plot is called a _cell_. Cell configuration allows us to customize each single plot and each plot in a trellis plot.

### Cell Size Configuration

`width` and `height` property of the cell configuration determine the width of a visualization with a continuous x-scale and the height of a visualization with a continuous y-scale respectively.

{% include table.html props="width,height" source="CellConfig" %}

**For more information about visualization's size, please see [Customizing Size](size.html) page.**

### Cell Style Configuration

{% include table.html props="clip,fill,fillOpacity,stroke,strokeOpacity,strokeWidth,strokeDash,strokeDashOffset" source="CellConfig" %}


{:#mark-config}
## Mark Configuration (`config.mark.*`)

`mark` property of the `config` is a mark config object, which sets the default properties of the visualization's marks. Some of these properties will be overridden by data mapped to [mark properties channels](encoding.html#props-channels).

A mark config object can have the following properties:

#### Color

{% include table.html props="filled,color,fill,stroke" source="MarkConfig" %}

<!-- Linked from another page. Don't remove!-->

{:#config.mark.filled}
##### Example: `filled` Points

By default, `point` marks have filled borders and are transparent inside. Setting `config.mark.filled` to `true` creates filled marks instead.

<span class="vl-example" data-name="point_filled"></span>


#### Opacity

{% include table.html props="opacity,fillOpacity,strokeOpacity" source="MarkConfig" %}


#### Stroke Style

{% include table.html props="strokeWidth,strokeDash,strokeDashOffset" source="MarkConfig" %}

<!-- one example for custom fill/stroke -->

{:#interpolate}
### Interpolation (for Line and Area Marks)

{% include table.html props="interpolate,tension" source="MarkConfig" %}

#### Example: interpolate with `monotone`

<span class="vl-example" data-name="line_monotone"></span>

#### Example: interpolate with `line-step` (Step-Chart)

<span class="vl-example" data-name="line_step"></span>


{:#orient}
### Orientation (for Bar, Tick, Line, and Area Marks)

{% include table.html props="orient" source="MarkConfig" %}

<!-- TODO: write better explanation for default behavior -->

<!-- TODO: think about better example -->
<!--
#### Example: `"horizontal"` orient in the line.
```json
{
  "data": {"url": "data/cars.json"},
  "mark": "line",
  "encoding": {
    "x": {"field": "Horsepower","type": "quantitative"},
    "y": {"field": "Miles_per_Gallon","type": "quantitative"}
  },
  "config": {
    "mark": {"orient": "horizontal"}
  }
}

```
<script>
vg.embed('#horizontal_line', {
  mode: 'vega-lite',
  spec: {
    "data": {"url": "../data/cars.json"},
    "mark": "point",
    "encoding": {
      "x": {"field": "Horsepower","type": "quantitative"},
      "y": {"field": "Miles_per_Gallon","type": "quantitative"}
    },
    "config": {
      "mark": {"filled": true}
    }
  }
});
</script>
<div id="horizontal_line"></div>
---->

### Bar Config

{% include table.html props="binSpacing,continuousBandSize,discreteBandSize" source="BarConfig" %}


#### Example: Histogram without Spacing between bars

<span class="vl-example" data-name="histogram_no_spacing"></span>

### Point Config

{% include table.html props="shape" source="MarkConfig" %}


### Point Size Config (for Point, Circle, and Square Marks)

{% include table.html props="size" source="MarkConfig" %}


### Tick Config

{:#tick-thickness}

{% include table.html props="bandSize,thickness" source="TickConfig" %}


#### Example Customizing Tick's Size and Thickness

<span class="vl-example" data-name="tick_dot_thickness"></span>

### Text Config

<div id="text"></div>

#### Text Position

{% include table.html props="angle,align,baseline,dx,dy,radius,theta" source="MarkConfig" %}


#### Font Style

{% include table.html props="font,fontSize,fontStyle,fontWeight" source="MarkConfig" %}

#### Text Value

{% include table.html props="text" source="MarkConfig" %}


<!-- TODO: expand format detail -->
<!-- TODO: example of customized text -->

{:#scale-config}
## Scale Configuration  (`config.scale.*`)

Scale configuration determines default properties for all [scales](scale.html).

{% include table.html props="bandPaddingInner,bandPaddingOuter,clamp,facetSpacing,maxBandSize,maxFontSize,maxOpacity,maxSize,maxStrokeWidth,minBandSize,minFontSize,minOpacity,minSize,minStrokeWidth,pointPadding,rangeStep,round,shapes,textXRangeStep,useUnaggregatedDomain" source="ScaleConfig" %}

{:#axis-config}
## Axis Configuration  (`config.axis.*`)

Axis configuration determines default properties for `x` and `y` [axes](axis.html).
For a full list of axis configuration, please see the [Axis Config section in the axis page](axis.html#axis-config).

{:#legend-config}
## Legend Configuration  (`config.legend.*`)

Legend configuration determines default properties for [legends](legend.html). Please see [legend config](legend.html#legend-config) for each property name and default values.

{:#facet-config}
## Facet Configuration  (`config.facet.*`)

{:#facet-cell-config}
### Cell Configuration (`config.facet.cell.*`)

<<<<<<< HEAD
Facet cell configuration overrides [cell config](#cell-config) for faceted (trellis) plots. Please see [cell config](#cell-config) for each property name and default values.
=======
Facet cell configuration overrides [cell config](#cell-config) for faceted (trellis) plots. Please see [cell config](#cell-config) for each property name and default values.

{:#facet-axis-config}
### Facet Axis Configuration (`config.facet.axis.*`)

Facet axis configuration determines default properties for `row` and `column` [axes](axis.html). Please see [axis config](axis.html#axis-config) for each property name and default values.
>>>>>>> 8aebd670
<|MERGE_RESOLUTION|>--- conflicted
+++ resolved
@@ -228,13 +228,4 @@
 {:#facet-cell-config}
 ### Cell Configuration (`config.facet.cell.*`)
 
-<<<<<<< HEAD
-Facet cell configuration overrides [cell config](#cell-config) for faceted (trellis) plots. Please see [cell config](#cell-config) for each property name and default values.
-=======
-Facet cell configuration overrides [cell config](#cell-config) for faceted (trellis) plots. Please see [cell config](#cell-config) for each property name and default values.
-
-{:#facet-axis-config}
-### Facet Axis Configuration (`config.facet.axis.*`)
-
-Facet axis configuration determines default properties for `row` and `column` [axes](axis.html). Please see [axis config](axis.html#axis-config) for each property name and default values.
->>>>>>> 8aebd670
+Facet cell configuration overrides [cell config](#cell-config) for faceted (trellis) plots. Please see [cell config](#cell-config) for each property name and default values.