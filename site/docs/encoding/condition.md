---
layout: docs
title: Condition
permalink: /docs/condition.html
---

```js
// A Single View or a Layer Specification
{
  ...,
  "mark/layer": ...,
  "encoding": {
    ...: {
      // Conditional encoding channel definition (if-clause)
      "condition": {
        // Selection name or a test predicate
        "selection/test": ...,
        // Field / value definition if the data is included in the `selection` or if the `test` precidate is satisfied
        "field/value": ...,
        ...
      },

      // (Optional else-clause) Field / value definition if the data is NOT included in the `selection` / if the `test` precidate is NOT satisfied
      "field/value": ...,
      ...
    },
    ...
  },
  ...
}
```

For [mark property channels](encoding.html#mark-prop) as well as [text and tooltip channels](encoding.html#text), the `condition` property of their channel definitions can be used to determine encoding rules based on whether data values fall within a [selection](selection.html) or satisfy a `test` predicate.

{:#condition}

There are two ways to specify the condition:

(1) Specifying `selection` name:

{% include table.html props="selection" source="ConditionalSelection<MarkPropFieldDef>" %}

(2) Specifying a `test` predicate:

{% include table.html props="test" source="ConditionalPredicate<MarkPropFieldDef>" %}

In addition, there are two ways to encode the data that satisfy the specified condition:

1. Combining one [conditional field definition](#field) with one base value definition.

2. Combining one or more [conditional value](#value) with a field definition or a value definition.

{:#field}

## Conditional Field Definition

```js
// A Single View or a Layer Specification
{
  ...,
  "mark/layer": ...,
  "encoding": {
    ...: {
      // A conditional field definition (if-clause)
      "condition": {
        // Selection name or a test predicate
        "selection/test": ...,

        // Field if the data is included in the `selection` or if the `test` precidate is satisfied
        "field": ...,
        "type": ...,
        ...
      },

      // (Optional else-clause) value if the data is NOT included in the `selection` / if the `test` precidate is NOT satisfied
      "value": ...
    },
    ...
  },
  ...
}
```

A conditional field definition uses a data-driven encoding rule when marks fall within a selection or satisfy a logical predicate. A value definition can be specified as the "else" case when the condition is not satisfied otherwise.

A condition field definition must contain either [a `selection` name or a `test` predicate](#condition) in addition to the encoded `field` name and its data `type` like a typical [field definition](encoding.html#field-def). In addition, a condition field definition may contain other encoding properties including transformation functions ([`aggregate`](aggregate.html), [`bin`](bin.html), [`timeUnit`](timeunit.html)) as well as [`scale`](scale.html) and [`legend`](legend.html) (for [mark property channels]({encoding.html#mark-prop})) or [`format`](format.html) (for [text and tooltip channels](encoding.html#text)).

For example, in the following plot, the color of `rect` marks is driven by a conditional field definition. Drag an interval selection and observe that marks are colored based on their aggregated count if they lie within the interval, and are grey otherwise.

<div class="vl-example" data-name="selection_type_interval"></div>

**Note:** When using a conditional field definition, only a `value` may be specified as the else (outer) branch.

{:#value}

## Conditional Value Definition

<<<<<<< HEAD
```
// A Single View or a Layer Specification 
{ 
  ..., 
  "mark/layer": ..., 
  "encoding": { 
    ...: { 
      // A conditional value definition (if-clause) 
      "condition": { 
        // Selection name or a test predicate 
        "selection/test": ..., 
        // Value if the data is included in the `selection` or if the `test` precidate is satisfied 
        "value": ... 
      },
=======
```js
// A Single View or a Layer Specification
{
  ...,
  "mark/layer": ...,
  "encoding": {
    ...: {
      // A conditional value definition (if-clause)
      "condition": { // Selection name or a test predicate
        "selection/test": ..., // Value if the data is included in the `selection` or if the `test` precidate is satisfied
        "value": ...
      },

>>>>>>> ec1d5553
      // (Optional else-clause) field if the data is NOT included in the `selection` / if the `test` precidate is NOT satisfied
      "field": ... ,
      "type": ...,
      ...
    },
    ...
  },
  ...
}
```

A condition value definition uses a constant value encoding when data fall within a selection or satisfy a logical predicate. A field or value definition can be specified as the "else" case when the condition is not satisfied.

A condition value definition must contain either [a `selection` name or a `test` predicate](#condition) in addition to the encoded constant [`value`](encoding.html#value-def).

For example, in the visualization below, a conditional value definition causes marks that fall within a dragged interval to be larger than those that lie outside it.

<div class="vl-example" data-name="interactive_paintbrush_interval"></div>

A field mapping can also be specified as the else (outer) branch. For example, below, we invert our original example: a conditional value definition sets the `rect` marks to grey when they do _not_ lie within the selection, and a regular field mapping is used otherwise. Notice, all marks are initially colored grey. This is because empty selections are treated as containing all data values.

<div class="vl-example" data-name="selection_type_interval_invert"></div>

Besides specifying `selection` name, we can also specify a `test` condition.

This plot uses a conditional value definition value to use a black label for a light background.

<div class="vl-example" data-name="layer_text_heatmap"></div>

The next plot uses a conditional value definition to color data points with null values in grey. Note that if the "else" case value is not specified, default mark color will be applied.

<div class="vl-example" data-name="point_invalid_color"></div><|MERGE_RESOLUTION|>--- conflicted
+++ resolved
@@ -95,7 +95,6 @@
 
 ## Conditional Value Definition
 
-<<<<<<< HEAD
 ```
 // A Single View or a Layer Specification 
 { 
@@ -110,21 +109,7 @@
         // Value if the data is included in the `selection` or if the `test` precidate is satisfied 
         "value": ... 
       },
-=======
-```js
-// A Single View or a Layer Specification
-{
-  ...,
-  "mark/layer": ...,
-  "encoding": {
-    ...: {
-      // A conditional value definition (if-clause)
-      "condition": { // Selection name or a test predicate
-        "selection/test": ..., // Value if the data is included in the `selection` or if the `test` precidate is satisfied
-        "value": ...
-      },
 
->>>>>>> ec1d5553
       // (Optional else-clause) field if the data is NOT included in the `selection` / if the `test` precidate is NOT satisfied
       "field": ... ,
       "type": ...,
