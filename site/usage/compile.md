--- conflicted
+++ resolved
@@ -13,11 +13,7 @@
 
 ## Using JavaScript
 
-<<<<<<< HEAD
-If you want access to the compiled Vega spec from a JavaScript program, you can compile your Vega-Lite spec using the `vl.compile` function.
-=======
-If you want access to the compiled Vega spec from a Javascript program, you can compile your Vega-Lite spec using the `vegaLite.compile` function.
->>>>>>> ade90cfe
+If you want access to the compiled Vega spec from a JavaScript program, you can compile your Vega-Lite spec using the `vegaLite.compile` function.
 
 ```js
 var vgSpec = vegaLite.compile(vlSpec, options).spec;
