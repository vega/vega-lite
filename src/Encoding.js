--- conflicted
+++ resolved
@@ -190,11 +190,6 @@
     return this._enc[et].value;
   };
 
-<<<<<<< HEAD
-  proto.timeUnit = function(et) {
-    return this._enc[et].timeUnit;
-  };
-
   proto.numberFormat = function(et, fieldStats) {
     return this._enc[et].axis.numberFormat ||
       this.config(
@@ -203,8 +198,6 @@
       );
   };
 
-=======
->>>>>>> 3663b365
   proto.sort = function(et, stats) {
     var sort = this._enc[et].sort,
       enc = this._enc,
