import {
  Align,
  Axis as VgAxis,
  AxisEncode,
  AxisOrient,
  BaseAxis,
  Color,
  FontStyle,
  FontWeight,
  LabelOverlap,
  TextBaseline,
  TitleAnchor
} from 'vega';
import {ConditionalPredicate, Value, ValueDef} from './channeldef';
import {DateTime} from './datetime';
import {Guide, GuideEncodingEntry, VlOnlyGuideConfig} from './guide';
import {Flag, keys} from './util';
import {LayoutAlign, VgEncodeChannel} from './vega.schema';

export type BaseAxisNoSignals = AxisMixins &
  BaseAxis<
    number,
    number,
    boolean,
    number | boolean,
    string,
    Color,
    FontWeight,
    FontStyle,
    Align,
    TextBaseline,
    LayoutAlign,
    LabelOverlap,
    number[],
    TitleAnchor
  >;

export type ConditionalAxisProp =
  | 'labelAlign'
  | 'labelBaseline'
  | 'labelColor'
  | 'labelFont'
  | 'labelFontSize'
  | 'labelFontStyle'
  | 'labelFontWeight'
  | 'labelOpacity'
  | 'gridColor'
  | 'gridDash'
  | 'gridDashOffset'
  | 'gridOpacity'
  | 'gridWidth'
  | 'tickColor'
  | 'tickDash'
  | 'tickDashOffset'
  | 'tickOpacity'
  | 'tickWidth';

export const CONDITIONAL_AXIS_PROP_INDEX: {
  [prop in keyof BaseAxisNoSignals | ConditionalAxisProp]?: {
    part: keyof AxisEncode;
    vgProp: VgEncodeChannel;
  };
} = {
  labelAlign: {
    part: 'labels',
    vgProp: 'align'
  },
  labelBaseline: {
    part: 'labels',
    vgProp: 'align'
  },
  labelColor: {
    part: 'labels',
    vgProp: 'fill'
  },
  labelFont: {
    part: 'labels',
    vgProp: 'font'
  },
  labelFontSize: {
    part: 'labels',
    vgProp: 'fontSize'
  },
  labelFontStyle: {
    part: 'labels',
    vgProp: 'fontStyle'
  },
  labelFontWeight: {
    part: 'labels',
    vgProp: 'fontWeight'
  },
  labelOpacity: {
    part: 'labels',
    vgProp: 'opacity'
  },
  gridColor: {
    part: 'grid',
    vgProp: 'stroke'
  },
  gridDash: {
    part: 'grid',
    vgProp: 'strokeDash'
  },
  gridDashOffset: {
    part: 'grid',
    vgProp: 'strokeDash'
  },
  gridOpacity: {
    part: 'grid',
    vgProp: 'opacity'
  },
  gridWidth: {
    part: 'grid',
    vgProp: 'strokeWidth'
  },
  tickColor: {
    part: 'ticks',
    vgProp: 'stroke'
  },
  tickDash: {
    part: 'ticks',
    vgProp: 'strokeDash'
  },
  tickDashOffset: {
    part: 'ticks',
    vgProp: 'strokeDash'
  },
  tickOpacity: {
    part: 'ticks',
    vgProp: 'opacity'
  },
  tickWidth: {
    part: 'ticks',
    vgProp: 'strokeWidth'
  }
};

export type ConditionalAxisProperty<V extends Value | number[]> = ValueDef<V> & {
  condition: ConditionalPredicate<ValueDef<V>> | ConditionalPredicate<ValueDef<V>>[];
};

export function isConditionalAxisValue<V extends Value | number[]>(v: any): v is ConditionalAxisProperty<V> {
  return v['condition'];
}

// Vega axis config is the same as Vega axis base. If this is not the case, add specific type.
export type VgAxisConfigNoSignals = Omit<BaseAxisNoSignals, ConditionalAxisProp> &
  {
    [k in ConditionalAxisProp]?: BaseAxisNoSignals[k] | ConditionalAxisProperty<BaseAxisNoSignals[k] | null>;
  };

// Change comments to be Vega-Lite specific
interface AxisMixins {
  /**
   * A boolean flag indicating if grid lines should be included as part of the axis
   *
   * __Default value:__ `true` for [continuous scales](https://vega.github.io/vega-lite/docs/scale.html#continuous) that are not binned; otherwise, `false`.
   */
  grid?: boolean;

  /**
   * Indicates if the first and last axis labels should be aligned flush with the scale range. Flush alignment for a horizontal axis will left-align the first label and right-align the last label. For vertical axes, bottom and top text baselines are applied instead. If this property is a number, it also indicates the number of pixels by which to offset the first and last labels; for example, a value of 2 will flush-align the first and last labels and also push them 2 pixels outward from the center of the axis. The additional adjustment can sometimes help the labels better visually group with corresponding axis ticks.
   *
   * __Default value:__ `true` for axis of a continuous x-scale. Otherwise, `false`.
   */
  labelFlush?: boolean | number;

  /**
   * The strategy to use for resolving overlap of axis labels. If `false` (the default), no overlap reduction is attempted. If set to `true` or `"parity"`, a strategy of removing every other label is used (this works well for standard linear axes). If set to `"greedy"`, a linear scan of the labels is performed, removing any labels that overlaps with the last visible label (this often works better for log-scaled axes).
   *
   * __Default value:__ `true` for non-nominal fields with non-log scales; `"greedy"` for log scales; otherwise `false`.
   */
  labelOverlap?: LabelOverlap;
}

export interface AxisOrientMixins {
  /**
   * The orientation of the axis. One of `"top"`, `"bottom"`, `"left"` or `"right"`. The orientation can be used to further specialize the axis type (e.g., a y-axis oriented towards the right edge of the chart).
   *
   * __Default value:__ `"bottom"` for x-axes and `"left"` for y-axes.
   */
  orient?: AxisOrient;
}

export type AxisConfig = VlOnlyGuideConfig & AxisOrientMixins & VgAxisConfigNoSignals;

export interface Axis extends AxisOrientMixins, VgAxisConfigNoSignals, Guide {
  /**
<<<<<<< HEAD
   * [Vega expression](https://vega.github.io/vega/docs/expressions/) for customizing labels.
   *
   * __Note:__ The label text and value can be assessed via the `label` and `value` properties of the axis's backing `datum` object.
   */
  labelExpr?: string;

  /**
=======
>>>>>>> 3814f37f
   * The offset, in pixels, by which to displace the axis from the edge of the enclosing group or data rectangle.
   *
   * __Default value:__ derived from the [axis config](https://vega.github.io/vega-lite/docs/config.html#facet-scale-config)'s `offset` (`0` by default)
   */
  offset?: number;

  /**
   * The anchor position of the axis in pixels. For x-axes with top or bottom orientation, this sets the axis group x coordinate. For y-axes with left or right orientation, this sets the axis group y coordinate.
   *
   * __Default value__: `0`
   */
  position?: number;

  /**
   * A desired number of ticks, for axes visualizing quantitative scales. The resulting number may be different so that values are "nice" (multiples of 2, 5, 10) and lie within the underlying scale's range.
   * @minimum 0
   *
   * __Default value__: Determine using a formula `ceil(width/40)` for x and `ceil(height/40)` for y.
   */
  tickCount?: number;

  /**
   * The minimum desired step between axis ticks, in terms of scale domain values. For example, a value of `1` indicates that ticks should not be less than 1 unit apart. If `tickMinStep` is specified, the `tickCount` value will be adjusted, if necessary, to enforce the minimum step value.
   *
   * __Default value__: `undefined`
   */
  tickMinStep?: number;

  /**
   * Explicitly set the visible axis tick values.
   */
  values?: number[] | string[] | boolean[] | DateTime[];

  /**
   * A non-negative integer indicating the z-index of the axis.
   * If zindex is 0, axes should be drawn behind all chart elements.
   * To put them in front, set `zindex` to `1` or more.
   *
   * __Default value:__ `0` (behind the marks).
   *
   * @TJS-type integer
   * @minimum 0
   */
  zindex?: number;

  /**
   * Mark definitions for custom axis encoding.
   *
   * @hide
   */
  encoding?: AxisEncoding;
}

export type AxisPart = keyof AxisEncoding;
export const AXIS_PARTS: AxisPart[] = ['domain', 'grid', 'labels', 'ticks', 'title'];

/**
 * A dictionary listing whether a certain axis property is applicable for only main axes or only grid axes.
 * (Properties not listed are applicable for both)
 */
export const AXIS_PROPERTY_TYPE: {
  // Using Mapped Type to declare type (https://www.typescriptlang.org/docs/handbook/advanced-types.html#mapped-types)
  [k in keyof VgAxis]: 'main' | 'grid' | 'both';
} = {
  grid: 'grid',
  gridColor: 'grid',
  gridDash: 'grid',
  gridOpacity: 'grid',
  gridScale: 'grid',
  gridWidth: 'grid',

  orient: 'main',

  bandPosition: 'both', // Need to be applied to grid axis too, so the grid will align with ticks.
  domain: 'main',
  domainColor: 'main',
  domainOpacity: 'main',
  domainWidth: 'main',
  format: 'main',
  formatType: 'main',
  labelAlign: 'main',
  labelAngle: 'main',
  labelBaseline: 'main',
  labelBound: 'main',
  labelColor: 'main',
  labelFlush: 'main',
  labelFlushOffset: 'main',
  labelFont: 'main',
  labelFontSize: 'main',
  labelFontWeight: 'main',
  labelLimit: 'main',
  labelOpacity: 'main',
  labelOverlap: 'main',
  labelPadding: 'main',
  labels: 'main',
  maxExtent: 'main',
  minExtent: 'main',
  offset: 'main',
  position: 'main',
  tickColor: 'main',
  tickExtra: 'main',
  tickOffset: 'both', // Need to be applied to grid axis too, so the grid will align with ticks.
  tickOpacity: 'main',
  tickRound: 'main',
  ticks: 'main',
  tickSize: 'main',
  title: 'main',
  titleAlign: 'main',
  titleAngle: 'main',
  titleBaseline: 'main',
  titleColor: 'main',
  titleFont: 'main',
  titleFontSize: 'main',
  titleFontWeight: 'main',
  titleLimit: 'main',
  titleOpacity: 'main',
  titlePadding: 'main',
  titleX: 'main',
  titleY: 'main',

  tickWidth: 'both',
  tickCount: 'both',
  values: 'both',
  scale: 'both',
  zindex: 'both' // this is actually set afterward, so it doesn't matter
};

export interface AxisEncoding {
  /**
   * Custom encoding for the axis container.
   */
  axis?: GuideEncodingEntry;

  /**
   * Custom encoding for the axis domain rule mark.
   */
  domain?: GuideEncodingEntry;

  /**
   * Custom encoding for axis gridline rule marks.
   */
  grid?: GuideEncodingEntry;

  /**
   * Custom encoding for axis label text marks.
   */
  labels?: GuideEncodingEntry;

  /**
   * Custom encoding for axis tick rule marks.
   */
  ticks?: GuideEncodingEntry;

  /**
   * Custom encoding for the axis title text mark.
   */
  title?: GuideEncodingEntry;
}

export const COMMON_AXIS_PROPERTIES_INDEX: Flag<keyof (VgAxis | Axis)> = {
  orient: 1, // other things can depend on orient

  bandPosition: 1,
  domain: 1,
  domainColor: 1,
  domainDash: 1,
  domainDashOffset: 1,
  domainOpacity: 1,
  domainWidth: 1,
  format: 1,
  formatType: 1,
  grid: 1,
  gridColor: 1,
  gridDash: 1,
  gridDashOffset: 1,
  gridOpacity: 1,
  gridWidth: 1,
  labelAlign: 1,
  labelAngle: 1,
  labelBaseline: 1,
  labelBound: 1,
  labelColor: 1,
  labelFlush: 1,
  labelFlushOffset: 1,
  labelFont: 1,
  labelFontSize: 1,
  labelFontStyle: 1,
  labelFontWeight: 1,
  labelLimit: 1,
  labelOpacity: 1,
  labelOverlap: 1,
  labelPadding: 1,
  labels: 1,
  labelSeparation: 1,
  maxExtent: 1,
  minExtent: 1,
  offset: 1,
  position: 1,
  tickColor: 1,
  tickCount: 1,
  tickDash: 1,
  tickDashOffset: 1,
  tickExtra: 1,
  tickMinStep: 1,
  tickOffset: 1,
  tickOpacity: 1,
  tickRound: 1,
  ticks: 1,
  tickSize: 1,
  tickWidth: 1,
  title: 1,
  titleAlign: 1,
  titleAnchor: 1,
  titleAngle: 1,
  titleBaseline: 1,
  titleColor: 1,
  titleFont: 1,
  titleFontSize: 1,
  titleFontStyle: 1,
  titleFontWeight: 1,
  titleLimit: 1,
  titleOpacity: 1,
  titlePadding: 1,
  titleX: 1,
  titleY: 1,
  values: 1,
  zindex: 1
};

const AXIS_PROPERTIES_INDEX: Flag<keyof Axis> = {
  ...COMMON_AXIS_PROPERTIES_INDEX,
  labelExpr: 1,
  encoding: 1
};

export function isAxisProperty(prop: string): prop is keyof Axis {
  return !!AXIS_PROPERTIES_INDEX[prop];
}

// Export for dependent projects
export const AXIS_PROPERTIES = keys(AXIS_PROPERTIES_INDEX);

export interface AxisConfigMixins {
  /**
   * Axis configuration, which determines default properties for all `x` and `y` [axes](https://vega.github.io/vega-lite/docs/axis.html). For a full list of axis configuration options, please see the [corresponding section of the axis documentation](https://vega.github.io/vega-lite/docs/axis.html#config).
   */
  axis?: AxisConfig;

  /**
   * X-axis specific config.
   */
  axisX?: AxisConfig;

  /**
   * Y-axis specific config.
   */
  axisY?: AxisConfig;

  /**
   * Specific axis config for y-axis along the left edge of the chart.
   */
  axisLeft?: AxisConfig;

  /**
   * Specific axis config for y-axis along the right edge of the chart.
   */
  axisRight?: AxisConfig;

  /**
   * Specific axis config for x-axis along the top edge of the chart.
   */
  axisTop?: AxisConfig;

  /**
   * Specific axis config for x-axis along the bottom edge of the chart.
   */
  axisBottom?: AxisConfig;

  /**
   * Specific axis config for axes with "band" scales.
   */
  axisBand?: AxisConfig;
}<|MERGE_RESOLUTION|>--- conflicted
+++ resolved
@@ -186,7 +186,6 @@
 
 export interface Axis extends AxisOrientMixins, VgAxisConfigNoSignals, Guide {
   /**
-<<<<<<< HEAD
    * [Vega expression](https://vega.github.io/vega/docs/expressions/) for customizing labels.
    *
    * __Note:__ The label text and value can be assessed via the `label` and `value` properties of the axis's backing `datum` object.
@@ -194,8 +193,6 @@
   labelExpr?: string;
 
   /**
-=======
->>>>>>> 3814f37f
    * The offset, in pixels, by which to displace the axis from the edge of the enclosing group or data rectangle.
    *
    * __Default value:__ derived from the [axis config](https://vega.github.io/vega-lite/docs/config.html#facet-scale-config)'s `offset` (`0` by default)
