/*
 * Constants and utilities for encoding channels (Visual variables)
 * such as 'x', 'y', 'color'.
 */

import {Mark} from './mark';
import {contains, without} from './util';

export enum Channel {
  X = 'x' as any,
  Y = 'y' as any,
  X2 = 'x2' as any,
  Y2 = 'y2' as any,
  ROW = 'row' as any,
  COLUMN = 'column' as any,
  SHAPE = 'shape' as any,
  SIZE = 'size' as any,
  COLOR = 'color' as any,
  TEXT = 'text' as any,
  DETAIL = 'detail' as any,
  LABEL = 'label' as any,
  PATH = 'path' as any,
  ORDER = 'order' as any,
  OPACITY = 'opacity' as any,
  GEOPATH = 'geopath' as any
}

export const X = Channel.X;
export const Y = Channel.Y;
export const X2 = Channel.X2;
export const Y2 = Channel.Y2;
export const ROW = Channel.ROW;
export const COLUMN = Channel.COLUMN;
export const SHAPE = Channel.SHAPE;
export const SIZE = Channel.SIZE;
export const COLOR = Channel.COLOR;
export const TEXT = Channel.TEXT;
export const DETAIL = Channel.DETAIL;
export const LABEL = Channel.LABEL;
export const PATH = Channel.PATH;
export const ORDER = Channel.ORDER;
export const OPACITY = Channel.OPACITY;
export const GEOPATH = Channel.GEOPATH;

<<<<<<< HEAD
export const CHANNELS = [X, Y, ROW, COLUMN, SIZE, SHAPE, COLOR, PATH, ORDER, OPACITY, TEXT, DETAIL, LABEL, GEOPATH];
=======
export const CHANNELS = [X, Y, X2, Y2, ROW, COLUMN, SIZE, SHAPE, COLOR, PATH, ORDER, OPACITY, TEXT, DETAIL, LABEL];
>>>>>>> bd9da31a

export const UNIT_CHANNELS = without(CHANNELS, [ROW, COLUMN]);
export const UNIT_SCALE_CHANNELS = without(UNIT_CHANNELS, [PATH, ORDER, DETAIL, TEXT, LABEL, X2, Y2]);
export const NONSPATIAL_CHANNELS = without(UNIT_CHANNELS, [X, Y, X2, Y2]);
export const NONSPATIAL_SCALE_CHANNELS = without(UNIT_SCALE_CHANNELS, [X, Y, X2, Y2]);

/** Channels that can serve as groupings for stacked charts. */
export const STACK_GROUP_CHANNELS = [COLOR, DETAIL, ORDER, OPACITY, SIZE];

export interface SupportedMark {
  point?: boolean;
  tick?: boolean;
  rule?: boolean;
  circle?: boolean;
  square?: boolean;
  bar?: boolean;
  line?: boolean;
  area?: boolean;
  text?: boolean;
  path?: boolean;
  geopath?: boolean;
};

/**
 * Return whether a channel supports a particular mark type.
 * @param channel  channel name
 * @param mark the mark type
 * @return whether the mark supports the channel
 */
export function supportMark(channel: Channel, mark: Mark) {
  return !!getSupportedMark(channel)[mark];
}

/**
 * Return a dictionary showing whether a channel supports mark type.
 * @param channel
 * @return A dictionary mapping mark types to boolean values.
 */
export function getSupportedMark(channel: Channel): SupportedMark {
  switch (channel) {
    case X:
    case Y:
    case COLOR:
    case DETAIL:
    case ORDER:
    case OPACITY:
    case ROW:
    case COLUMN:
      return { // all marks
        point: true, tick: true, rule: true, circle: true, square: true,
        bar: true, line: true, area: true, text: true
      };
    case X2:
    case Y2:
      return {
        rule: true, bar: true, area: true
      };
    case SIZE:
      return {
        point: true, tick: true, rule: true, circle: true, square: true,
        bar: true, text: true
      };
    case SHAPE:
      return {point: true};
    case TEXT:
      return {text: true};
    case PATH:
      return {line: true};
    case GEOPATH:
      return {path: true};
  }
  return {};
}

export interface SupportedRole {
  measure: boolean;
  dimension: boolean;
};

/**
 * Return whether a channel supports dimension / measure role
 * @param  channel
 * @return A dictionary mapping role to boolean values.
 */
export function getSupportedRole(channel: Channel): SupportedRole {
  switch (channel) {
    case X:
    case Y:
    case COLOR:
    case OPACITY:
    case LABEL:
    case DETAIL:
      return {
        measure: true,
        dimension: true
      };
    case ROW:
    case COLUMN:
    case SHAPE:
      return {
        measure: false,
        dimension: true
      };
    case X2:
    case Y2:
    case SIZE:
    case TEXT:
      return {
        measure: true,
        dimension: false
      };
    case PATH:
      return {
        measure: false,
        dimension: true
      };
    case GEOPATH:
      return {
        measure: false,
        dimension: true
      };
  }
  throw new Error('Invalid encoding channel' + channel);
}

export function hasScale(channel: Channel) {
  return !contains([DETAIL, PATH, TEXT, LABEL, ORDER], channel);
}<|MERGE_RESOLUTION|>--- conflicted
+++ resolved
@@ -42,11 +42,10 @@
 export const OPACITY = Channel.OPACITY;
 export const GEOPATH = Channel.GEOPATH;
 
-<<<<<<< HEAD
-export const CHANNELS = [X, Y, ROW, COLUMN, SIZE, SHAPE, COLOR, PATH, ORDER, OPACITY, TEXT, DETAIL, LABEL, GEOPATH];
-=======
-export const CHANNELS = [X, Y, X2, Y2, ROW, COLUMN, SIZE, SHAPE, COLOR, PATH, ORDER, OPACITY, TEXT, DETAIL, LABEL];
->>>>>>> bd9da31a
+export const CHANNELS = [X, Y, X2, Y2, ROW, COLUMN,
+  SIZE, SHAPE, COLOR, OPACITY,
+  PATH, ORDER, TEXT, DETAIL, LABEL,
+  GEOPATH];
 
 export const UNIT_CHANNELS = without(CHANNELS, [ROW, COLUMN]);
 export const UNIT_SCALE_CHANNELS = without(UNIT_CHANNELS, [PATH, ORDER, DETAIL, TEXT, LABEL, X2, Y2]);
