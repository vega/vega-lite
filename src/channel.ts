--- conflicted
+++ resolved
@@ -362,16 +362,12 @@
 export const NONPOSITION_CHANNELS = keys(NONPOSITION_CHANNEL_INDEX);
 export type NonPositionChannel = typeof NONPOSITION_CHANNELS[number];
 
-<<<<<<< HEAD
 const {label: _label, tooltip: _tooltip, ...STACKABLE_CHANNEL_INDEX} = NONPOSITION_CHANNEL_INDEX;
 
 export const STACKABLE_CHANNELS = keys(STACKABLE_CHANNEL_INDEX);
 export type StackableChannel = typeof STACKABLE_CHANNELS[number];
 
-export const POSITION_SCALE_CHANNEL_INDEX = {
-=======
 const POSITION_SCALE_CHANNEL_INDEX = {
->>>>>>> 1083d905
   x: 1,
   y: 1
 } as const;
