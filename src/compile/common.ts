<<<<<<< HEAD
import {COLUMN, ROW, X, Y, SIZE, COLOR, OPACITY, SHAPE, TEXT, LABEL, Channel} from '../channel';
import {containsLatLong} from '../encoding';
import {FieldDef, field, OrderChannelDef} from '../fielddef';
import {SortOrder} from '../sort';
import {QUANTITATIVE, ORDINAL, TEMPORAL} from '../type';
import {contains, union, extend} from '../util';
import {PATH} from '../Mark';
import {PATH as PATHMARK} from '../mark';
import {GEOJSON, LATITUDE, LONGITUDE} from '../type';
=======
import {COLOR, OPACITY} from '../channel';
import {Config} from '../config';
import {FieldDef, field, OrderChannelDef} from '../fielddef';
import {SortOrder} from '../sort';
import {TimeUnit} from '../timeunit';
import {QUANTITATIVE, ORDINAL} from '../type';
import { union} from '../util';
>>>>>>> bd9da31a

import {FacetModel} from './facet';
import {LayerModel} from './layer';
import {Model} from './model';
import {template as timeUnitTemplate} from '../timeunit';
import {UnitModel} from './unit';
import {Spec, isUnitSpec, isFacetSpec, isLayerSpec} from '../spec';


export function buildModel(spec: Spec, parent: Model, parentGivenName: string): Model {
  if (isFacetSpec(spec)) {
    return new FacetModel(spec, parent, parentGivenName);
  }

  if (isLayerSpec(spec)) {
    return new LayerModel(spec, parent, parentGivenName);
  }

  if (isUnitSpec(spec)) {
    return new UnitModel(spec, parent, parentGivenName);
  }

  console.error('Invalid spec.');
  return null;
}

// TODO: figure if we really need opacity in both
export const STROKE_CONFIG = ['stroke', 'strokeWidth',
  'strokeDash', 'strokeDashOffset', 'strokeOpacity', 'opacity'];

export const FILL_CONFIG = ['fill', 'fillOpacity',
  'opacity'];

export const FILL_STROKE_CONFIG = union(STROKE_CONFIG, FILL_CONFIG);

export function applyColorAndOpacity(p, model: UnitModel) {
  const filled = model.config().mark.filled;
  const colorFieldDef = model.fieldDef(COLOR);
  const opacityFieldDef = model.fieldDef(OPACITY);

  // Apply fill stroke config first so that color field / value can override
  // fill / stroke
  if (filled) {
    applyMarkConfig(p, model, FILL_CONFIG);
  } else {
    applyMarkConfig(p, model, STROKE_CONFIG);
  }

  let colorValue;
  let opacityValue;
  if (model.has(COLOR)) {
    colorValue = {
      scale: model.scaleName(COLOR),
      field: model.field(COLOR, colorFieldDef.type === ORDINAL ? {prefn: 'rank_'} : {})
    };
  } else if (colorFieldDef && colorFieldDef.value) {
    colorValue = { value: colorFieldDef.value };
  }

  if (model.has(OPACITY)) {
    opacityValue = {
      scale: model.scaleName(OPACITY),
      field: model.field(OPACITY, opacityFieldDef.type === ORDINAL ? {prefn: 'rank_'} : {})
    };
  } else if (opacityFieldDef && opacityFieldDef.value) {
    opacityValue = { value: opacityFieldDef.value };
  }

  if (colorValue !== undefined) {
    if (filled) {
      p.fill = colorValue;
    } else {
      p.stroke = colorValue;
    }
  } else {
    // apply color config if there is no fill / stroke config
    p[filled ? 'fill' : 'stroke'] = p[filled ? 'fill' : 'stroke'] ||
      {value: model.config().mark.color};
  }

  if (opacityValue !== undefined) {
    p.opacity = opacityValue;
  }
}

export function applyConfig(properties, config, propsList: string[]) {
  propsList.forEach(function(property) {
    const value = config[property];
    if (value !== undefined) {
      properties[property] = { value: value };
    }
  });
  return properties;
}

export function applyMarkConfig(marksProperties, model: UnitModel, propsList: string[]) {
  return applyConfig(marksProperties, model.config().mark, propsList);
}

/**
 * Returns number format for a fieldDef
 *
 * @param format explicitly specified format
 */
export function numberFormat(fieldDef: FieldDef, format: string, config: Config) {
  if (fieldDef.type === QUANTITATIVE && !fieldDef.bin) {
    // add number format for quantitative type only
    // TODO: need to make this work correctly for numeric ordinal / nominal type
    return format || config.numberFormat;
  }
  return undefined;
}

/** Return field reference with potential "-" prefix for descending sort */
export function sortField(orderChannelDef: OrderChannelDef) {
  return (orderChannelDef.sort === SortOrder.DESCENDING ? '-' : '') +
    field(orderChannelDef, {binSuffix: '_mid'});
}

/**
 * Returns the time template used for axis/legend labels or text mark for a temporal field
 */
<<<<<<< HEAD
export function timeFormat(model: Model, channel: Channel): string {
  const fieldDef = model.fieldDef(channel);
  return timeFormatExpr(fieldDef.timeUnit, isAbbreviated(model, channel, fieldDef));
}

export function hasGeoTransform(model: UnitModel): boolean {
  const geoPathFieldDef = model.encoding().geopath;
  if (model.mark() === PATHMARK) {
    if (geoPathFieldDef && geoPathFieldDef.type === GEOJSON) {
      // If the mark is path and geopath encoding is defined with geojson type,
      // it means the user wants to have geopath transform.
      return true;
    }
  }
  // For geo transform, we only plot latitude/longitude against
  // x/y because it would not make sense for other measures like color.
  return containsLatLong(model.encoding());
}

export function geoTransform(model: UnitModel) {
  let projection = model.projection();
  let transform: any;

  if (model.mark() === PATHMARK) {
    // return geoPath transform
    const geoPathFieldDef = model.encoding().geopath;
    transform = { type: 'geopath', field: geoPathFieldDef.field };
  } else {
    transform = { type: 'geo' };
    const xFieldDef = model.encoding().x;
    const yFieldDef = model.encoding().y;
    if (xFieldDef && xFieldDef.type === LATITUDE) {
      transform.lat = xFieldDef.field;
    }
    if (xFieldDef && xFieldDef.type === LONGITUDE) {
      transform.lon = xFieldDef.field;
    }
    if (yFieldDef && yFieldDef.type === LATITUDE) {
      transform.lat = yFieldDef.field;
    }
    if (yFieldDef && yFieldDef.type === LONGITUDE) {
      transform.lon = yFieldDef.field;
    }
  }
  transform = extend(transform, { projection : model.projection().type});

  // Set all the projection properties if specified.
  ['translate', 'scale', 'center', 'rotate', 'precision', 'clipAngle']
      .forEach((prop) => {
        if (projection[prop] !== undefined) {
          transform[prop] = projection[prop];
        }
      });
  return transform;
=======
export function timeTemplate(templateField: string, timeUnit: TimeUnit, format: string, shortTimeLabels: boolean, config: Config): string {
  if (!timeUnit || format) {
    return '{{' + templateField + ' | time:\'' + (format || config.timeFormat) + '\'}}';
  } else {
    return timeUnitTemplate(timeUnit, templateField, shortTimeLabels);
  }
>>>>>>> bd9da31a
}<|MERGE_RESOLUTION|>--- conflicted
+++ resolved
@@ -1,22 +1,13 @@
-<<<<<<< HEAD
-import {COLUMN, ROW, X, Y, SIZE, COLOR, OPACITY, SHAPE, TEXT, LABEL, Channel} from '../channel';
-import {containsLatLong} from '../encoding';
-import {FieldDef, field, OrderChannelDef} from '../fielddef';
-import {SortOrder} from '../sort';
-import {QUANTITATIVE, ORDINAL, TEMPORAL} from '../type';
-import {contains, union, extend} from '../util';
-import {PATH} from '../Mark';
-import {PATH as PATHMARK} from '../mark';
-import {GEOJSON, LATITUDE, LONGITUDE} from '../type';
-=======
 import {COLOR, OPACITY} from '../channel';
 import {Config} from '../config';
+import {containsLatLong} from '../encoding';
 import {FieldDef, field, OrderChannelDef} from '../fielddef';
 import {SortOrder} from '../sort';
 import {TimeUnit} from '../timeunit';
 import {QUANTITATIVE, ORDINAL} from '../type';
-import { union} from '../util';
->>>>>>> bd9da31a
+import {union, extend} from '../util';
+import {PATH as PATHMARK} from '../mark';
+import {GEOJSON, LATITUDE, LONGITUDE} from '../type';
 
 import {FacetModel} from './facet';
 import {LayerModel} from './layer';
@@ -139,10 +130,12 @@
 /**
  * Returns the time template used for axis/legend labels or text mark for a temporal field
  */
-<<<<<<< HEAD
-export function timeFormat(model: Model, channel: Channel): string {
-  const fieldDef = model.fieldDef(channel);
-  return timeFormatExpr(fieldDef.timeUnit, isAbbreviated(model, channel, fieldDef));
+export function timeTemplate(templateField: string, timeUnit: TimeUnit, format: string, shortTimeLabels: boolean, config: Config): string {
+  if (!timeUnit || format) {
+    return '{{' + templateField + ' | time:\'' + (format || config.timeFormat) + '\'}}';
+  } else {
+    return timeUnitTemplate(timeUnit, templateField, shortTimeLabels);
+  }
 }
 
 export function hasGeoTransform(model: UnitModel): boolean {
@@ -194,12 +187,4 @@
         }
       });
   return transform;
-=======
-export function timeTemplate(templateField: string, timeUnit: TimeUnit, format: string, shortTimeLabels: boolean, config: Config): string {
-  if (!timeUnit || format) {
-    return '{{' + templateField + ' | time:\'' + (format || config.timeFormat) + '\'}}';
-  } else {
-    return timeUnitTemplate(timeUnit, templateField, shortTimeLabels);
-  }
->>>>>>> bd9da31a
 }