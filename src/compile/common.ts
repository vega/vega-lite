import {COLOR, OPACITY} from '../channel';
import {FieldDef, field, OrderChannelDef} from '../fielddef';
import {SortOrder} from '../sort';
import {QUANTITATIVE, ORDINAL, TEMPORAL} from '../type';
import {contains, union} from '../util';

import {FacetModel} from './facet';
import {LayerModel} from './layer';
import {Model} from './model';
import {format as timeFormat} from '../timeunit';
import {UnitModel} from './unit';
import {Spec, isUnitSpec, isFacetSpec, isLayerSpec} from '../spec';


export function buildModel(spec: Spec, parent: Model, parentGivenName: string): Model {
  if (isFacetSpec(spec)) {
    return new FacetModel(spec, parent, parentGivenName);
  }

  if (isLayerSpec(spec)) {
    return new LayerModel(spec, parent, parentGivenName);
  }

  if (isUnitSpec(spec)) {
    return new UnitModel(spec, parent, parentGivenName);
  }

  console.error('Invalid spec.');
  return null;
}

// TODO: figure if we really need opacity in both
export const STROKE_CONFIG = ['stroke', 'strokeWidth',
  'strokeDash', 'strokeDashOffset', 'strokeOpacity', 'opacity'];

export const FILL_CONFIG = ['fill', 'fillOpacity',
  'opacity'];

export const FILL_STROKE_CONFIG = union(STROKE_CONFIG, FILL_CONFIG);

export function applyColorAndOpacity(p, model: UnitModel) {
  const filled = model.config().mark.filled;
  const colorFieldDef = model.fieldDef(COLOR);
  const opacityFieldDef = model.fieldDef(OPACITY);

  // Apply fill stroke config first so that color field / value can override
  // fill / stroke
  if (filled) {
    applyMarkConfig(p, model, FILL_CONFIG);
  } else {
    applyMarkConfig(p, model, STROKE_CONFIG);
  }

  let colorValue;
  let opacityValue;
  if (model.has(COLOR)) {
    colorValue = {
      scale: model.scaleName(COLOR),
      field: model.field(COLOR, colorFieldDef.type === ORDINAL ? {prefn: 'rank_'} : {})
    };
  } else if (colorFieldDef && colorFieldDef.value) {
    colorValue = { value: colorFieldDef.value };
  }

  if (model.has(OPACITY)) {
    opacityValue = {
      scale: model.scaleName(OPACITY),
      field: model.field(OPACITY, opacityFieldDef.type === ORDINAL ? {prefn: 'rank_'} : {})
    };
  } else if (opacityFieldDef && opacityFieldDef.value) {
    opacityValue = { value: opacityFieldDef.value };
  }

  if (colorValue !== undefined) {
    if (filled) {
      p.fill = colorValue;
    } else {
      p.stroke = colorValue;
    }
  } else {
    // apply color config if there is no fill / stroke config
    p[filled ? 'fill' : 'stroke'] = p[filled ? 'fill' : 'stroke'] ||
      {value: model.config().mark.color};
  }

  if (opacityValue !== undefined) {
    p.opacity = opacityValue;
  }
}

export function applyConfig(properties, config, propsList: string[]) {
  propsList.forEach(function(property) {
    const value = config[property];
    if (value !== undefined) {
      properties[property] = { value: value };
    }
  });
  return properties;
}

export function applyMarkConfig(marksProperties, model: UnitModel, propsList: string[]) {
  return applyConfig(marksProperties, model.config().mark, propsList);
}


/**
 * Builds an object with format and formatType properties.
 *
 * @param format explicitly specified format
 */
export function formatMixins(model: Model, fieldDef: FieldDef, format: string, shortTimeLabels: boolean) {
  if(!contains([QUANTITATIVE, TEMPORAL], fieldDef.type)) {
    return {};
  }

  let def: any = {};

  if (fieldDef.type === TEMPORAL) {
    def.formatType = 'time';
  }

  if (format !== undefined) {
    def.format = format;
  } else {
    switch (fieldDef.type) {
      case QUANTITATIVE:
        def.format = model.config().numberFormat;
        break;
      case TEMPORAL:
        def.format = timeFormat(fieldDef.timeUnit, shortTimeLabels) || model.config().timeFormat;
        break;
    }
  }
  return def;
}

/** Return field reference with potential "-" prefix for descending sort */
export function sortField(orderChannelDef: OrderChannelDef) {
<<<<<<< HEAD
  return (orderChannelDef.sort === SortOrder.DESCENDING ? '-' : '') + field(orderChannelDef);
=======
  return (orderChannelDef.sort === SortOrder.DESCENDING ? '-' : '') +
    field(orderChannelDef, {binSuffix: '_mid'});
}

/**
 * Returns the time format used for axis labels for a time unit.
 */
export function timeFormat(model: Model, channel: Channel): string {
  const fieldDef = model.fieldDef(channel);
  return timeFormatExpr(fieldDef.timeUnit, isAbbreviated(model, channel, fieldDef));
>>>>>>> 292bd6f7
}<|MERGE_RESOLUTION|>--- conflicted
+++ resolved
@@ -136,18 +136,6 @@
 
 /** Return field reference with potential "-" prefix for descending sort */
 export function sortField(orderChannelDef: OrderChannelDef) {
-<<<<<<< HEAD
-  return (orderChannelDef.sort === SortOrder.DESCENDING ? '-' : '') + field(orderChannelDef);
-=======
   return (orderChannelDef.sort === SortOrder.DESCENDING ? '-' : '') +
     field(orderChannelDef, {binSuffix: '_mid'});
-}
-
-/**
- * Returns the time format used for axis labels for a time unit.
- */
-export function timeFormat(model: Model, channel: Channel): string {
-  const fieldDef = model.fieldDef(channel);
-  return timeFormatExpr(fieldDef.timeUnit, isAbbreviated(model, channel, fieldDef));
->>>>>>> 292bd6f7
 }