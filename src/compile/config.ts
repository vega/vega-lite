import {X, DETAIL} from '../channel';
import {Config, Orient, MarkConfig} from '../config';
import {Encoding} from '../encoding';
import {isAggregate, has} from '../encoding';
import {isMeasure} from '../fielddef';
import {BAR, AREA, POINT, LINE, TICK, CIRCLE, SQUARE, RULE, TEXT, Mark} from '../mark';
import {contains, extend} from '../util';

/**
 * Augment config.mark with rule-based default values.
 */
export function initMarkConfig(mark: Mark, encoding: Encoding, config: Config) {
   return extend(
     ['filled', 'opacity', 'orient', 'align'].reduce(function(cfg, property: string) {
       const value = config.mark[property];
       switch (property) {
         case 'filled':
           if (value === undefined) {
             // Point, line, and rule are not filled by default
             cfg[property] = mark !== POINT && mark !== LINE && mark !== RULE;
           }
           break;
         case 'opacity':
           if (value === undefined) {
            if (contains([POINT, TICK, CIRCLE, SQUARE], mark)) {
              // point-based marks and bar
              if (!isAggregate(encoding) || has(encoding, DETAIL)) {
                cfg[property] = 0.7;
              }
            }
            if (mark === AREA) {
              cfg[property] = 0.7; // inspired by Tableau
            }
           }
           break;
         case 'orient':
<<<<<<< HEAD
           cfg[property] = isVertical(mark, encoding) ? 'vertical' : 'horizontal';
=======
           cfg[property] = orient(mark, encoding, config.mark);
>>>>>>> c1ead2bb
           break;
         // text-only
         case 'align':
          if (value === undefined) {
            cfg[property] = has(encoding, X) ? 'center' : 'right';
          }
       }
       return cfg;
     }, {}),
     config.mark
   );
}

<<<<<<< HEAD
export function isVertical(mark: Mark, encoding: Encoding) {
  const xIsMeasure = isMeasure(encoding.x) || isMeasure(encoding.x2);
  const yIsMeasure = isMeasure(encoding.y) || isMeasure(encoding.y2);

  const xIsRange = encoding.x && encoding.x2;
  const yIsRange = encoding.y && encoding.y2;

  // In ambiguous cases (QxQ or OxO) use specified value
  // (and implicitly vertical by default.)
  let vertical = true;

  if (xIsMeasure && !yIsMeasure) {
    vertical = false;
  } else if (!xIsMeasure && yIsMeasure) {
    vertical = true;
  }

  if (TICK === mark) {
    vertical = !vertical;
  } else if (RULE === mark && !xIsRange && !yIsRange) {
    vertical = !vertical;
  }

  return vertical;
=======
export function orient(mark: Mark, encoding: Encoding, markConfig: MarkConfig = {}): Orient {
  switch (mark) {
    case POINT:
    case CIRCLE:
    case SQUARE:
    case TEXT:
      // orient is meaningless for these marks.
      return undefined;
  }

  const xIsMeasure = isMeasure(encoding.x) || isMeasure(encoding.x2);
  const yIsMeasure = isMeasure(encoding.y) || isMeasure(encoding.y2);
  const yIsRange = encoding.y && encoding.y2;
  const xIsRange = encoding.x && encoding.x2;

  switch (mark) {
    case TICK:
      // Tick is opposite to bar, line, area and never have ranged mark.
      if (xIsMeasure && !yIsMeasure) {
        return Orient.VERTICAL;
      }
      // y:Q or Ambiguous case, return horizontal
      return Orient.HORIZONTAL;
    case RULE:
      if (xIsRange) {
        return Orient.HORIZONTAL;
      }
      if (yIsRange) {
        return Orient.VERTICAL;
      }
      if (encoding.y) {
        return Orient.HORIZONTAL;
      }
      if (encoding.x) {
        return Orient.VERTICAL;
      }
      // no x/y -- so it's undefined
      return undefined;
    case BAR:
    case AREA:
      // If there are range for both x and y, y (vertical) has higher precedence.

      if (yIsRange) {
        return Orient.VERTICAL;
      }

      if (xIsRange) {
        return Orient.HORIZONTAL;
      }
      /* tslint:disable */
    case LINE: // intentional fall through
      /* tslint:enable */

      if (xIsMeasure && !yIsMeasure) {
        return Orient.HORIZONTAL;
      }
      // y:Q or Ambiguous case, return vertical
      return Orient.VERTICAL;
  }
  /* istanbul ignore:next */
  console.warn('orient unimplemented for mark', mark);
  return Orient.VERTICAL;
>>>>>>> c1ead2bb
}<|MERGE_RESOLUTION|>--- conflicted
+++ resolved
@@ -34,11 +34,7 @@
            }
            break;
          case 'orient':
-<<<<<<< HEAD
-           cfg[property] = isVertical(mark, encoding) ? 'vertical' : 'horizontal';
-=======
            cfg[property] = orient(mark, encoding, config.mark);
->>>>>>> c1ead2bb
            break;
          // text-only
          case 'align':
@@ -52,32 +48,6 @@
    );
 }
 
-<<<<<<< HEAD
-export function isVertical(mark: Mark, encoding: Encoding) {
-  const xIsMeasure = isMeasure(encoding.x) || isMeasure(encoding.x2);
-  const yIsMeasure = isMeasure(encoding.y) || isMeasure(encoding.y2);
-
-  const xIsRange = encoding.x && encoding.x2;
-  const yIsRange = encoding.y && encoding.y2;
-
-  // In ambiguous cases (QxQ or OxO) use specified value
-  // (and implicitly vertical by default.)
-  let vertical = true;
-
-  if (xIsMeasure && !yIsMeasure) {
-    vertical = false;
-  } else if (!xIsMeasure && yIsMeasure) {
-    vertical = true;
-  }
-
-  if (TICK === mark) {
-    vertical = !vertical;
-  } else if (RULE === mark && !xIsRange && !yIsRange) {
-    vertical = !vertical;
-  }
-
-  return vertical;
-=======
 export function orient(mark: Mark, encoding: Encoding, markConfig: MarkConfig = {}): Orient {
   switch (mark) {
     case POINT:
@@ -140,5 +110,4 @@
   /* istanbul ignore:next */
   console.warn('orient unimplemented for mark', mark);
   return Orient.VERTICAL;
->>>>>>> c1ead2bb
 }