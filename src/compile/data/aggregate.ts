--- conflicted
+++ resolved
@@ -3,12 +3,7 @@
 import {field, FieldDef} from '../../fielddef';
 import * as log from '../../log';
 import {SummarizeTransform} from '../../transform';
-<<<<<<< HEAD
-import {NOMINAL, ORDINAL} from '../../type';
 import {Dict, differ, duplicate, keys, StringSet} from '../../util';
-=======
-import {Dict, differ, duplicate, extend, keys, StringSet} from '../../util';
->>>>>>> 54f3937f
 import {VgAggregateTransform} from '../../vega.schema';
 import {binRequiresRange} from '../common';
 import {UnitModel} from './../unit';
