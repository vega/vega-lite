import {KDETransform as VgKDETransform} from 'vega';
import {DensityTransform} from '../../transform';
import {duplicate, hash} from '../../util';
import {DataFlowNode} from './dataflow';

/**
 * A class for density transform nodes
 */
export class DensityTransformNode extends DataFlowNode {
  public clone() {
    return new DensityTransformNode(null, duplicate(this.transform));
  }

  constructor(parent: DataFlowNode, private transform: DensityTransform) {
    super(parent);
    this.transform = duplicate(transform); // duplicate to prevent side effects
    const specifiedAs = this.transform.as || [undefined, undefined];
    this.transform.as = [specifiedAs[0] || 'value', specifiedAs[1] || 'density'];
  }

  public dependentFields() {
<<<<<<< HEAD
    return new Set([...this.transform.groupby]);
=======
    return new Set([this.transform.density, ...(this.transform.groupby || [])]);
>>>>>>> 7a5f9309
  }

  public producedFields() {
    return new Set(this.transform.as);
  }

  public hash() {
    return `DensityTransform ${hash(this.transform)}`;
  }

  public assemble(): VgKDETransform {
    const {density, ...rest} = this.transform;
    const result: VgKDETransform = {
      type: 'kde',
      field: density,
      ...rest
    };
    return result;
  }
}<|MERGE_RESOLUTION|>--- conflicted
+++ resolved
@@ -19,11 +19,7 @@
   }
 
   public dependentFields() {
-<<<<<<< HEAD
-    return new Set([...this.transform.groupby]);
-=======
     return new Set([this.transform.density, ...(this.transform.groupby || [])]);
->>>>>>> 7a5f9309
   }
 
   public producedFields() {
