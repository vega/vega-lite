import {DateTime, dateTimeExpr, isDateTime} from '../../datetime';
import {field} from '../../fielddef';
import {isEqualFilter, isInFilter, isRangeFilter, Filter} from '../../filter';
<<<<<<< HEAD
import {allSame, isArray} from '../../util';
=======
import {TimeUnit, fieldExpr as timeUnitFieldExpr, isSingleTimeUnit} from '../../timeunit';
import {isArray, isString} from '../../util';

import {FacetModel} from '../facet';
import {LayerModel} from '../layer';
>>>>>>> c1ead2bb
import {Model} from '../model';

import {DataComponent} from './data';

export namespace filter {
  /**
   * @param v value to be converted into Vega Expression
   * @param timeUnit
   * @return Vega Expression of the value v. This could be one of:
   * - a timestamp value of datetime object
   * - a timestamp value of casted single time unit value
   * - stringified value
   */
  function valueExpr(v: any, timeUnit: TimeUnit) {
    if (isDateTime(v)) {
      const expr = dateTimeExpr(v, true);
      return 'time(' + expr + ')';
    }
    if (isSingleTimeUnit(timeUnit)) {
      const datetime: DateTime = {};
      datetime[timeUnit] = v;
      const expr = dateTimeExpr(datetime, true);
      return 'time(' + expr + ')';
    }
    return JSON.stringify(v);
  }

  export function getFilterExpression(filter: Filter | string) {
    if (isString(filter)) {
      return filter as string;
    } else { // Filter Object
      const fieldExpr = filter.timeUnit ?
        // For timeUnit, cast into integer with time() so we can use ===, inrange, indexOf to compare values directly.
          // TODO: We calculate timeUnit on the fly here. Consider if we would like to consolidate this with timeUnit pipeline
          // TODO: support utc
        ('time(' + timeUnitFieldExpr(filter.timeUnit, filter.field) + ')') :
        field(filter, {datum: true});

      if (isEqualFilter(filter)) {
        return fieldExpr + '===' + valueExpr(filter.equal, filter.timeUnit);
      } else if (isInFilter(filter)) {
        return 'indexof([' +
          filter.in.map((v) => valueExpr(v, filter.timeUnit)).join(',') +
          '], ' + fieldExpr + ') !== -1';
      } else if (isRangeFilter(filter)) {
        const lower = filter.range[0];
        const upper = filter.range[1];

        if (lower !== null &&  upper !== null) {
          return 'inrange(' + fieldExpr + ', ' +
            valueExpr(lower, filter.timeUnit) + ', ' +
            valueExpr(upper, filter.timeUnit) + ')';
        } else if (lower !== null) {
          return fieldExpr + ' >= ' + lower;
        } else if (upper !== null) {
          return fieldExpr + ' <= ' + upper;
        }
      }
    }
    return undefined;
  }

  export function parse(model: Model): string {
    const filter = model.transform().filter;
    if (isArray(filter)) {
      return '(' +
        filter.map((f) => getFilterExpression(f))
          .filter((f) => f !==undefined)
          .join(') && (') +
        ')';
    } else if (filter) {
      return getFilterExpression(filter);
    }
    return undefined;
  }

  export const parseUnit = parse;

  // children have no transform so nothing to merge up
  export const parseFacet = parse;

  /**
   * Combines the filter in the data component if all child data components define the same filter.
   */
  export function mergeIfEqual(dataComponent: DataComponent, childDataComponents: DataComponent[]) {
    const sameFilter = allSame(childDataComponents, (childData) => childData.filter);

    if (sameFilter) {
      // combine filter at parent
      let filters = [];
      if (dataComponent.filter) {
        filters.push(dataComponent.filter);
      }
      if (childDataComponents[0].filter) {
        filters.push(childDataComponents[0].filter);
      }
      dataComponent.filter = filters.join('&&');
      childDataComponents.forEach((childData) => {
        delete childData.filter;
      });
    }

    return sameFilter;
  }

  export function assemble(component: DataComponent) {
    const filter = component.filter;
    return filter ? [{
      type: 'filter',
      test: filter
    }] : [];
  }
}<|MERGE_RESOLUTION|>--- conflicted
+++ resolved
@@ -1,15 +1,11 @@
 import {DateTime, dateTimeExpr, isDateTime} from '../../datetime';
 import {field} from '../../fielddef';
 import {isEqualFilter, isInFilter, isRangeFilter, Filter} from '../../filter';
-<<<<<<< HEAD
-import {allSame, isArray} from '../../util';
-=======
 import {TimeUnit, fieldExpr as timeUnitFieldExpr, isSingleTimeUnit} from '../../timeunit';
-import {isArray, isString} from '../../util';
+import {isArray, isString, allSame} from '../../util';
 
 import {FacetModel} from '../facet';
 import {LayerModel} from '../layer';
->>>>>>> c1ead2bb
 import {Model} from '../model';
 
 import {DataComponent} from './data';
