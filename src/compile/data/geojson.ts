import {GeoPositionChannel, LATITUDE, LATITUDE2, LONGITUDE, LONGITUDE2, SHAPE} from '../../channel';
import {isValueDef, ValueDef} from '../../channeldef';
import {GEOJSON} from '../../type';
import {duplicate, hash} from '../../util';
import {VgExprRef, VgGeoJSONTransform} from '../../vega.schema';
import {UnitModel} from '../unit';
import {DataFlowNode} from './dataflow';
import {isString} from 'vega-util';

export class GeoJSONNode extends DataFlowNode {
  public clone() {
    return new GeoJSONNode(null, duplicate(this.fields), this.geojson, this.signal);
  }

  public static parseAll(parent: DataFlowNode, model: UnitModel): DataFlowNode {
    if (model.component.projection && !model.component.projection.isFit) {
      return parent;
    }

    let geoJsonCounter = 0;

    [[LONGITUDE, LATITUDE], [LONGITUDE2, LATITUDE2]].forEach((coordinates: GeoPositionChannel[]) => {
      const pair = coordinates.map(channel =>
        model.channelHasField(channel)
          ? model.fieldDef(channel).field
          : isValueDef(model.encoding[channel])
          ? {expr: (model.encoding[channel] as ValueDef<number>).value + ''}
          : undefined
      );

      if (pair[0] || pair[1]) {
        parent = new GeoJSONNode(parent, pair, null, model.getName(`geojson_${geoJsonCounter++}`));
      }
    });

    if (model.channelHasField(SHAPE)) {
      const fieldDef = model.fieldDef(SHAPE);
      if (fieldDef.type === GEOJSON) {
        parent = new GeoJSONNode(parent, null, fieldDef.field, model.getName(`geojson_${geoJsonCounter++}`));
      }
    }

    return parent;
  }

  constructor(
    parent: DataFlowNode,
    private fields?: (string | VgExprRef)[],
    private geojson?: string,
    private signal?: string
  ) {
    super(parent);
  }

  public dependentFields() {
<<<<<<< HEAD
    return new Set(this.fields.filter(isString));
=======
    return new Set([...(this.geojson ? [this.geojson] : []), ...(this.fields || []).filter(isString)]);
>>>>>>> 7a5f9309
  }

  public producedFields() {
    return new Set();
  }

  public hash() {
    return `GeoJSON ${this.geojson} ${this.signal} ${hash(this.fields)}`;
  }

  public assemble(): VgGeoJSONTransform {
    return {
      type: 'geojson',
      ...(this.fields ? {fields: this.fields} : {}),
      ...(this.geojson ? {geojson: this.geojson} : {}),
      signal: this.signal
    };
  }
}<|MERGE_RESOLUTION|>--- conflicted
+++ resolved
@@ -53,11 +53,7 @@
   }
 
   public dependentFields() {
-<<<<<<< HEAD
-    return new Set(this.fields.filter(isString));
-=======
     return new Set([...(this.geojson ? [this.geojson] : []), ...(this.fields || []).filter(isString)]);
->>>>>>> 7a5f9309
   }
 
   public producedFields() {
