import {isString, array} from 'vega-util';
import * as log from '../../log';
import {LookupTransform} from '../../transform';
import {duplicate, hash} from '../../util';
import {VgLookupTransform} from '../../vega.schema';
import {Model} from '../model';
import {DataFlowNode, OutputNode} from './dataflow';
import {findSource} from './parse';
import {SourceNode} from './source';

export class LookupNode extends DataFlowNode {
  public clone() {
    return new LookupNode(null, duplicate(this.transform), this.secondary);
  }

  constructor(parent: DataFlowNode, public readonly transform: LookupTransform, public readonly secondary: string) {
    super(parent);
  }

  public static make(parent: DataFlowNode, model: Model, transform: LookupTransform, counter: number) {
    const sources = model.component.data.sources;

    let fromSource = findSource(transform.from.data, sources);

    if (!fromSource) {
      fromSource = new SourceNode(transform.from.data);
      sources.push(fromSource);
    }

    const fromOutputName = model.getName(`lookup_${counter}`);
    const fromOutputNode = new OutputNode(
      fromSource,
      fromOutputName,
      'lookup',
      model.component.data.outputNodeRefCounts
    );

    model.component.data.outputNodes[fromOutputName] = fromOutputNode;

    return new LookupNode(parent, transform, fromOutputNode.getSource());
  }

  public dependentFields() {
<<<<<<< HEAD
    return new Set(this.transform.lookup);
  }

  public producedFields() {
    return new Set(this.transform.from.fields || array(this.transform.as));
=======
    return new Set([this.transform.lookup]);
  }

  public producedFields() {
    return new Set(this.transform.as ? array(this.transform.as) : this.transform.from.fields);
>>>>>>> 7a5f9309
  }

  public hash() {
    return `Lookup ${hash({transform: this.transform, secondary: this.secondary})}`;
  }

  public assemble(): VgLookupTransform {
    let foreign: Partial<VgLookupTransform>;

    if (this.transform.from.fields) {
      // lookup a few fields and add create a flat output
      foreign = {
        values: this.transform.from.fields,
        ...(this.transform.as ? {as: array(this.transform.as)} : {})
      };
    } else {
      // lookup full record and nest it
      let asName = this.transform.as;
      if (!isString(asName)) {
        log.warn(log.message.NO_FIELDS_NEEDS_AS);
        asName = '_lookup';
      }

      foreign = {
        as: [asName]
      };
    }

    return {
      type: 'lookup',
      from: this.secondary,
      key: this.transform.from.key,
      fields: [this.transform.lookup],
      ...foreign,
      ...(this.transform.default ? {default: this.transform.default} : {})
    };
  }
}<|MERGE_RESOLUTION|>--- conflicted
+++ resolved
@@ -41,19 +41,11 @@
   }
 
   public dependentFields() {
-<<<<<<< HEAD
-    return new Set(this.transform.lookup);
-  }
-
-  public producedFields() {
-    return new Set(this.transform.from.fields || array(this.transform.as));
-=======
     return new Set([this.transform.lookup]);
   }
 
   public producedFields() {
     return new Set(this.transform.as ? array(this.transform.as) : this.transform.from.fields);
->>>>>>> 7a5f9309
   }
 
   public hash() {
