import {
  Data,
  isGenerator,
  isGraticuleGenerator,
  isInlineData,
  isNamedData,
  isSequenceGenerator,
  isUrlData,
  MAIN,
  ParseValue,
  RAW
} from '../../data';
import * as log from '../../log';
import {
  isAggregate,
  isBin,
  isCalculate,
  isDensity,
  isFilter,
  isFlatten,
  isFold,
  isImpute,
  isJoinAggregate,
  isLoess,
  isLookup,
  isPivot,
  isQuantile,
  isRegression,
  isSample,
  isStack,
  isTimeUnit,
  isWindow
} from '../../transform';
import {deepEqual, mergeDeep} from '../../util';
import {isFacetModel, isLayerModel, isUnitModel, Model} from '../model';
import {requiresSelectionId} from '../selection';
import {AggregateNode} from './aggregate';
import {BinNode} from './bin';
import {CalculateNode} from './calculate';
import {DataFlowNode, OutputNode} from './dataflow';
import {DensityTransformNode} from './density';
import {FacetNode} from './facet';
import {FilterNode} from './filter';
import {FilterInvalidNode} from './filterinvalid';
import {FlattenTransformNode} from './flatten';
import {FoldTransformNode} from './fold';
import {
  getImplicitFromEncoding,
  getImplicitFromFilterTransform,
  getImplicitFromSelection,
  ParseNode
} from './formatparse';
import {GeoJSONNode} from './geojson';
import {GeoPointNode} from './geopoint';
import {GraticuleNode} from './graticule';
import {IdentifierNode} from './identifier';
import {ImputeNode} from './impute';
import {AncestorParse, DataComponent} from './index';
import {JoinAggregateTransformNode} from './joinaggregate';
import {makeJoinAggregateFromFacet} from './joinaggregatefacet';
import {LoessTransformNode} from './loess';
import {LookupNode} from './lookup';
import {PivotTransformNode} from './pivot';
import {QuantileTransformNode} from './quantile';
import {RegressionTransformNode} from './regression';
import {SampleTransformNode} from './sample';
import {SequenceNode} from './sequence';
import {SourceNode} from './source';
import {StackNode} from './stack';
import {TimeUnitNode} from './timeunit';
import {WindowTransformNode} from './window';

export function findSource(data: Data, sources: SourceNode[]) {
  for (const other of sources) {
    const otherData = other.data;

    // if both datasets have a name defined, we cannot merge
    if (data.name && other.hasName() && data.name !== other.dataName) {
      continue;
    }

    // feature and mesh are mutually exclusive
    if (data['format']?.mesh && otherData.format?.feature) {
      continue;
    }

    if (isInlineData(data) && isInlineData(otherData)) {
      if (deepEqual(data.values, otherData.values)) {
        return other;
      }
    } else if (isUrlData(data) && isUrlData(otherData)) {
      if (data.url === otherData.url) {
        return other;
      }
    } else if (isNamedData(data)) {
      if (data.name === other.dataName) {
        return other;
      }
    }
  }
  return null;
}

function parseRoot(model: Model, sources: SourceNode[]): DataFlowNode {
  if (model.data !== undefined || !model.parent) {
    // if the model defines a data source or is the root, create a source node

    if (model.data === null) {
      // data: null means we should ignore the parent's data so we just create a new data source
      const source = new SourceNode([]);
      sources.push(source);
      return source;
    }

    const existingSource = findSource(model.data, sources);

    if (existingSource) {
      if (!isGenerator(model.data)) {
        existingSource.data.format = mergeDeep({}, model.data.format, existingSource.data.format);
      }

      // if the new source has a name but the existing one does not, we can set it
      if (!existingSource.hasName() && model.data.name) {
        existingSource.dataName = model.data.name;
      }

      return existingSource;
    } else {
      const source = new SourceNode(model.data);
      sources.push(source);
      return source;
    }
  } else {
    // If we don't have a source defined (overriding parent's data), use the parent's facet root or main.
    return model.parent.component.data.facetRoot
      ? model.parent.component.data.facetRoot
      : model.parent.component.data.main;
  }
}

/**
 * Parses a transform array into a chain of connected dataflow nodes.
 */
export function parseTransformArray(head: DataFlowNode, model: Model, ancestorParse: AncestorParse): DataFlowNode {
  let lookupCounter = 0;

  for (const t of model.transforms) {
    let derivedType: ParseValue = undefined;
    let transformNode: DataFlowNode;

    if (isCalculate(t)) {
      transformNode = head = new CalculateNode(head, t);
      derivedType = 'derived';
    } else if (isFilter(t)) {
      const implicit = getImplicitFromFilterTransform(t);
      transformNode = head = ParseNode.makeWithAncestors(head, {}, implicit, ancestorParse) || head;

      head = new FilterNode(head, model, t.filter);
    } else if (isBin(t)) {
      transformNode = head = BinNode.makeFromTransform(head, t, model);
      derivedType = 'number';
    } else if (isTimeUnit(t)) {
      derivedType = 'date';
      const parsedAs = ancestorParse.getWithExplicit(t.field);
      // Create parse node because the input to time unit is always date.
      if (parsedAs.value === undefined) {
        head = new ParseNode(head, {[t.field]: derivedType});
        ancestorParse.set(t.field, derivedType, false);
      }
      transformNode = head = TimeUnitNode.makeFromTransform(head, t);
    } else if (isAggregate(t)) {
      transformNode = head = AggregateNode.makeFromTransform(head, t);
      derivedType = 'number';
      if (requiresSelectionId(model)) {
        head = new IdentifierNode(head);
      }
    } else if (isLookup(t)) {
      transformNode = head = LookupNode.make(head, model, t, lookupCounter++);
      derivedType = 'derived';
    } else if (isWindow(t)) {
      transformNode = head = new WindowTransformNode(head, t);
      derivedType = 'number';
    } else if (isJoinAggregate(t)) {
      transformNode = head = new JoinAggregateTransformNode(head, t);
      derivedType = 'number';
    } else if (isStack(t)) {
      transformNode = head = StackNode.makeFromTransform(head, t);
      derivedType = 'derived';
    } else if (isFold(t)) {
      transformNode = head = new FoldTransformNode(head, t);
      derivedType = 'derived';
    } else if (isFlatten(t)) {
      transformNode = head = new FlattenTransformNode(head, t);
      derivedType = 'derived';
    } else if (isPivot(t)) {
      transformNode = head = new PivotTransformNode(head, t);
      derivedType = 'derived';
    } else if (isSample(t)) {
      head = new SampleTransformNode(head, t);
    } else if (isImpute(t)) {
      transformNode = head = ImputeNode.makeFromTransform(head, t);
      derivedType = 'derived';
    } else if (isDensity(t)) {
      transformNode = head = new DensityTransformNode(head, t);
      derivedType = 'derived';
    } else if (isQuantile(t)) {
      transformNode = head = new QuantileTransformNode(head, t);
      derivedType = 'derived';
    } else if (isRegression(t)) {
      transformNode = head = new RegressionTransformNode(head, t);
      derivedType = 'derived';
    } else if (isLoess(t)) {
      transformNode = head = new LoessTransformNode(head, t);
      derivedType = 'derived';
    } else {
      log.warn(log.message.invalidTransformIgnored(t));
      continue;
    }

    if (transformNode && derivedType !== undefined) {
      for (const field of transformNode.producedFields() || []) {
        ancestorParse.set(field, derivedType, false);
      }
    }
  }

  return head;
}

/*
Description of the dataflow (http://asciiflow.com/):
     +--------+
     | Source |
     +---+----+
         |
         v
     FormatParse
     (explicit)
         |
         v
     Transforms
(Filter, Calculate, Binning, TimeUnit, Aggregate, Window, ...)
         |
         v
     FormatParse
     (implicit)
         |
         v
 Binning (in `encoding`)
         |
         v
 Timeunit (in `encoding`)
         |
         v
Formula From Sort Array
         |
         v
      +--+--+
      | Raw |
      +-----+
         |
         v
  Aggregate (in `encoding`)
         |
         v
  Stack (in `encoding`)
         |
         v
  Invalid Filter
         |
         v
   +----------+
   |   Main   |
   +----------+
         |
         v
     +-------+
     | Facet |----> "column", "column-layout", and "row"
     +-------+
         |
         v
  ...Child data...
*/

export function parseData(model: Model): DataComponent {
  let head = parseRoot(model, model.component.data.sources);

  const {outputNodes, outputNodeRefCounts} = model.component.data;
  const ancestorParse = model.parent ? model.parent.component.data.ancestorParse.clone() : new AncestorParse();
  const data = model.data;

  if (isGenerator(data)) {
    // insert generator transform
    if (isSequenceGenerator(data)) {
      head = new SequenceNode(head, data.sequence);
    } else if (isGraticuleGenerator(data)) {
      head = new GraticuleNode(head, data.graticule);
    }
    // no parsing necessary for generator
    ancestorParse.parseNothing = true;
  } else if (data?.format?.parse === null) {
    // format.parse: null means disable parsing
    ancestorParse.parseNothing = true;
  }

  head = ParseNode.makeExplicit(head, model, ancestorParse) || head;

  // Default discrete selections require an identifer transform to
  // uniquely identify data points. Add this transform at the head of
  // the pipeline such that the identifier field is available for all
  // subsequent datasets. During optimization, we will remove this
  // transform if it proves to be unnecessary. Additional identifier
  // transforms will be necessary when new tuples are constructed
  // (e.g., post-aggregation).
<<<<<<< HEAD
  head = new IdentifierNode(head);
=======
  if (
    requiresSelectionId(model) &&
    // only add identifier to unit/layer models that do not have layer parents to avoid redundant identifier transforms
    (isUnitModel(model) || isLayerModel(model)) &&
    (!model.parent || !isLayerModel(model.parent))
  ) {
    head = new IdentifierNode(head);
  }
>>>>>>> 9b16db69

  // HACK: This is equivalent for merging bin extent for union scale.
  // FIXME(https://github.com/vega/vega-lite/issues/2270): Correctly merge extent / bin node for shared bin scale
  const parentIsLayer = model.parent && isLayerModel(model.parent);
  if (isUnitModel(model) || isFacetModel(model)) {
    if (parentIsLayer) {
      head = BinNode.makeFromEncoding(head, model) || head;
    }
  }

  if (model.transforms.length > 0) {
    head = parseTransformArray(head, model, ancestorParse);
  }

  // create parse nodes for fields that need to be parsed (or flattened) implicitly
  const implicitSelection = getImplicitFromSelection(model);
  const implicitEncoding = getImplicitFromEncoding(model);
  head = ParseNode.makeWithAncestors(head, {}, {...implicitSelection, ...implicitEncoding}, ancestorParse) || head;

  if (isUnitModel(model)) {
    head = GeoJSONNode.parseAll(head, model);
    head = GeoPointNode.parseAll(head, model);
  }

  if (isUnitModel(model) || isFacetModel(model)) {
    if (!parentIsLayer) {
      head = BinNode.makeFromEncoding(head, model) || head;
    }

    head = TimeUnitNode.makeFromEncoding(head, model) || head;
    head = CalculateNode.parseAllForSortIndex(head, model);
  }

  // add an output node pre aggregation
  const rawName = model.getName(RAW);
  const raw = new OutputNode(head, rawName, RAW, outputNodeRefCounts);
  outputNodes[rawName] = raw;
  head = raw;

  if (isUnitModel(model)) {
    const agg = AggregateNode.makeFromEncoding(head, model);
    if (agg) {
      head = agg;

      if (requiresSelectionId(model)) {
        head = new IdentifierNode(head);
      }
    }
    head = ImputeNode.makeFromEncoding(head, model) || head;
    head = StackNode.makeFromEncoding(head, model) || head;
  }

  if (isUnitModel(model)) {
    head = FilterInvalidNode.make(head, model) || head;
  }

  // output node for marks
  const mainName = model.getName(MAIN);
  const main = new OutputNode(head, mainName, MAIN, outputNodeRefCounts);
  outputNodes[mainName] = main;
  head = main;

  // add facet marker
  let facetRoot = null;
  if (isFacetModel(model)) {
    const facetName = model.getName('facet');

    // Derive new sort index field for facet's sort array
    head = CalculateNode.parseAllForSortIndex(head, model);

    // Derive new aggregate for facet's sort field
    // augment data source with new fields for crossed facet
    head = makeJoinAggregateFromFacet(head, model.facet) || head;

    facetRoot = new FacetNode(head, model, facetName, main.getSource());
    outputNodes[facetName] = facetRoot;
    head = facetRoot;
  }
  return {
    ...model.component.data,
    outputNodes,
    outputNodeRefCounts,
    raw,
    main,
    facetRoot,
    ancestorParse
  };
}<|MERGE_RESOLUTION|>--- conflicted
+++ resolved
@@ -312,18 +312,7 @@
   // transform if it proves to be unnecessary. Additional identifier
   // transforms will be necessary when new tuples are constructed
   // (e.g., post-aggregation).
-<<<<<<< HEAD
   head = new IdentifierNode(head);
-=======
-  if (
-    requiresSelectionId(model) &&
-    // only add identifier to unit/layer models that do not have layer parents to avoid redundant identifier transforms
-    (isUnitModel(model) || isLayerModel(model)) &&
-    (!model.parent || !isLayerModel(model.parent))
-  ) {
-    head = new IdentifierNode(head);
-  }
->>>>>>> 9b16db69
 
   // HACK: This is equivalent for merging bin extent for union scale.
   // FIXME(https://github.com/vega/vega-lite/issues/2270): Correctly merge extent / bin node for shared bin scale
