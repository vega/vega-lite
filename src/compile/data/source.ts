<<<<<<< HEAD
import {SOURCE} from '../../data';
=======
import {DataFormat, SOURCE} from '../../data';
>>>>>>> bd9da31a
import {contains, extend} from '../../util';
import {VgData} from '../../vega.schema';

import {FacetModel} from '../facet';
import {LayerModel} from '../layer';
import {Model} from './../model';

import {DataComponent} from './data';
import {nullFilter} from './nullfilter';
import {filter} from './filter';
import {bin} from './bin';
import {formula} from './formula';
import {timeUnit} from './timeunit';

export namespace source {
  function parse(model: Model): VgData {
    let data = model.data();

    if (data) {
      // If data is explicitly provided

      let sourceData: VgData = { name: model.dataName(SOURCE) };
      if (data.values && data.values.length > 0) {
        sourceData.values = model.data().values;
        sourceData.format = { type: 'json' };
      } else if (data.url) {
        sourceData.url = data.url;

        // Extract extension from URL using snippet from
        // http://stackoverflow.com/questions/680929/how-to-extract-extension-from-filename-string-in-javascript
        let defaultExtension = /(?:\.([^.]+))?$/.exec(sourceData.url)[1];
        if (!contains(['json', 'csv', 'tsv', 'topojson'], defaultExtension)) {
          defaultExtension = 'json';
        }
<<<<<<< HEAD
        const dataFormat = model.data().format;
        sourceData.format =
            extend({
              type: (dataFormat && dataFormat.type) ?
                  model.data().format.type :
                  defaultExtension
              },
              (dataFormat && dataFormat.feature) ?
                { feature : dataFormat.feature } : {},
              (dataFormat && dataFormat.mesh) ?
                { mesh : dataFormat.mesh} : {}
            );
=======
        const dataFormat: DataFormat = model.data().format || {};
        sourceData.format =
          extend(
            { type: dataFormat.type ? model.data().format.type : defaultExtension },
            dataFormat.property ? { property: dataFormat.property } : {},
            // Feature and mesh are two mutually exclusive properties
            dataFormat.feature ?
              { feature : dataFormat.feature } :
            dataFormat.mesh ?
              { mesh : dataFormat.mesh } :
              {}
          );
>>>>>>> bd9da31a
      }
      return sourceData;
    } else if (!model.parent()) {
      // If data is not explicitly provided but the model is a root,
      // need to produce a source as well
      return { name: model.dataName(SOURCE) };
    }
    return undefined;
  }

  export const parseUnit = parse;

  export function parseFacet(model: FacetModel) {
    let sourceData = parse(model);
    if (!model.child().component.data.source) {
      // If the child does not have its own source, have to rename its source.
      model.child().renameData(model.child().dataName(SOURCE), model.dataName(SOURCE));
    }

    return sourceData;
  }

  export function parseLayer(model: LayerModel) {
    let sourceData = parse(model);
    model.children().forEach((child) => {
      const childData = child.component.data;

      if (model.compatibleSource(child)) {
        // we cannot merge if the child has filters defined even after we tried to move them up
        const canMerge = !childData.filter && !childData.formatParse && !childData.nullFilter;
        if (canMerge) {
          // rename source because we can just remove it
          child.renameData(child.dataName(SOURCE), model.dataName(SOURCE));
          delete childData.source;
        } else {
          // child does not have data defined or the same source so just use the parents source
          childData.source = {
            name: child.dataName(SOURCE),
            source: model.dataName(SOURCE)
          };
        }
      }
    });
    return sourceData;
  }

  export function assemble(model: Model, component: DataComponent) {
    if (component.source) {
      let sourceData: VgData = component.source;

      if (component.formatParse) {
        component.source.format = component.source.format || {};
        component.source.format.parse = component.formatParse;
      }

      // null filter comes first so transforms are not performed on null values
      // time and bin should come before filter so we can filter by time and bin
      sourceData.transform = [].concat(
        nullFilter.assemble(component),
        formula.assemble(component),
        filter.assemble(component),
        bin.assemble(component),
        timeUnit.assemble(component)
      );

      return sourceData;
    }
    return null;
  }
}<|MERGE_RESOLUTION|>--- conflicted
+++ resolved
@@ -1,8 +1,4 @@
-<<<<<<< HEAD
-import {SOURCE} from '../../data';
-=======
 import {DataFormat, SOURCE} from '../../data';
->>>>>>> bd9da31a
 import {contains, extend} from '../../util';
 import {VgData} from '../../vega.schema';
 
@@ -37,20 +33,7 @@
         if (!contains(['json', 'csv', 'tsv', 'topojson'], defaultExtension)) {
           defaultExtension = 'json';
         }
-<<<<<<< HEAD
-        const dataFormat = model.data().format;
-        sourceData.format =
-            extend({
-              type: (dataFormat && dataFormat.type) ?
-                  model.data().format.type :
-                  defaultExtension
-              },
-              (dataFormat && dataFormat.feature) ?
-                { feature : dataFormat.feature } : {},
-              (dataFormat && dataFormat.mesh) ?
-                { mesh : dataFormat.mesh} : {}
-            );
-=======
+
         const dataFormat: DataFormat = model.data().format || {};
         sourceData.format =
           extend(
@@ -63,7 +46,6 @@
               { mesh : dataFormat.mesh } :
               {}
           );
->>>>>>> bd9da31a
       }
       return sourceData;
     } else if (!model.parent()) {
