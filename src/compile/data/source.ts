--- conflicted
+++ resolved
@@ -57,13 +57,8 @@
     }
   }
 
-<<<<<<< HEAD
-  public dependentFields(): undefined {
-    return undefined; // there should never be a node before a source
-=======
   public dependentFields() {
     return new Set();
->>>>>>> 7a5f9309
   }
 
   public producedFields(): undefined {
