/**
 * Utility for generating row / column headers
 */
import {Config} from '../../config';
import {FacetFieldDef} from '../../facet';
import {vgField} from '../../fielddef';
import {HEADER_LABEL_PROPERTIES, HEADER_LABEL_PROPERTIES_MAP, HEADER_TITLE_PROPERTIES, HEADER_TITLE_PROPERTIES_MAP, HeaderConfig} from '../../header';
import {isSortField} from '../../sort';
import {keys} from '../../util';
import {AxisOrient, VgAxis, VgComparator, VgMarkGroup, VgTitleConfig} from '../../vega.schema';
import {formatSignalRef} from '../common';
import {Model} from '../model';


export type HeaderChannel = 'row' | 'column';
export const HEADER_CHANNELS: HeaderChannel[] = ['row', 'column'];

export type HeaderType = 'header' | 'footer';
export const HEADER_TYPES: HeaderType[] = ['header', 'footer'];

/**
 * A component that represents all header, footers and title of a Vega group with layout directive.
 */
export interface LayoutHeaderComponent {
  title?: string;

  // TODO: repeat and concat can have multiple header / footer.
  // Need to redesign this part a bit.

  facetFieldDef?: FacetFieldDef<string>;

  /**
   * An array of header components for headers.
   * For facet, there should be only one header component, which is data-driven.
   * For repeat and concat, there can be multiple header components that explicitly list different axes.
   */
  header?: HeaderComponent[];

  /**
   * An array of header components for footers.
   * For facet, there should be only one header component, which is data-driven.
   * For repeat and concat, there can be multiple header components that explicitly list different axes.
   */
  footer?: HeaderComponent[];
}

/**
 * A component that represents one group of row/column-header/footer.
 */
export interface HeaderComponent {

  labels: boolean;

  sizeSignal: {signal: string};

  axes: VgAxis[];
}

export function getHeaderType(orient: AxisOrient) {
  if (orient === 'top' || orient === 'left') {
    return 'header';
  }
  return 'footer';
}

export function getTitleGroup(model: Model, channel: HeaderChannel) {
  const title = model.component.layoutHeaders[channel].title;
  const textOrient = channel === 'row' ? 'left' : undefined;
  const config = model.config? model.config : undefined;
  const facetFieldDef = model.component.layoutHeaders[channel].facetFieldDef? model.component.layoutHeaders[channel].facetFieldDef : undefined;

  return {
    name: `${channel}-title`,
    type: 'group',
    role: `${channel}-title`,
    title: {
      text: title,
      offset: 10,
      orient: textOrient,
      style: 'guide-title',
      ...getHeaderProperties(config, facetFieldDef, HEADER_TITLE_PROPERTIES, HEADER_TITLE_PROPERTIES_MAP)
    }
  };
}

export function getHeaderGroups(model: Model, channel: HeaderChannel): VgMarkGroup[] {
  const layoutHeader = model.component.layoutHeaders[channel];
  const groups = [];
  for (const headerType of HEADER_TYPES) {
    if (layoutHeader[headerType]) {
      for (const headerCmpt of layoutHeader[headerType]) {
        groups.push(getHeaderGroup(model, channel, headerType, layoutHeader, headerCmpt));
      }
    }
  }
  return groups;
}

// 0, (0,90), 90, (90, 180), 180, (180, 270), 270, (270, 0)

export function labelAnchor(angle: number) {
  // to keep angle in [0, 360)
  angle = ((angle % 360) + 360) % 360;
  if ((angle + 90) % 180 === 0) {  // for 90 and 270
    return {}; // default center
  } else if (angle < 90 || 270 < angle) {
<<<<<<< HEAD
    return {anchor: {value: 'start'}};
  } else if (135 <= angle && angle < 225) {
    return {anchor: {value: 'end'}};
=======
    return {align: {value: 'start'}};
  } else if (135 <= angle && angle < 225) {
    return {align: {value: 'end'}};
>>>>>>> 268ba221
  }
  return {};
}

export function labelBaseline(angle: number) {
  // to keep angle in [0, 360)
  angle = ((angle % 360) + 360) % 360;
  if (45 <= angle && angle <= 135) {
    return {baseline: {value: 'top'}};
  }
  return {baseline: {value: 'middle'}};
}

function getSort(facetFieldDef: FacetFieldDef<string>): VgComparator {
  const {sort} = facetFieldDef;
  if (isSortField(sort)) {
    return {
      field: vgField(sort, {expr: 'datum'}),
      order: sort.order || 'ascending'
    };
  } else {
    return {
      field: vgField(facetFieldDef, {expr: 'datum'}),
      order: sort || 'ascending'
    };
  }
}

export function getHeaderGroup(model: Model, channel: HeaderChannel, headerType: HeaderType, layoutHeader: LayoutHeaderComponent, headerCmpt: HeaderComponent) {
  if (headerCmpt) {
    let title = null;
    const {facetFieldDef} = layoutHeader;
    if (facetFieldDef && headerCmpt.labels) {
      const {header = {}} = facetFieldDef;
      const {format, labelAngle} = header;
      const config = model.config? model.config : undefined;

      title = {
        text: formatSignalRef(facetFieldDef, format, 'parent', model.config),
        offset: 10,
        orient: channel === 'row' ? 'left' : 'top',
        style: 'guide-label',
        ...(
          labelAngle !== undefined ? {angle: {value: labelAngle}} : {}
        ),
        ...labelAnchor(labelAngle),
        ...labelBaseline(labelAngle),
        ...getHeaderProperties(config, facetFieldDef, HEADER_LABEL_PROPERTIES, HEADER_LABEL_PROPERTIES_MAP)
      };
    }

    const axes = headerCmpt.axes;

    const hasAxes = axes && axes.length > 0;
    if (title || hasAxes) {
      const sizeChannel = channel === 'row' ? 'height' : 'width';



      return {
        name: model.getName(`${channel}_${headerType}`),
        type: 'group',
        role: `${channel}-${headerType}`,
        ...(layoutHeader.facetFieldDef ? {
          from: {data: model.getName(channel + '_domain')},
          sort: getSort(facetFieldDef)
        } : {}),
        ...(title ? {title} : {}),
        ...(headerCmpt.sizeSignal ? {
          encode: {
            update: {
              [sizeChannel]: headerCmpt.sizeSignal
            }
          }
        }: {}),
        ...(hasAxes ? {axes} : {})
      };
    }
  }
  return null;
}

export function getHeaderProperties(config: Config, facetFieldDef: FacetFieldDef<string>, properties: string[], propertiesMap: {[k in keyof HeaderConfig]: keyof VgTitleConfig}) {
  const props = {};
  for (const prop of properties) {
    if (config && config.header) {
      if (config.header[prop]) {
        props[propertiesMap[prop]] = {value: config.header[prop]};
      }
    }
    if (facetFieldDef && facetFieldDef.header) {
      if (facetFieldDef.header[prop]) {
        props[propertiesMap[prop]] = {value: facetFieldDef.header[prop]};
      }
    }
  }
  return props;
}<|MERGE_RESOLUTION|>--- conflicted
+++ resolved
@@ -6,7 +6,6 @@
 import {vgField} from '../../fielddef';
 import {HEADER_LABEL_PROPERTIES, HEADER_LABEL_PROPERTIES_MAP, HEADER_TITLE_PROPERTIES, HEADER_TITLE_PROPERTIES_MAP, HeaderConfig} from '../../header';
 import {isSortField} from '../../sort';
-import {keys} from '../../util';
 import {AxisOrient, VgAxis, VgComparator, VgMarkGroup, VgTitleConfig} from '../../vega.schema';
 import {formatSignalRef} from '../common';
 import {Model} from '../model';
@@ -104,15 +103,9 @@
   if ((angle + 90) % 180 === 0) {  // for 90 and 270
     return {}; // default center
   } else if (angle < 90 || 270 < angle) {
-<<<<<<< HEAD
     return {anchor: {value: 'start'}};
   } else if (135 <= angle && angle < 225) {
     return {anchor: {value: 'end'}};
-=======
-    return {align: {value: 'start'}};
-  } else if (135 <= angle && angle < 225) {
-    return {align: {value: 'end'}};
->>>>>>> 268ba221
   }
   return {};
 }
