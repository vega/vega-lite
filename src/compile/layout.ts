
import {Channel, X, Y, ROW, COLUMN} from '../channel';
import {LAYOUT} from '../data';
import {ScaleType} from '../scale';
import {Formula} from '../transform';
import {extend, keys, StringSet} from '../util';
import {VgData} from '../vega.schema';

import {FacetModel} from './facet';
import {LayerModel} from './layer';
import {TEXT as TEXTMARK} from '../mark';
import {Model} from './model';
import {rawDomain} from './time';
import {UnitModel} from './unit';
import {hasGeoTransform} from './common';

// FIXME: for nesting x and y, we need to declare x,y layout separately before joining later
// For now, let's always assume shared scale
export interface LayoutComponent {
  width: SizeComponent;
  height: SizeComponent;
}

export interface SizeComponent {
  /** Field that we need to calculate distinct */
  distinct: StringSet;

  /** Array of formulas */
  formula: Formula[];
}

export function assembleLayout(model: Model, layoutData: VgData[]): VgData[] {
  const layoutComponent = model.component.layout;
  if (!layoutComponent.width && !layoutComponent.height) {
    return layoutData; // Do nothing
  }

  if (true) { // if both are shared scale, we can simply merge data source for width and for height
    const distinctFields = keys(extend(layoutComponent.width.distinct, layoutComponent.height.distinct));
    const formula = layoutComponent.width.formula.concat(layoutComponent.height.formula)
      .map(function(formula) {
        return extend({type: 'formula'}, formula);
      });

    return [
      distinctFields.length > 0 ? {
        name: model.dataName(LAYOUT),
        source: model.dataTable(),
        transform: [{
            type: 'aggregate',
            summarize: distinctFields.map(function(field) {
              return { field: field, ops: ['distinct'] };
            })
          }].concat(formula)
      } : {
        name: model.dataName(LAYOUT),
        values: [{}],
        transform: formula
      }
    ];
  }
  // FIXME: implement
  // otherwise, we need to join width and height (cross)
}

// FIXME: for nesting x and y, we need to declare x,y layout separately before joining later
// For now, let's always assume shared scale
export function parseUnitLayout(model: UnitModel): LayoutComponent {
  return {
    width: parseUnitSizeLayout(model, X),
    height: parseUnitSizeLayout(model, Y)
  };
}

function parseUnitSizeLayout(model: UnitModel, channel: Channel): SizeComponent {
  // TODO: think about whether this config has to be the cell or facet cell config
  const cellConfig = model.config().cell;
  const nonOrdinalSize = channel === X ? cellConfig.width : cellConfig.height;

  return {
    distinct: getDistinct(model, channel),
    formula: [{
      field: model.channelSizeName(channel),
      expr: unitSizeExpr(model, channel, nonOrdinalSize)
    }]
  };
}

function unitSizeExpr(model: UnitModel, channel: Channel, nonOrdinalSize: number): string {
<<<<<<< HEAD
  // Check if projection is specified, if specific, use
  // config.cell.width/height as layout's width/height.
  if (model instanceof UnitModel && hasGeoTransform(model)) {
    if (channel === X) {
      return model.config().cell.width + '';
    } else if (channel === Y) {
      return model.config().cell.height + '';
    }
  }
  if (model.has(channel)) {
=======
  if (model.scale(channel)) {
>>>>>>> bd9da31a
    if (model.isOrdinalScale(channel)) {
      const scale = model.scale(channel);
      return '(' + cardinalityFormula(model, channel) +
        ' + ' + scale.padding +
        ') * ' + scale.bandSize;
    } else {
      return nonOrdinalSize + '';
    }
  } else {
    if (model.mark() === TEXTMARK && channel === X) {
      // for text table without x/y scale we need wider bandSize
      return model.config().scale.textBandWidth + '';
    }
    return model.config().scale.bandSize + '';
  }
}

export function parseFacetLayout(model: FacetModel): LayoutComponent {
  return {
    width: parseFacetSizeLayout(model, COLUMN),
    height: parseFacetSizeLayout(model, ROW)
  };
}

function parseFacetSizeLayout(model: FacetModel, channel: Channel): SizeComponent {
  const childLayoutComponent = model.child().component.layout;
  const sizeType = channel === ROW ? 'height' : 'width';
  const childSizeComponent: SizeComponent = childLayoutComponent[sizeType];

  if (true) { // assume shared scale
    // For shared scale, we can simply merge the layout into one data source

    const distinct = extend(getDistinct(model, channel), childSizeComponent.distinct);
    const formula = childSizeComponent.formula.concat([{
      field: model.channelSizeName(channel),
      expr: facetSizeFormula(model, channel, model.child().channelSizeName(channel))
    }]);

    delete childLayoutComponent[sizeType];
    return {
      distinct: distinct,
      formula: formula
    };
  }
  // FIXME implement independent scale as well
  // TODO: - also consider when children have different data source
}

function facetSizeFormula(model: Model, channel: Channel, innerSize: string) {
  const scale = model.scale(channel);
  if (model.has(channel)) {
    return '(datum.' + innerSize + ' + ' + scale.padding + ')' + ' * ' + cardinalityFormula(model, channel);
  } else {
    return 'datum.' + innerSize + ' + ' + model.config().facet.scale.padding; // need to add outer padding for facet
  }
}

export function parseLayerLayout(model: LayerModel): LayoutComponent {
  return {
    width: parseLayerSizeLayout(model, X),
    height: parseLayerSizeLayout(model, Y)
  };
}

function parseLayerSizeLayout(model: LayerModel, channel: Channel): SizeComponent {
  if (true) {
    // For shared scale, we can simply merge the layout into one data source
    // TODO: don't just take the layout from the first child

    const childLayoutComponent = model.children()[0].component.layout;
    const sizeType = channel === Y ? 'height' : 'width';
    const childSizeComponent: SizeComponent = childLayoutComponent[sizeType];

    const distinct = childSizeComponent.distinct;
    const formula = [{
      field: model.channelSizeName(channel),
      expr: childSizeComponent.formula[0].expr
    }];

    model.children().forEach((child) => {
      delete child.component.layout[sizeType];
    });

    return {
      distinct: distinct,
      formula: formula
    };
  }
}

function getDistinct(model: Model, channel: Channel): StringSet {
  if (model.has(channel) && model.isOrdinalScale(channel)) {
    const scale = model.scale(channel);
    if (scale.type === ScaleType.ORDINAL && !(scale.domain instanceof Array)) {
      // if explicit domain is declared, use array length
      const distinctField = model.field(channel);
      let distinct: StringSet = {};
      distinct[distinctField] = true;
      return distinct;
    }
  }
  return {};
}

// TODO: rename to cardinalityExpr
function cardinalityFormula(model: Model, channel: Channel) {
  const scale = model.scale(channel);
  if (scale.domain instanceof Array) {
    return scale.domain.length;
  }

  const timeUnit = model.fieldDef(channel).timeUnit;
  const timeUnitDomain = timeUnit ? rawDomain(timeUnit, channel) : null;

  return timeUnitDomain !== null ? timeUnitDomain.length :
        model.field(channel, {datum: true, prefn: 'distinct_'});
}<|MERGE_RESOLUTION|>--- conflicted
+++ resolved
@@ -87,7 +87,6 @@
 }
 
 function unitSizeExpr(model: UnitModel, channel: Channel, nonOrdinalSize: number): string {
-<<<<<<< HEAD
   // Check if projection is specified, if specific, use
   // config.cell.width/height as layout's width/height.
   if (model instanceof UnitModel && hasGeoTransform(model)) {
@@ -97,10 +96,7 @@
       return model.config().cell.height + '';
     }
   }
-  if (model.has(channel)) {
-=======
   if (model.scale(channel)) {
->>>>>>> bd9da31a
     if (model.isOrdinalScale(channel)) {
       const scale = model.scale(channel);
       return '(' + cardinalityFormula(model, channel) +
