--- conflicted
+++ resolved
@@ -1,9 +1,5 @@
-<<<<<<< HEAD
 import {COLOR, SIZE, SHAPE, OPACITY, Channel} from '../channel';
-=======
-import {COLOR, SIZE, SHAPE, Channel} from '../channel';
 import {Config} from '../config';
->>>>>>> 7f8e8f76
 import {FieldDef} from '../fielddef';
 import {Legend} from '../legend';
 import {title as fieldTitle} from '../fielddef';
