--- conflicted
+++ resolved
@@ -6,12 +6,7 @@
 import {ORDINAL, TEMPORAL} from '../type';
 import {extend, keys, without, Dict} from '../util';
 
-<<<<<<< HEAD
-import {applyMarkConfig, FILL_STROKE_CONFIG, formatMixins as utilFormatMixins} from './common';
-import {format as timeFormat} from '../timeunit';
-=======
 import {applyMarkConfig, FILL_STROKE_CONFIG, formatMixins as utilFormatMixins, timeFormatTemplate} from './common';
->>>>>>> e6d4f647
 import {COLOR_LEGEND, COLOR_LEGEND_LABEL} from './scale';
 import {UnitModel} from './unit';
 import {VgLegend} from '../vega.schema';
@@ -216,11 +211,7 @@
       } else if (fieldDef.type === TEMPORAL) {
         labelsSpec = extend({
           text: {
-<<<<<<< HEAD
-            template: '{{ datum.data | time:\'' + timeFormat(fieldDef.timeUnit, legend.shortTimeLabels) + '\'}}'
-=======
             template: timeFormatTemplate(model, channel)
->>>>>>> e6d4f647
           }
         }, labelsSpec || {});
       }
