--- conflicted
+++ resolved
@@ -58,19 +58,8 @@
 
       if (labelExpr !== undefined) {
         let expr = labelExpr;
-<<<<<<< HEAD
-        if (
-          legend.encode &&
-          legend.encode.labels &&
-          legend.encode.labels.update &&
-          legend.encode.labels.update.text &&
-          isSignalRef(legend.encode.labels.update.text)
-        ) {
-          expr = labelExpr.replace('datum.label', legend.encode.labels.update.text.signal);
-=======
-        if (legend.encode?.labels?.update && isSignalRef(legend.encode.labels.update.text)) {
+        if (legend.encode?.labels?.update?.text && isSignalRef(legend.encode.labels.update.text)) {
           expr = replaceAll(labelExpr, 'datum.label', legend.encode.labels.update.text.signal);
->>>>>>> 3e32c4b4
         }
 
         setLegendEncode(legend, 'labels', 'text', {signal: expr});
