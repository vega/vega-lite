import {ColorValueRef, SymbolEncodeEntry} from 'vega';
import {isArray, stringValue} from 'vega-util';
import {COLOR, NonPositionScaleChannel, OPACITY} from '../../channel';
import {
  Conditional,
  FieldDefWithCondition,
  Gradient,
  hasConditionalValueDef,
  isTimeFormatFieldDef,
  isValueDef,
  MarkPropFieldDef,
  TypedFieldDef,
  Value,
  ValueDef,
  ValueDefWithCondition
} from '../../channeldef';
import {FILL_STROKE_CONFIG} from '../../mark';
import {ScaleType} from '../../scale';
import {getFirstDefined, keys, varName} from '../../util';
import {applyMarkConfig, timeFormatExpression} from '../common';
import * as mixins from '../mark/mixins';
import {UnitModel} from '../unit';
import {ScaleChannel} from './../../channel';
import {LegendComponent} from './component';
import {defaultType} from './properties';
import {STORE} from '../selection';

function type(legendCmp: LegendComponent, model: UnitModel, channel: ScaleChannel) {
  const scaleType = model.getScaleComponent(channel).get('type');
  return getFirstDefined(legendCmp.get('type'), defaultType({channel, scaleType, alwaysReturn: true}));
}

export function symbols(
  fieldDef: TypedFieldDef<string>,
  symbolsSpec: any,
  model: UnitModel,
  channel: ScaleChannel,
  legendCmp: LegendComponent
): SymbolEncodeEntry {
  if (type(legendCmp, model, channel) !== 'symbol') {
    return undefined;
  }

  let out = {
    ...applyMarkConfig({}, model, FILL_STROKE_CONFIG),
    ...mixins.color(model)
  } as SymbolEncodeEntry; // FIXME: remove this when VgEncodeEntry is compatible with SymbolEncodeEntry

  const {markDef, encoding, config} = model;
  const filled = markDef.filled;

<<<<<<< HEAD
  const opacity = getMaxValue(encoding.opacity) || markDef.opacity;
  const condition = selectedCondition(model, legendCmp, fieldDef);
=======
  const opacity = getMaxValue(encoding.opacity) ?? markDef.opacity;
>>>>>>> 50429d3c

  if (out.fill) {
    // for fill legend, we don't want any fill in symbol
    if (channel === 'fill' || (filled && channel === COLOR)) {
      delete out.fill;
    } else {
      if (out.fill['field']) {
        // For others, set fill to some opaque value (or nothing if a color is already set)
        if (legendCmp.get('symbolFillColor')) {
          delete out.fill;
        } else {
          out.fill = {value: config.legend.symbolBaseFillColor ?? 'black'};
          out.fillOpacity = {value: opacity ?? 1};
        }
      } else if (isArray(out.fill)) {
        const fill =
          getFirstConditionValue(encoding.fill ?? encoding.color) ?? markDef.fill ?? (filled && markDef.color);
        if (fill) {
          out.fill = {value: fill} as ColorValueRef;
        }
      }
    }
  }

  if (out.stroke) {
    if (channel === 'stroke' || (!filled && channel === COLOR)) {
      delete out.stroke;
    } else {
      if (out.stroke['field']) {
        // For others, remove stroke field
        delete out.stroke;
      } else if (isArray(out.stroke)) {
        const stroke = getFirstDefined(
          getFirstConditionValue(encoding.stroke || encoding.color),
          markDef.stroke,
          filled ? markDef.color : undefined
        );
        if (stroke) {
          out.stroke = {value: stroke} as ColorValueRef;
        }
      }
    }
  }

  if (channel !== OPACITY) {
    if (condition) {
      out.opacity = [{test: condition, value: opacity || 1}, {value: config.legend.unselectedOpacity}];
    } else if (opacity) {
      out.opacity = {value: opacity};
    }
  }

  out = {...out, ...symbolsSpec};

  return keys(out).length > 0 ? out : undefined;
}

export function gradient(
  fieldDef: TypedFieldDef<string>,
  gradientSpec: any,
  model: UnitModel,
  channel: ScaleChannel,
  legendCmp: LegendComponent
) {
  if (type(legendCmp, model, channel) !== 'gradient') {
    return undefined;
  }

  let out: SymbolEncodeEntry = {};

  const opacity = getMaxValue(model.encoding.opacity) || model.markDef.opacity;
  if (opacity) {
    // only apply opacity if it is neither zero or undefined
    out.opacity = {value: opacity};
  }

  out = {...out, ...gradientSpec};
  return keys(out).length > 0 ? out : undefined;
}

export function labels(
  fieldDef: TypedFieldDef<string>,
  labelsSpec: any,
  model: UnitModel,
  channel: NonPositionScaleChannel,
  legendCmp: LegendComponent
) {
  const legend = model.legend(channel);
  const config = model.config;
  const condition = selectedCondition(model, legendCmp, fieldDef);

  let out: SymbolEncodeEntry = {};

  if (isTimeFormatFieldDef(fieldDef)) {
    const isUTCScale = model.getScaleComponent(channel).get('type') === ScaleType.UTC;
    const expr = timeFormatExpression(
      'datum.value',
      fieldDef.timeUnit,
      legend.format,
      config.legend.shortTimeLabels,
      config.timeFormat,
      isUTCScale
    );
    labelsSpec = {
      ...(expr ? {text: {signal: expr}} : {}),
      ...labelsSpec
    };
  }

  if (condition) {
    labelsSpec.opacity = [{test: condition, value: 1}, {value: config.legend.unselectedOpacity}];
  }

  out = {...out, ...labelsSpec};

  return keys(out).length > 0 ? out : undefined;
}

export function entries(
  fieldDef: TypedFieldDef<string>,
  entriesSpec: any,
  model: UnitModel,
  channel: NonPositionScaleChannel,
  legendCmp: LegendComponent
) {
  const selections = legendCmp.get('selections');
  return selections?.length ? {fill: {value: 'transparent'}} : undefined;
}

function getMaxValue(
  channelDef:
    | FieldDefWithCondition<MarkPropFieldDef<string>, number>
    | ValueDefWithCondition<MarkPropFieldDef<string>, number>
) {
  return getConditionValue<number>(channelDef, (v: number, conditionalDef) => Math.max(v, conditionalDef.value as any));
}

export function getFirstConditionValue<V extends Value | Gradient>(
  channelDef: FieldDefWithCondition<MarkPropFieldDef<string>, V> | ValueDefWithCondition<MarkPropFieldDef<string>, V>
): V {
  return getConditionValue(channelDef, (v: V, conditionalDef: Conditional<ValueDef<V>>) => {
    return getFirstDefined<V>(v, conditionalDef.value);
  });
}

function getConditionValue<V extends Value | Gradient>(
  channelDef: FieldDefWithCondition<MarkPropFieldDef<string>, V> | ValueDefWithCondition<MarkPropFieldDef<string>, V>,
  reducer: (val: V, conditionalDef: Conditional<ValueDef<V>>) => V
): V {
  if (hasConditionalValueDef(channelDef)) {
    return (isArray(channelDef.condition) ? channelDef.condition : [channelDef.condition]).reduce(
      reducer,
      channelDef.value as any
    );
  } else if (isValueDef(channelDef)) {
    return channelDef.value as any;
  }
  return undefined;
}

function selectedCondition(model: UnitModel, legendCmp: LegendComponent, fieldDef: TypedFieldDef<string>) {
  const selections = legendCmp.get('selections');
  if (!selections?.length) return undefined;

  const field = stringValue(fieldDef.field);
  return selections
    .map(selCmpt => {
      const name = selCmpt.name;
      const store = stringValue(varName(name) + STORE);
      return `(!length(data(${store})) || (${name}[${field}] && indexof(${name}[${field}], datum.value) >= 0))`;
    })
    .join(' || ');
}<|MERGE_RESOLUTION|>--- conflicted
+++ resolved
@@ -49,12 +49,8 @@
   const {markDef, encoding, config} = model;
   const filled = markDef.filled;
 
-<<<<<<< HEAD
-  const opacity = getMaxValue(encoding.opacity) || markDef.opacity;
+  const opacity = getMaxValue(encoding.opacity) ?? markDef.opacity;
   const condition = selectedCondition(model, legendCmp, fieldDef);
-=======
-  const opacity = getMaxValue(encoding.opacity) ?? markDef.opacity;
->>>>>>> 50429d3c
 
   if (out.fill) {
     // for fill legend, we don't want any fill in symbol
