import {Legend as VgLegend, LegendEncode, SignalRef} from 'vega';
import {
  COLOR,
  FILL,
  FILLOPACITY,
  NonPositionScaleChannel,
  OPACITY,
  SHAPE,
  SIZE,
  STROKE,
  STROKEOPACITY,
  STROKEWIDTH
} from '../../channel';
import {
  getTypedFieldDef,
  isFieldDef,
  isTimeFormatFieldDef,
  title as fieldDefTitle,
  TypedFieldDef
} from '../../channeldef';
import {Legend} from '../../legend';
import {GEOJSON} from '../../type';
import {deleteNestedProperty, getFirstDefined, keys} from '../../util';
import {mergeTitleComponent, numberFormat} from '../common';
import {guideEncodeEntry} from '../guide';
import {isUnitModel, Model} from '../model';
import {parseGuideResolve} from '../resolve';
import {defaultTieBreaker, Explicit, makeImplicit, mergeValuesWithExplicit} from '../split';
import {UnitModel} from '../unit';
import {LegendComponent, LegendComponentIndex, LegendComponentProps, LEGEND_COMPONENT_PROPERTIES} from './component';
import * as encode from './encode';
import * as properties from './properties';
import {direction, type} from './properties';
import {parseInteractiveLegend} from '../selection/transforms/legends';

export function parseLegend(model: Model) {
  if (isUnitModel(model)) {
    model.component.legends = parseUnitLegend(model);
  } else {
    model.component.legends = parseNonUnitLegend(model);
  }
}

function parseUnitLegend(model: UnitModel): LegendComponentIndex {
  const {encoding} = model;
  return [COLOR, FILL, STROKE, STROKEWIDTH, SIZE, SHAPE, OPACITY, FILLOPACITY, STROKEOPACITY].reduce(
    (legendComponent, channel) => {
      const def = encoding[channel];
      if (
        model.legend(channel) &&
        model.getScaleComponent(channel) &&
        !(isFieldDef(def) && channel === SHAPE && def.type === GEOJSON)
      ) {
        legendComponent[channel] = parseLegendForChannel(model, channel);
      }
      return legendComponent;
    },
    {}
  );
}

function getLegendDefWithScale(model: UnitModel, channel: NonPositionScaleChannel): VgLegend {
  const scale = model.scaleName(COLOR);
  if (channel === 'color') {
    return model.markDef.filled ? {fill: scale} : {stroke: scale};
  }
  return {[channel]: model.scaleName(channel)};
}

function isExplicit<T extends string | number | object | boolean>(
  value: T,
  property: keyof LegendComponentProps,
  legend: Legend,
  fieldDef: TypedFieldDef<string>
) {
  switch (property) {
    case 'values':
      // specified legend.values is already respected, but may get transformed.
      return !!legend.values;
    case 'title':
      // title can be explicit if fieldDef.title is set
      if (property === 'title' && value === fieldDef.title) {
        return true;
      }
  }
  // Otherwise, things are explicit if the returned value matches the specified property
  return value === legend[property];
}

export function parseLegendForChannel(model: UnitModel, channel: NonPositionScaleChannel): LegendComponent {
  const fieldDef = model.fieldDef(channel);
  const legend = model.legend(channel);

  const legendCmpt = new LegendComponent({}, getLegendDefWithScale(model, channel));
  parseInteractiveLegend(model, channel, legendCmpt);

  for (const property of LEGEND_COMPONENT_PROPERTIES) {
    const value = getProperty(property, legend, channel, model);
    if (value !== undefined) {
      const explicit = isExplicit(value, property, legend, fieldDef);
      if (explicit || model.config.legend[property] === undefined) {
        legendCmpt.set(property, value, explicit);
      }
    }
  }

<<<<<<< HEAD
  const legendEncoding = legend.encoding || {};
  const selections = legendCmpt.get('selections');
  const legendEncode = (['labels', 'legend', 'title', 'symbols', 'gradient', 'entries'] as const).reduce(
=======
  const legendEncoding = legend.encoding ?? {};
  const legendEncode = (['labels', 'legend', 'title', 'symbols', 'gradient'] as const).reduce(
>>>>>>> 50429d3c
    (e: LegendEncode, part) => {
      const legendEncodingPart = guideEncodeEntry(legendEncoding[part] ?? {}, model);
      const value = encode[part]
        ? encode[part](fieldDef, legendEncodingPart, model, channel, legendCmpt) // apply rule
        : legendEncodingPart; // no rule -- just default values
      if (value !== undefined && keys(value).length > 0) {
        e[part] = {
          ...(selections?.length ? {name: `${fieldDef.field}_legend_${part}`} : {}),
          ...(selections?.length ? {interactive: !!selections} : {}),
          update: value
        };
      }
      return e;
    },
    {} as LegendEncode
  );

  if (keys(legendEncode).length > 0) {
    legendCmpt.set('encode', legendEncode, !!legend.encoding);
  }

  return legendCmpt;
}

function getProperty<K extends keyof LegendComponentProps>(
  property: K,
  legend: Legend,
  channel: NonPositionScaleChannel,
  model: UnitModel
): LegendComponentProps[K] {
  const {encoding, mark} = model;
  const fieldDef = getTypedFieldDef(encoding[channel]);
  const legendConfig = model.config.legend;
  const {timeUnit} = fieldDef;

  const scaleType = model.getScaleComponent(channel).get('type');

  switch (property) {
    // TODO: enable when https://github.com/vega/vega/issues/1351 is fixed
    // case 'clipHeight':
    //   return getFirstDefined(specifiedLegend.clipHeight, properties.clipHeight(properties.type(...)));

    case 'direction':
      return direction({
        legend,
        legendConfig,
        timeUnit,
        channel,
        scaleType
      }) as LegendComponentProps[K];

    case 'format':
      // We don't include temporal field here as we apply format in encode block
      if (isTimeFormatFieldDef(fieldDef)) {
        return undefined;
      }
      return numberFormat(fieldDef, legend.format, model.config) as LegendComponentProps[K];

    case 'formatType':
      // As with format, we don't include temporal field here as we apply format in encode block
      if (isTimeFormatFieldDef(fieldDef)) {
        return undefined;
      }
      return legend.formatType as LegendComponentProps[K];

    case 'gradientLength':
      return getFirstDefined<number | SignalRef>(
        // do specified gradientLength first
        legend.gradientLength,
        legendConfig.gradientLength,
        // Otherwise, use smart default based on plot height
        properties.defaultGradientLength({
          model,
          legend,
          legendConfig,
          channel,
          scaleType
        })
      ) as LegendComponentProps[K];

    case 'labelOverlap':
      return getFirstDefined(legend.labelOverlap, properties.defaultLabelOverlap(scaleType)) as LegendComponentProps[K];

    case 'symbolType':
      return getFirstDefined(
        legend.symbolType,
        properties.defaultSymbolType(mark, channel, encoding.shape, model.markDef.shape)
      ) as LegendComponentProps[K];

    case 'title':
      return (fieldDefTitle(fieldDef, model.config, {allowDisabling: true}) || undefined) as LegendComponentProps[K];

    case 'type':
      return type({legend, channel, timeUnit, scaleType, alwaysReturn: false}) as LegendComponentProps[K];

    case 'values':
      return properties.values(legend, fieldDef) as LegendComponentProps[K];
  }

  // Otherwise, return specified property.
  return (legend as LegendComponentProps)[property];
}

function parseNonUnitLegend(model: Model) {
  const {legends, resolve} = model.component;

  for (const child of model.children) {
    parseLegend(child);

    keys(child.component.legends).forEach((channel: NonPositionScaleChannel) => {
      resolve.legend[channel] = parseGuideResolve(model.component.resolve, channel);

      if (resolve.legend[channel] === 'shared') {
        // If the resolve says shared (and has not been overridden)
        // We will try to merge and see if there is a conflict

        legends[channel] = mergeLegendComponent(legends[channel], child.component.legends[channel]);

        if (!legends[channel]) {
          // If merge returns nothing, there is a conflict so we cannot make the legend shared.
          // Thus, mark legend as independent and remove the legend component.
          resolve.legend[channel] = 'independent';
          delete legends[channel];
        }
      }
    });
  }

  keys(legends).forEach((channel: NonPositionScaleChannel) => {
    for (const child of model.children) {
      if (!child.component.legends[channel]) {
        // skip if the child does not have a particular legend
        continue;
      }

      if (resolve.legend[channel] === 'shared') {
        // After merging shared legend, make sure to remove legend from child
        delete child.component.legends[channel];
      }
    }
  });
  return legends;
}

export function mergeLegendComponent(mergedLegend: LegendComponent, childLegend: LegendComponent): LegendComponent {
  if (!mergedLegend) {
    return childLegend.clone();
  }
  const mergedOrient = mergedLegend.getWithExplicit('orient');
  const childOrient = childLegend.getWithExplicit('orient');

  if (mergedOrient.explicit && childOrient.explicit && mergedOrient.value !== childOrient.value) {
    // TODO: throw warning if resolve is explicit (We don't have info about explicit/implicit resolve yet.)
    // Cannot merge due to inconsistent orient
    return undefined;
  }

  let typeMerged = false;
  // Otherwise, let's merge
  for (const prop of LEGEND_COMPONENT_PROPERTIES) {
    const mergedValueWithExplicit = mergeValuesWithExplicit<LegendComponentProps, any>(
      mergedLegend.getWithExplicit(prop),
      childLegend.getWithExplicit(prop),
      prop,
      'legend',

      // Tie breaker function
      (v1: Explicit<any>, v2: Explicit<any>): any => {
        switch (prop) {
          case 'symbolType':
            return mergeSymbolType(v1, v2);
          case 'title':
            return mergeTitleComponent(v1, v2);
          case 'type':
            // There are only two types. If we have different types, then prefer symbol over gradient.
            typeMerged = true;
            return makeImplicit('symbol');
        }
        return defaultTieBreaker<LegendComponentProps, any>(v1, v2, prop, 'legend');
      }
    );
    mergedLegend.setWithExplicit(prop, mergedValueWithExplicit);
  }
  if (typeMerged) {
    if (mergedLegend.implicit?.encode?.gradient ?? {}) {
      deleteNestedProperty(mergedLegend.implicit, ['encode', 'gradient']);
    }
    if (mergedLegend.explicit?.encode?.gradient ?? {}) {
      deleteNestedProperty(mergedLegend.explicit, ['encode', 'gradient']);
    }
  }

  return mergedLegend;
}

function mergeSymbolType(st1: Explicit<string>, st2: Explicit<string>) {
  if (st2.value === 'circle') {
    // prefer "circle" over "stroke"
    return st2;
  }
  return st1;
}<|MERGE_RESOLUTION|>--- conflicted
+++ resolved
@@ -104,14 +104,9 @@
     }
   }
 
-<<<<<<< HEAD
   const legendEncoding = legend.encoding || {};
   const selections = legendCmpt.get('selections');
   const legendEncode = (['labels', 'legend', 'title', 'symbols', 'gradient', 'entries'] as const).reduce(
-=======
-  const legendEncoding = legend.encoding ?? {};
-  const legendEncode = (['labels', 'legend', 'title', 'symbols', 'gradient'] as const).reduce(
->>>>>>> 50429d3c
     (e: LegendEncode, part) => {
       const legendEncodingPart = guideEncodeEntry(legendEncoding[part] ?? {}, model);
       const value = encode[part]
