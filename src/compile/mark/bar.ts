--- conflicted
+++ resolved
@@ -36,16 +36,6 @@
   const xScaleName = model.scaleName(X);
   const xScale = model.getScaleComponent(X);
   // x, x2, and width -- we must specify two of these in all conditions
-<<<<<<< HEAD
-  if (orient === 'horizontal' || x2Def) {
-    if (isFieldDef(xDef) && isFieldDef(x2Def) && isBinned(xDef.bin)) {
-      return mixins.binnedPosition(
-        xDef, x2Def, X, xScaleName,
-        markDef.binSpacing === undefined ? config.bar.binSpacing : markDef.binSpacing,
-        xScale.get('reverse')
-      );
-    }
-=======
   if (isFieldDef(xDef) && isBinned(xDef.bin)) {
     return mixins.binPosition(
       xDef, x2Def, X, xScaleName,
@@ -53,7 +43,6 @@
       xScale.get('reverse')
     );
   } else if (orient === 'horizontal' || x2Def) {
->>>>>>> 5dd6fbdc
     return {
       ...mixins.pointPosition('x', model, 'zeroOrMin'),
       ...mixins.pointPosition2(model, 'zeroOrMin', 'x2'),
@@ -62,11 +51,7 @@
     if (isFieldDef(xDef)) {
       const xScaleType = xScale.get('type');
       if (isBinning(xDef.bin) && !sizeDef && !hasDiscreteDomain(xScaleType)) {
-<<<<<<< HEAD
-        return mixins.binnedPosition(
-=======
         return mixins.binPosition(
->>>>>>> 5dd6fbdc
           xDef, undefined, X, model.scaleName('x'), markDef.binSpacing === undefined ? config.bar.binSpacing : markDef.binSpacing,
           xScale.get('reverse')
         );
@@ -96,14 +81,8 @@
   const yScale = model.getScaleComponent(Y);
 
   // y, y2 & height -- we must specify two of these in all conditions
-<<<<<<< HEAD
-  if (orient === 'vertical' || y2Def) {
-    if (isFieldDef(yDef) && isFieldDef(y2Def) && isBinned(yDef.bin)) {
-      return mixins.binnedPosition(
-=======
   if (isFieldDef(yDef) && isBinned(yDef.bin)) {
       return mixins.binPosition(
->>>>>>> 5dd6fbdc
         yDef, y2Def, Y, yScaleName,
         markDef.binSpacing === undefined ? config.bar.binSpacing : markDef.binSpacing,
         yScale.get('reverse')
@@ -117,11 +96,7 @@
     if (isFieldDef(yDef)) {
       const yScaleType = yScale.get('type');
       if (isBinning(yDef.bin) && !sizeDef && !hasDiscreteDomain(yScaleType)) {
-<<<<<<< HEAD
-        return mixins.binnedPosition(
-=======
         return mixins.binPosition(
->>>>>>> 5dd6fbdc
           yDef, undefined, Y, model.scaleName('y'),
           markDef.binSpacing === undefined ? config.bar.binSpacing : markDef.binSpacing,
           yScale.get('reverse')
