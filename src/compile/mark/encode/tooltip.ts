--- conflicted
+++ resolved
@@ -104,13 +104,9 @@
       }
     }
 
-<<<<<<< HEAD
-    tuples.push({channel, key, value});
-=======
     value = value ?? textRef(fieldDef, config, expr).signal;
 
-    tooltipTuples.push({channel, key, value});
->>>>>>> 76fc5b45
+    tuples.push({channel, key, value});
   }
 
   forEach(encoding, (channelDef, channel) => {
