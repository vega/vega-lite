
import {isBinned, isBinning} from '../../bin';
import {Config} from '../../config';
import {Encoding, isAggregate} from '../../encoding';
import {FieldDef, isContinuous, isFieldDef} from '../../fielddef';
import * as log from '../../log';
import {AREA, BAR, CIRCLE, isMarkDef, LINE, Mark, MarkDef, POINT, RECT, RULE, SQUARE, TEXT, TICK} from '../../mark';
import {QUANTITATIVE, TEMPORAL} from '../../type';
import {contains} from '../../util';
import {getMarkConfig} from '../common';
import {Orient} from './../../vega.schema';


export function normalizeMarkDef(mark: Mark | MarkDef, encoding: Encoding<string>, config: Config) {
  const markDef: MarkDef = isMarkDef(mark) ? {...mark} : {type: mark};

  // set orient, which can be overridden by rules as sometimes the specified orient is invalid.
  const specifiedOrient = markDef.orient || getMarkConfig('orient', markDef, config);
  markDef.orient = orient(markDef.type, encoding, specifiedOrient);
  if (specifiedOrient !== undefined && specifiedOrient !== markDef.orient) {
    log.warn(log.message.orientOverridden(markDef.orient,specifiedOrient));
  }

  // set opacity and filled if not specified in mark config
  const specifiedOpacity = markDef.opacity !== undefined ? markDef.opacity : getMarkConfig('opacity', markDef, config);
  if (specifiedOpacity === undefined) {
    markDef.opacity = defaultOpacity(markDef.type, encoding);
  }

  const specifiedFilled = markDef.filled;
  if (specifiedFilled === undefined) {
    markDef.filled = filled(markDef, config);
  }
  return markDef;
}

function defaultOpacity(mark: Mark, encoding: Encoding<string>) {
  if (contains([POINT, TICK, CIRCLE, SQUARE], mark)) {
    // point-based marks
    if (!isAggregate(encoding)) {
      return 0.7;
    }
  }
  return undefined;
}

function filled(markDef: MarkDef, config: Config) {
  const filledConfig = getMarkConfig('filled', markDef, config);
  const mark = markDef.type;
  return filledConfig !== undefined ? filledConfig : mark !== POINT && mark !== LINE && mark !== RULE;
}

function orient(mark: Mark, encoding: Encoding<string>, specifiedOrient: Orient): Orient {
  switch (mark) {
    case POINT:
    case CIRCLE:
    case SQUARE:
    case TEXT:
    case RECT:
      // orient is meaningless for these marks.
      return undefined;
  }

  const {x, y, x2, y2} = encoding;

  switch (mark) {
    case BAR:
      if (isFieldDef(x) && isBinned(x.bin)) {
        return 'vertical';
      }
      if (isFieldDef(y) && isBinned(y.bin)) {
        return 'horizontal';
      }
      if (y2 || x2) {
        // Ranged bar does not always have clear orientation, so we allow overriding
        if (specifiedOrient) {
          return specifiedOrient;
        }

        // If y is range and x is non-range, non-bin Q, y is likely a prebinned field
<<<<<<< HEAD
        const xDef = encoding.x;
        if (!x2 && isFieldDef(xDef) && xDef.type === QUANTITATIVE && !isBinning(xDef.bin)) {
=======
        if (!x2 && isFieldDef(x) && x.type === QUANTITATIVE && !isBinning(x.bin)) {
>>>>>>> 5dd6fbdc
          return 'horizontal';
        }

        // If x is range and y is non-range, non-bin Q, x is likely a prebinned field
<<<<<<< HEAD
        const yDef = encoding.y;
        if (!y2 && isFieldDef(yDef) && yDef.type === QUANTITATIVE && !isBinning(yDef.bin)) {
=======
        if (!y2 && isFieldDef(y) && y.type === QUANTITATIVE && !isBinning(y.bin)) {
>>>>>>> 5dd6fbdc
          return 'vertical';
        }
      }
      /* tslint:disable */
    case RULE: // intentionally fall through
      // return undefined for line segment rule and bar with both axis ranged
      if (x2 && y2) {
        return undefined;
      }

    case AREA: // intentionally fall through
      // If there are range for both x and y, y (vertical) has higher precedence.
      if (y2) {
        if (isFieldDef(y) && isBinned(y.bin)) {
          return 'horizontal';
        } else {
          return 'vertical';
        }
      } else if (x2) {
        if (isFieldDef(x) && isBinned(x.bin)) {
          return 'vertical';
        } else {
          return 'horizontal';
        }
      } else if (mark === RULE) {
        if (encoding.x && !encoding.y) {
          return 'vertical';
        } else if (encoding.y && !encoding.x) {
          return 'horizontal';
        }
      }


    case LINE: // intentional fall through
    case TICK: // Tick is opposite to bar, line, area and never have ranged mark.

      /* tslint:enable */
      const xIsContinuous = isFieldDef(encoding.x) && isContinuous(encoding.x);
      const yIsContinuous = isFieldDef(encoding.y) && isContinuous(encoding.y);
      if (xIsContinuous && !yIsContinuous) {
        return mark !== 'tick' ? 'horizontal' : 'vertical';
      } else if (!xIsContinuous && yIsContinuous) {
        return mark !== 'tick' ? 'vertical' : 'horizontal';
      } else if (xIsContinuous && yIsContinuous) {
        const xDef = encoding.x as FieldDef<string>; // we can cast here since they are surely fieldDef
        const yDef = encoding.y as FieldDef<string>;

        const xIsTemporal = xDef.type === TEMPORAL;
        const yIsTemporal = yDef.type === TEMPORAL;

        // temporal without timeUnit is considered continuous, but better serves as dimension
        if (xIsTemporal && !yIsTemporal) {
          return mark !== 'tick' ? 'vertical' : 'horizontal';
        } else if (!xIsTemporal && yIsTemporal) {
          return mark !== 'tick' ? 'horizontal' : 'vertical';
        }

        if (!xDef.aggregate && yDef.aggregate) {
          return mark !== 'tick' ? 'vertical' : 'horizontal';
        } else if (xDef.aggregate && !yDef.aggregate) {
          return mark !== 'tick' ? 'horizontal' : 'vertical';
        }

        if (specifiedOrient) {
          // When ambiguous, use user specified one.
          return specifiedOrient;
        }

        if (!(mark === LINE && encoding.order)) {
          // Except for connected scatterplot, we should log warning for unclear orientation of QxQ plots.
          log.warn(log.message.unclearOrientContinuous(mark));
        }
        return 'vertical';
      } else {
        // For Discrete x Discrete case, return undefined.
        log.warn(log.message.unclearOrientDiscreteOrEmpty(mark));
        return undefined;
      }
  }
  return 'vertical';
}
<|MERGE_RESOLUTION|>--- conflicted
+++ resolved
@@ -78,22 +78,12 @@
         }
 
         // If y is range and x is non-range, non-bin Q, y is likely a prebinned field
-<<<<<<< HEAD
-        const xDef = encoding.x;
-        if (!x2 && isFieldDef(xDef) && xDef.type === QUANTITATIVE && !isBinning(xDef.bin)) {
-=======
         if (!x2 && isFieldDef(x) && x.type === QUANTITATIVE && !isBinning(x.bin)) {
->>>>>>> 5dd6fbdc
           return 'horizontal';
         }
 
         // If x is range and y is non-range, non-bin Q, x is likely a prebinned field
-<<<<<<< HEAD
-        const yDef = encoding.y;
-        if (!y2 && isFieldDef(yDef) && yDef.type === QUANTITATIVE && !isBinning(yDef.bin)) {
-=======
         if (!y2 && isFieldDef(y) && y.type === QUANTITATIVE && !isBinning(y.bin)) {
->>>>>>> 5dd6fbdc
           return 'vertical';
         }
       }
