--- conflicted
+++ resolved
@@ -14,13 +14,9 @@
 import {rule} from './rule';
 import {text} from './text';
 import {tick} from './tick';
-<<<<<<< HEAD
 import {rule} from './rule';
 import {sortField} from '../common';
 import {SOURCE} from '../../data';
-=======
-import {UnitModel} from '../unit';
->>>>>>> 578f8331
 
 const markCompiler = {
   area: area,
