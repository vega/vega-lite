--- conflicted
+++ resolved
@@ -8,19 +8,14 @@
 
 import {area} from './area';
 import {bar} from './bar';
-import {sortField} from '../common';
+import {sortField, hasGeoTransform, geoTransform} from '../common';
 import {line} from './line';
 import {point, circle, square} from './point';
 import {rule} from './rule';
 import {text} from './text';
 import {tick} from './tick';
-<<<<<<< HEAD
-import {rule} from './rule';
 import {path} from './path';
-import {sortField, hasGeoTransform, geoTransform} from '../common';
-=======
 import {UnitModel} from '../unit';
->>>>>>> bd9da31a
 
 const markCompiler = {
   area: area,
