import {isArray} from 'vega-util';

import {isBinned, isBinning} from '../../bin';
import {NONPOSITION_SCALE_CHANNELS, PositionScaleChannel, X, X2, Y2} from '../../channel';
import {
  ChannelDef,
  FieldDef,
  FieldDefWithCondition,
  getFieldDef,
  isConditionalSelection,
  isFieldDef,
  isValueDef,
  TextFieldDef,
  ValueDef,
  ValueDefWithCondition,
  vgField,
} from '../../fielddef';
import * as log from '../../log';
import {MarkDef} from '../../mark';
import {expression} from '../../predicate';
import {hasContinuousDomain} from '../../scale';
import {contains} from '../../util';
import {VG_MARK_CONFIGS, VgEncodeEntry, VgValueRef} from '../../vega.schema';
import {getMarkConfig} from '../common';
import {selectionPredicate} from '../selection/selection';
import {UnitModel} from '../unit';
import * as ref from './valueref';

export function color(model: UnitModel, opt: {valueOnly: boolean} = {valueOnly: false}): VgEncodeEntry {
  const {markDef, encoding, config} = model;
  const {filled, type: markType} = markDef;

  const configValue = {
    fill: getMarkConfig('fill', markDef, config),
    stroke: getMarkConfig('stroke', markDef, config),
    color: getMarkConfig('color', markDef, config)
  };

  const transparentIfNeeded = contains(['bar', 'point', 'circle', 'square', 'geoshape'], markType) ? 'transparent' : undefined;

  const defaultValue = {
    fill: markDef.fill || configValue.fill ||
    // If there is no fill, always fill symbols, bar, geoshape
    // with transparent fills https://github.com/vega/vega-lite/issues/1316
      transparentIfNeeded,
    stroke: markDef.stroke || configValue.stroke
  };

  const colorVgChannel = filled ? 'fill' : 'stroke';

  const fillStrokeMarkDefAndConfig: VgEncodeEntry = {
    ...(defaultValue.fill ? {
      fill: {value: defaultValue.fill}
    } : {}),
    ...(defaultValue.stroke ? {
      stroke: {value: defaultValue.stroke}
    } : {}),
  };

  if (encoding.fill || encoding.stroke) {
    // ignore encoding.color, markDef.color, config.color
    if (markDef.color) {
      // warn for markDef.color  (no need to warn encoding.color as it will be dropped in normalized already)
      log.warn(log.message.droppingColor('property', {fill: 'fill' in encoding, stroke: 'stroke' in encoding}));
    }

    return {
      ...nonPosition('fill', model, {defaultValue: defaultValue.fill || transparentIfNeeded}),
      ...nonPosition('stroke', model, {defaultValue: defaultValue.stroke})
    };
  } else if (encoding.color) {

    return {
      ...fillStrokeMarkDefAndConfig,
      // override them with encoded color field
      ...nonPosition('color', model, {
        vgChannel: colorVgChannel,
        // apply default fill/stroke first, then color config, then transparent if needed.
        defaultValue: markDef[colorVgChannel] || markDef.color || configValue[colorVgChannel] || configValue.color || (filled ? transparentIfNeeded : undefined)
      })
    };
  } else if (markDef.fill || markDef.stroke) {
    // Ignore markDef.color, config.color
    if (markDef.color) {
      log.warn(log.message.droppingColor('property', {fill: 'fill' in markDef, stroke: 'stroke' in markDef}));
    }
    return fillStrokeMarkDefAndConfig;
  } else if (markDef.color) {
    return {
      ...fillStrokeMarkDefAndConfig, // in this case, fillStrokeMarkDefAndConfig only include config

      // override config with markDef.color
      [colorVgChannel]: {value: markDef.color}
    };
  } else if (configValue.fill || configValue.stroke) {
    // ignore config.color
    return fillStrokeMarkDefAndConfig;
  } else if (configValue.color) {
    return {
      ...(transparentIfNeeded ? {fill: {value: 'transparent'}} : {}),
      [colorVgChannel]: {value: configValue.color}
    };
  }
  return {};
}

export type Ignore = Record<'size' | 'orient', 'ignore' | 'include'>;

export function baseEncodeEntry(model: UnitModel, ignore: Ignore) {
  return {
    ...markDefProperties(model.markDef, ignore),
    ...color(model),
    ...nonPosition('opacity', model),
    ...tooltip(model),
    ...text(model, 'href')
  };
}

function markDefProperties(mark: MarkDef, ignore: Ignore) {
  return VG_MARK_CONFIGS.reduce((m, prop) => {
    if (mark[prop] !== undefined && ignore[prop] !== 'ignore') {
      m[prop] = {value: mark[prop]};
    }
    return m;
  }, {});
}

export function valueIfDefined(prop: string, value: string | number | boolean): VgEncodeEntry {
  if (value !== undefined) {
    return {[prop]: {value: value}};
  }
  return undefined;
}

function validPredicate(vgRef: string) {
  return `${vgRef} !== null && !isNaN(${vgRef})`;
}

export function defined(model: UnitModel): VgEncodeEntry {
  if (model.config.invalidValues === 'filter') {
    const fields = ['x', 'y'].map((channel: PositionScaleChannel) => {
        const scaleComponent = model.getScaleComponent(channel);
        if (scaleComponent) {
          const scaleType = scaleComponent.get('type');

          // Discrete domain scales can handle invalid values, but continuous scales can't.
          if (hasContinuousDomain(scaleType)) {
            return model.vgField(channel, {expr: 'datum'});
          }
        }
        return undefined;
      })
      .filter(field => !!field)
      .map(validPredicate);

    if (fields.length > 0) {
      return {
        defined: {signal: fields.join(' && ')}
      };
    }
  }

  return {};
}

/**
 * Return mixins for non-positional channels with scales.  (Text doesn't have scale.)
 */
export function nonPosition(channel: typeof NONPOSITION_SCALE_CHANNELS[0], model: UnitModel, opt: {defaultValue?: number | string | boolean, vgChannel?: string, defaultRef?: VgValueRef} = {}): VgEncodeEntry {
  const {defaultValue, vgChannel} = opt;
  const defaultRef = opt.defaultRef || (defaultValue !== undefined ? {value: defaultValue} : undefined);

  const channelDef = model.encoding[channel];

  return wrapCondition(model, channelDef, vgChannel || channel, (cDef) => {
    return ref.midPoint(
      channel, cDef, undefined, model.scaleName(channel),
      model.getScaleComponent(channel),
      null, // No need to provide stack for non-position as it does not affect mid point
      defaultRef
    );
  });
}

/**
 * Return a mixin that include a Vega production rule for a Vega-Lite conditional channel definition.
 * or a simple mixin if channel def has no condition.
 */
function wrapCondition(
    model: UnitModel, channelDef: ChannelDef<string>, vgChannel: string,
    refFn: (cDef: ChannelDef<string>) => VgValueRef
  ): VgEncodeEntry {
  const condition = channelDef && channelDef.condition;
  const valueRef = refFn(channelDef);
  if (condition) {
    const conditions = isArray(condition) ? condition : [condition];
    const vgConditions = conditions.map((c) => {
      const conditionValueRef = refFn(c);
      const test = isConditionalSelection(c) ? selectionPredicate(model, c.selection) : expression(model, c.test);
      return {
        test,
        ...conditionValueRef
      };
    });
    return {
      [vgChannel]: [
        ...vgConditions,
        ...(valueRef !== undefined ? [valueRef] : [])
      ]
    };
  } else {
    return valueRef !== undefined ? {[vgChannel]: valueRef} : {};
  }
}

export function tooltip(model: UnitModel) {
  const channel = 'tooltip';
  const channelDef = model.encoding[channel];
  if (isArray(channelDef)) {
    const keyValues = channelDef.map((fieldDef) => {
      const key = fieldDef.title !== undefined ? fieldDef.title : vgField(fieldDef, {binSuffix: 'range'});
      const value = ref.text(fieldDef, model.config).signal;
      return `"${key}": ${value}`;
    });
    return {tooltip: {signal: `{${keyValues.join(', ')}}`}};
  } else {
    // if not an array, behave just like text
    return textCommon(model, channel, channelDef);
  }
}

export function text(model: UnitModel, channel: 'text' | 'href' = 'text') {
  const channelDef = model.encoding[channel];
  return textCommon(model, channel, channelDef);
}

function textCommon(model: UnitModel, channel: 'text' | 'href' | 'tooltip', channelDef: FieldDefWithCondition<TextFieldDef<string>> | ValueDefWithCondition<TextFieldDef<string>>) {
  return wrapCondition(model, channelDef, channel, (cDef) => ref.text(cDef, model.config));
}

export function bandPosition(fieldDef: FieldDef<string>, channel: 'x'|'y', model: UnitModel) {
  const scaleName = model.scaleName(channel);
  const sizeChannel = channel === 'x' ? 'width' : 'height';

  if (model.encoding.size || model.markDef.size !== undefined) {
    const orient = model.markDef.orient;
    if (orient) {
      const centeredBandPositionMixins = {
        // Use xc/yc and place the mark at the middle of the band
        // This way we never have to deal with size's condition for x/y position.
        [channel+'c']: ref.fieldRef(fieldDef, scaleName, {}, {band: 0.5})
      };

      if (getFieldDef(model.encoding.size)) {
        return {
          ...centeredBandPositionMixins,
          ...nonPosition('size', model, {vgChannel: sizeChannel})
        };
      } else if (isValueDef(model.encoding.size)) {
        return {
          ...centeredBandPositionMixins,
          ...nonPosition('size', model, {vgChannel: sizeChannel})
        };
      } else if (model.markDef.size !== undefined) {
        return {
          ...centeredBandPositionMixins,
          [sizeChannel]: {value: model.markDef.size}
        };
      }
    } else {
      log.warn(log.message.cannotApplySizeToNonOrientedMark(model.markDef.type));
    }
  }
  return {
    [channel]: ref.fieldRef(fieldDef, scaleName, {binSuffix: 'range'}),
    [sizeChannel]: ref.bandRef(scaleName)
  };
}

export function centeredBandPosition(channel: 'x' | 'y', model: UnitModel, defaultPosRef: VgValueRef, defaultSizeRef: VgValueRef) {
  const centerChannel: 'xc' | 'yc' = channel === 'x' ? 'xc' : 'yc';
  const sizeChannel = channel === 'x' ? 'width' : 'height';
  return {
    ...pointPosition(channel, model, defaultPosRef, centerChannel),
    ...nonPosition('size', model, {defaultRef: defaultSizeRef, vgChannel: sizeChannel})
  };
}

<<<<<<< HEAD
export function binnedPosition(fieldDef: FieldDef<string>, fieldDef2: ValueDef | FieldDef<string>, channel: 'x'|'y', scaleName: string, spacing: number, reverse: boolean) {
=======
export function binPosition(fieldDef: FieldDef<string>, fieldDef2: ValueDef | FieldDef<string>, channel: 'x'|'y', scaleName: string, spacing: number, reverse: boolean) {
>>>>>>> 5dd6fbdc
  const binSpacing = {
    x:  reverse ? spacing : 0,
    x2: reverse ? 0 : spacing,
    y:  reverse ? 0 : spacing,
    y2: reverse ? spacing : 0
  };
  if (isBinning(fieldDef.bin) && fieldDef2 === undefined) {
    return {
      [channel]: ref.bin(fieldDef, scaleName, 'end', binSpacing[channel]),
      [`${channel}2`]: ref.bin(fieldDef, scaleName, 'start', binSpacing[`${channel}2`]),
    };
  } else if (isBinned(fieldDef.bin) && isFieldDef(fieldDef2)) {
    return {
      [channel]: ref.fieldRef(fieldDef2, scaleName, {}, {offset: binSpacing[channel]}),
      [`${channel}2`]: ref.fieldRef(fieldDef, scaleName, {}, {offset: binSpacing[`${channel}2`]})
    };
  } else {
<<<<<<< HEAD
=======
    log.warn(log.message.channelRequiredForBinned(channel));
>>>>>>> 5dd6fbdc
    return undefined;
  }
}


/**
 * Return mixins for point (non-band) position channels.
 */
export function pointPosition(channel: 'x'|'y', model: UnitModel, defaultRef: VgValueRef | 'zeroOrMin' | 'zeroOrMax', vgChannel?: 'x'|'y'|'xc'|'yc') {
  // TODO: refactor how refer to scale as discussed in https://github.com/vega/vega-lite/pull/1613

  const {encoding, mark, stack} = model;

  const channelDef = encoding[channel];
  const channel2Def = encoding[channel === X ? X2 : Y2];
  const scaleName = model.scaleName(channel);
  const scale = model.getScaleComponent(channel);


  const offset = ref.getOffset(channel, model.markDef);


  const valueRef = !channelDef && (encoding.latitude || encoding.longitude) ?
    // use geopoint output if there are lat/long and there is no point position overriding lat/long.
    {field: model.getName(channel)} :
    {
      ...ref.stackable(channel, channelDef, channel2Def, scaleName, scale, stack,
        ref.getDefaultRef(defaultRef, channel, scaleName, scale, mark)
      ),
     ...(offset ? {offset}: {})
    };

  return {
    [vgChannel || channel]: valueRef
  };
}

/**
 * Return mixins for x2, y2.
 * If channel is not specified, return one channel based on orientation.
 */
export function pointPosition2(model: UnitModel, defaultRef: 'zeroOrMin' | 'zeroOrMax', channel: 'x2' | 'y2') {
  const {encoding, mark, stack} = model;

  const baseChannel = channel === 'x2' ? 'x' : 'y';
  const channelDef = encoding[baseChannel];
  const scaleName = model.scaleName(baseChannel);
  const scale = model.getScaleComponent(baseChannel);

  const offset = ref.getOffset(channel, model.markDef);

  const valueRef = !channelDef && (encoding.latitude || encoding.longitude) ?
    // use geopoint output if there are lat2/long2 and there is no point position2 overriding lat2/long2.
    {field: model.getName(channel)}:
    {
      ...ref.stackable2(channel, channelDef, encoding[channel], scaleName, scale, stack,
        ref.getDefaultRef(defaultRef, baseChannel, scaleName, scale, mark)
      ),
      ...(offset ? {offset} : {})
    };

  return {[channel]: valueRef};
}<|MERGE_RESOLUTION|>--- conflicted
+++ resolved
@@ -286,11 +286,7 @@
   };
 }
 
-<<<<<<< HEAD
-export function binnedPosition(fieldDef: FieldDef<string>, fieldDef2: ValueDef | FieldDef<string>, channel: 'x'|'y', scaleName: string, spacing: number, reverse: boolean) {
-=======
 export function binPosition(fieldDef: FieldDef<string>, fieldDef2: ValueDef | FieldDef<string>, channel: 'x'|'y', scaleName: string, spacing: number, reverse: boolean) {
->>>>>>> 5dd6fbdc
   const binSpacing = {
     x:  reverse ? spacing : 0,
     x2: reverse ? 0 : spacing,
@@ -308,10 +304,7 @@
       [`${channel}2`]: ref.fieldRef(fieldDef, scaleName, {}, {offset: binSpacing[`${channel}2`]})
     };
   } else {
-<<<<<<< HEAD
-=======
     log.warn(log.message.channelRequiredForBinned(channel));
->>>>>>> 5dd6fbdc
     return undefined;
   }
 }
