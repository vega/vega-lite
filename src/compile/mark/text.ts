--- conflicted
+++ resolved
@@ -79,22 +79,16 @@
 
     // text
     if (model.has(TEXT)) {
-<<<<<<< HEAD
-      if (contains([QUANTITATIVE, TEMPORAL], model.fieldDef(TEXT).type)) {
+      if (QUANTITATIVE === model.fieldDef(TEXT).type) {
         const def = formatMixins(model, fieldDef,
-                                 model.config().mark.format,
-                                 model.config().mark.shortTimeLabels);
+                          model.config().mark.format,
+                          model.config().mark.shortTimeLabels);
 
         extend(p, formatMixinsText(model, def));
-=======
-      if (QUANTITATIVE === model.fieldDef(TEXT).type) {
-        const format = model.config().mark.format;
-        extend(p, formatMixins(model, TEXT, format));
       } else if (TEMPORAL === model.fieldDef(TEXT).type) {
         p.text = {
           template: timeFormatTemplate(model, TEXT, model.field(TEXT, { datum: true }))
         };
->>>>>>> e6d4f647
       } else {
         p.text = { field: model.field(TEXT) };
       }
