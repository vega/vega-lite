--- conflicted
+++ resolved
@@ -22,13 +22,8 @@
   SecondaryFieldDef,
   title,
   TypedFieldDef,
-<<<<<<< HEAD
-  vgField,
-  Gradient
-=======
   Value,
   vgField
->>>>>>> 748724e5
 } from '../../channeldef';
 import {Config} from '../../config';
 import {Encoding, forEach} from '../../encoding';
