--- conflicted
+++ resolved
@@ -139,17 +139,12 @@
         return fieldRef(channelDef, scaleName, binRequiresRange(channelDef, channel) ? {binSuffix: 'range'} : {});
       }
 
-<<<<<<< HEAD
-      if (isFieldDef(channel2Def) && isBinned(channelDef.bin)) {
-        return binMidSignal(vgField(channelDef, {expr: 'datum'}), vgField(channel2Def, {expr: 'datum'}), scaleName);
-=======
       if (isBinned(channelDef.bin)) {
         if (isFieldDef(channel2Def)) {
           return binMidSignal(vgField(channelDef, {expr: 'datum'}), vgField(channel2Def, {expr: 'datum'}), scaleName);
         } else {
           log.warn(log.message.channelRequiredForBinned(channel));
         }
->>>>>>> 5dd6fbdc
       }
 
       if (scale) {
