import {AxisProperties} from '../axis';
import {Channel, X, COLUMN} from '../channel';
import {Config, CellConfig} from '../config';
import {Data, DataTable} from '../data';
import {channelMappingReduce, channelMappingForEach} from '../encoding';
import {FieldDef, FieldRefOption, isRepeatRef, field, isCount, COUNT_DISPLAYNAME} from '../fielddef';
import {LegendProperties} from '../legend';
import {Scale, ScaleType} from '../scale';
import {BaseSpec} from '../spec';
import {Transform} from '../transform';
import {extend, flatten, vals, warning, Dict} from '../util';
import {VgData, VgMarkGroup, VgScale, VgAxis, VgLegend, VgFieldRef, VgField} from '../vega.schema';

import {DataComponent} from './data/data';
import {LayoutComponent} from './layout';
import {ScaleComponents} from './scale';
import {RepeatModel, RepeatValues} from './repeat';


/**
 * Composable Components that are intermediate results of the parsing phase of the
 * compilations.  These composable components will be assembled in the last
 * compilation step.
 */
export interface Component {
  data: DataComponent;
  layout: LayoutComponent;
  scale: Dict<ScaleComponents>;

  /** Dictionary mapping channel to VgAxis definition */
  // TODO: if we allow multiple axes (e.g., dual axis), this will become VgAxis[]
  axis: Dict<VgAxis>;

  /** Dictionary mapping channel to VgLegend definition */
  legend: Dict<VgLegend>;

  /** Dictionary mapping channel to axis mark group for facet and concat */
  axisGroup: Dict<VgMarkGroup>;

  /** Dictionary mapping channel to grid mark group for facet (and concat?) */
  gridGroup: Dict<VgMarkGroup[]>;

  mark: VgMarkGroup[];
}

class NameMap {
  private _nameMap: Dict<string>;

  constructor() {
    this._nameMap = {} as Dict<string>;
  }

  public rename(oldName: string, newName: string) {
    this._nameMap[oldName] = newName;
  }

  public get(name: string): string {
    // If the name appears in the _nameMap, we need to read its new name.
    // We have to loop over the dict just in case, the new name also gets renamed.
    while (this._nameMap[name]) {
      name = this._nameMap[name];
    }

    return name;
  }
}

export abstract class Model {
  protected _parent: Model;
  protected _name: string;
  protected _description: string;

  protected _data: Data;

  /** Name map for data sources, which can be renamed by a model's parent. */
  protected _dataNameMap: NameMap;

  /** Name map for scales, which can be renamed by a model's parent. */
  protected _scaleNameMap: NameMap;

  /** Name map for size, which can be renamed by a model's parent. */
  protected _sizeNameMap: NameMap;

  protected _transform: Transform;
  protected _scale: Dict<Scale>;

  protected _axis: Dict<AxisProperties>;

  protected _legend: Dict<LegendProperties>;

  protected _config: Config;

  protected _warnings: string[] = [];

  /**
   * Current iterator value over the repeat value. Indexed by the channel we are repeating over (row, column).
   */
  private _repeatValues: RepeatValues = null;

  public component: Component;

  constructor(spec: BaseSpec, parent: Model, parentGivenName: string, repeatValues: RepeatValues) {
    this._parent = parent;

    // If name is not provided, always use parent's givenName to avoid name conflicts.
    this._name = spec.name || parentGivenName;

    this._repeatValues = repeatValues;

    // Shared name maps
    this._dataNameMap = parent ? parent._dataNameMap : new NameMap();
    this._scaleNameMap = parent ? parent._scaleNameMap : new NameMap();
    this._sizeNameMap = parent ? parent._sizeNameMap : new NameMap();

    this._data = spec.data;

    this._description = spec.description;
    this._transform = spec.transform;

    this.component = {data: null, layout: null, mark: null, scale: null, axis: null, axisGroup: null, gridGroup: null, legend: null};
  }


  public parse() {
    this.parseData();
    this.parseLayoutData();
    this.parseScale(); // depends on data name
    this.parseAxis(); // depends on scale name
    this.parseLegend(); // depends on scale name
    this.parseAxisGroup(); // depends on child axis
    this.parseGridGroup();
    this.parseMark(); // depends on data name and scale name, axisGroup, gridGroup and children's scale, axis, legend and mark.
  }

  public abstract parseData();

  public abstract parseLayoutData();

  public abstract parseScale();

  public abstract parseMark();

  public abstract parseAxis();

  public abstract parseLegend();

  // TODO: revise if these two methods make sense for shared scale concat
  public abstract parseAxisGroup();
  public abstract parseGridGroup();


  public abstract assembleData(data: VgData[]): VgData[];

  public abstract assembleLayout(layoutData: VgData[]): VgData[];

  public assembleSelectionData(data): VgData[] { return []; }
  public assembleSignals(signals) { return []; }

  public assembleScales(): VgScale[] {
    // FIXME: write assembleScales() in scale.ts that
    // help assemble scale domains with scale signature as well
    return flatten(vals(this.component.scale).map((scales: ScaleComponents) => {
      let arr = [scales.main];
      if (scales.colorLegend) {
        arr.push(scales.colorLegend);
      }
      if (scales.binColorLegend) {
        arr.push(scales.binColorLegend);
      }
      return arr;
    }));
  }

  public abstract assembleMarks(): any[]; // TODO: VgMarkGroup[]

  public assembleAxes(): VgAxis[] {
    return vals(this.component.axis);
  }

  public assembleLegends(): any[] { // TODO: VgLegend[]
    return vals(this.component.legend);
  }

  public assembleGroup() {
    let group: VgMarkGroup = {};

    // TODO: consider if we want scales to come before marks in the output spec.

    group.marks = this.assembleMarks();
    const scales = this.assembleScales();
    if (scales.length > 0) {
      group.scales = scales;
    }

    const axes = this.assembleAxes();
    if (axes.length > 0) {
      group.axes = axes;
    }

    const legends = this.assembleLegends();
    if (legends.length > 0) {
      group.legends = legends;
    }

    return group;
  }

  public abstract assembleParentGroupProperties(cellConfig: CellConfig);

  public abstract channels(): Channel[];

  protected abstract mapping();

  public reduce(f: (acc: any, fd: FieldDef, c: Channel) => any, init, t?: any) {
    const model = this;
    // wrap function to replace with correct fieldDef
    function func(acc: any, fd: FieldDef, c: Channel) {
      return f(acc, model.fieldDef(c), c);
    }
    return channelMappingReduce(this.channels(), this.mapping(), func, init, t);
  }

  public forEach(f: (fd: FieldDef, c: Channel, i:number) => void, t?: any) {
    const model = this;
    // wrap function to replace with correct fieldDef
    function func(fd: FieldDef, c: Channel, i:number) {
      f(model.fieldDef(c), c, i);
    }
    channelMappingForEach(this.channels(), this.mapping(), func, t);
  }

  public abstract has(channel: Channel): boolean;

  public parent(): Model {
    return this._parent;
  }

  public name(text: string, delimiter: string = '_') {
    return (this._name ? this._name + delimiter : '') + text;
  }

  public description() {
    return this._description;
  }

  public data() {
    return this._data;
  }

  public renameData(oldName: string, newName: string) {
     this._dataNameMap.rename(oldName, newName);
  }

  /**
   * Return the data source name for the given data source type.
   *
   * For unit spec, this is always simply the spec.name + '-' + dataSourceType.
   * We already use the name map so that marks and scales use the correct data.
   */
  public dataName(dataSourceType: DataTable): string {
    return this._dataNameMap.get(this.name(String(dataSourceType)));
  }

  public renameSize(oldName: string, newName: string) {
    this._sizeNameMap.rename(oldName, newName);
  }

  public channelSizeName(channel: Channel): string {
    return this.sizeName(channel === X || channel === COLUMN ? 'width' : 'height');
  }

  public sizeName(size: string): string {
     return this._sizeNameMap.get(this.name(size, '_'));
  }

  public abstract dataTable(): string;

  public transform(): Transform {
    return this._transform || {};
  }

<<<<<<< HEAD
  /**
   * Just the raw field. Get's the value from the iterator if the parent is iterating.
   */
  public fieldOrig(channel: Channel): string {
    const field = this.fieldDef(channel).field;
    return field as string;
  }

  public abstract isRepeatRef(channel: Channel): boolean;

  /**
   * Get the field reference for vega
   */
  public field(channel: Channel, opt: FieldRefOption = {}): string {
    let fieldDef = this.fieldDef(channel);

=======
  /** Get "field" reference for vega. */
  public field(channel: Channel, opt: FieldRefOption = {}, fieldDef = this.fieldDef(channel)) {
>>>>>>> 84eb60fa
    if (fieldDef.bin) { // bin has default suffix that depends on scaleType
      opt = extend({}, {
        binSuffix: this.scale(channel).type === ScaleType.ORDINAL ? '_range' : '_start'
      }, opt);
    }

    return field(fieldDef, opt);
  }

  /**
   * Get the value of the repeater or undefined if the model des not have repeat values set.
   */
  public repeatValue(channel: Channel) {
    return this._repeatValues && this._repeatValues[channel];
  }

  public abstract fieldDef(channel: Channel): FieldDef;

  public scale(channel: Channel): Scale {
    return this._scale[channel];
  }

  // TODO: rename to hasOrdinalScale
  public isOrdinalScale(channel: Channel) {
    const scale = this.scale(channel);
    return scale && scale.type === ScaleType.ORDINAL;
  }

  public renameScale(oldName: string, newName: string) {
    this._scaleNameMap.rename(oldName, newName);
  }

  /**
   * returns scale name for a given channel
   */
  public scaleName(channel: Channel | string): string {
    const postfix = this.isRepeatRef(channel as Channel) ? ('_' + this.fieldOrig(channel as Channel)) : '';
    return this._scaleNameMap.get(this.name(channel + postfix));
  }

  public sort(channel: Channel) {
    return (this.fieldDef(channel) as any).sort;
  }

  public abstract stack();

  public axis(channel: Channel): AxisProperties {
    return this._axis[channel];
  }

  public legend(channel: Channel): LegendProperties {
    return this._legend[channel];
  }

  public title(channel: Channel) {
    const fieldDef = this.fieldDef(channel);
    if (isCount(fieldDef)) {
      return COUNT_DISPLAYNAME;
    }
    const fn = fieldDef.aggregate || fieldDef.timeUnit || (fieldDef.bin && 'bin');
    if (fn) {
      return fn.toString().toUpperCase() + '(' + fieldDef.field + ')';
    } else {
      return this.fieldOrig(channel);
    }
  }

  /**
   * Get the spec configuration.
   */
  public config(): Config {
    return this._config;
  }

  public addWarning(message: string) {
    warning(message);
    this._warnings.push(message);
  }

  public warnings(): string[] {
    return this._warnings;
  }

  /**
   * Type checks
   */
  public isUnit() {
    return false;
  }
  public isFacet() {
    return false;
  }
  public isLayer() {
    return false;
  }
  public isRepeat() {
    return false;
  }
}

export function isRepeatModel(model: Model): model is RepeatModel {
  return model.isRepeat();
}<|MERGE_RESOLUTION|>--- conflicted
+++ resolved
@@ -279,7 +279,6 @@
     return this._transform || {};
   }
 
-<<<<<<< HEAD
   /**
    * Just the raw field. Get's the value from the iterator if the parent is iterating.
    */
@@ -293,13 +292,7 @@
   /**
    * Get the field reference for vega
    */
-  public field(channel: Channel, opt: FieldRefOption = {}): string {
-    let fieldDef = this.fieldDef(channel);
-
-=======
-  /** Get "field" reference for vega. */
-  public field(channel: Channel, opt: FieldRefOption = {}, fieldDef = this.fieldDef(channel)) {
->>>>>>> 84eb60fa
+  public field(channel: Channel, opt: FieldRefOption = {}, fieldDef = this.fieldDef(channel)): string {
     if (fieldDef.bin) { // bin has default suffix that depends on scaleType
       opt = extend({}, {
         binSuffix: this.scale(channel).type === ScaleType.ORDINAL ? '_range' : '_start'
