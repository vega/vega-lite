--- conflicted
+++ resolved
@@ -347,13 +347,8 @@
 
   public abstract stack();
 
-<<<<<<< HEAD
-  public axis(channel: Channel): AxisProperties {
+  public axis(channel: Channel): Axis {
     return this._axis && this._axis[channel];
-=======
-  public axis(channel: Channel): Axis {
-    return this._axis[channel];
->>>>>>> 578f8331
   }
 
   public legend(channel: Channel): Legend {
