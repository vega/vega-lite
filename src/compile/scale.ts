--- conflicted
+++ resolved
@@ -2,12 +2,7 @@
 declare var exports;
 
 import {SHARED_DOMAIN_OPS} from '../aggregate';
-<<<<<<< HEAD
 import {COLUMN, ROW, X, Y, X2, Y2, SHAPE, SIZE, COLOR, OPACITY, TEXT, hasScale, Channel} from '../channel';
-import {StackOffset} from '../config';
-=======
-import {COLUMN, ROW, X, Y, SHAPE, SIZE, COLOR, OPACITY, TEXT, hasScale, Channel} from '../channel';
->>>>>>> 292bd6f7
 import {SOURCE, STACKED_SCALE} from '../data';
 import {FieldDef, field, isMeasure} from '../fielddef';
 import {Mark, BAR, TEXT as TEXTMARK, RULE, TICK} from '../mark';
