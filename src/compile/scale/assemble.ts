import {Channel, ScaleChannel} from '../../channel';
<<<<<<< HEAD
import {globalWholeWordRegExp, keys} from '../../util';
import {isSignalRef, isVgRangeStep, VgRange, VgScale} from '../../vega.schema';
=======
import {keys} from '../../util';
import {isVgRangeStep, VgRange, VgScale} from '../../vega.schema';
>>>>>>> 0bf88df1
import {isConcatModel, isLayerModel, isRepeatModel, Model} from '../model';
import {isRawSelectionDomain, selectionScaleDomain} from '../selection/selection';
import {assembleDomain} from './domain';

export function assembleScales(model: Model): VgScale[] {
  if (isLayerModel(model) || isConcatModel(model) || isRepeatModel(model)) {
    // For concat / layer / repeat, include scales of children too
    return model.children.reduce((scales, child) => {
      return scales.concat(assembleScales(child));
    }, assembleScalesForModel(model));
  } else {
    // For facet, child scales would not be included in the parent's scope.
    // For unit, there is no child.
    return assembleScalesForModel(model);
  }
}

export function assembleScalesForModel(model: Model): VgScale[] {
  return keys(model.component.scales).reduce(
    (scales: VgScale[], channel: ScaleChannel) => {
      const scaleComponent = model.component.scales[channel];
      if (scaleComponent.merged) {
        // Skipped merged scales
        return scales;
      }

      const scale = scaleComponent.combine();

      // need to separate const and non const object destruction
      let {domainRaw} = scale;
      const {name, type, domainRaw: _d, range: _r, bins: _b, ...otherScaleProps} = scale;

      const range = assembleScaleRange(scale.range, name, channel);

      const bins = assembleScaleBins(model, scale.bins);

      // As scale parsing occurs before selection parsing, a temporary signal
      // is used for domainRaw. Here, we detect if this temporary signal
      // is set, and replace it with the correct domainRaw signal.
      // For more information, see isRawSelectionDomain in selection.ts.
      if (domainRaw && isRawSelectionDomain(domainRaw)) {
        domainRaw = selectionScaleDomain(model, domainRaw);
      }

      scales.push({
        name,
        type,
        domain: assembleDomain(model, channel),
        ...(domainRaw ? {domainRaw} : {}),
        range: range,
        ...(bins ? {bins} : {}),
        ...otherScaleProps
      });

      return scales;
    },
    [] as VgScale[]
  );
}
<<<<<<< HEAD

function assembleExprSignal(scaleRange: SignalRefComponent, model: Model) {
  let signal = scaleRange.expr;
  for (const signalName of scaleRange.signalNames) {
    const newName = model.getSignalName(signalName);

    // TODO: Refactor this so we don't need to rename signals inside expressions but instead assmeble the right expression as we do for the bins property below.

    if (newName !== signalName) {
      // replace the signal name
=======
>>>>>>> 0bf88df1

export function assembleScaleRange(scaleRange: VgRange, scaleName: string, channel: Channel): VgRange {
  // add signals to x/y range
  if (channel === 'x' || channel === 'y') {
    if (isVgRangeStep(scaleRange)) {
      // For x/y range step, use a signal created in layout assemble instead of a constant range step.
      return {
        step: {signal: scaleName + '_step'}
      };
    }
  }
<<<<<<< HEAD
}

export function assembleScaleBins(model: Model, bins: SignalRef | number[]) {
  if (bins && isSignalRef(bins)) {
    return bins;
  }

  return bins;
=======
  return scaleRange;
>>>>>>> 0bf88df1
}<|MERGE_RESOLUTION|>--- conflicted
+++ resolved
@@ -1,11 +1,8 @@
 import {Channel, ScaleChannel} from '../../channel';
-<<<<<<< HEAD
 import {globalWholeWordRegExp, keys} from '../../util';
+import {keys} from '../../util';
 import {isSignalRef, isVgRangeStep, VgRange, VgScale} from '../../vega.schema';
-=======
-import {keys} from '../../util';
 import {isVgRangeStep, VgRange, VgScale} from '../../vega.schema';
->>>>>>> 0bf88df1
 import {isConcatModel, isLayerModel, isRepeatModel, Model} from '../model';
 import {isRawSelectionDomain, selectionScaleDomain} from '../selection/selection';
 import {assembleDomain} from './domain';
@@ -65,19 +62,6 @@
     [] as VgScale[]
   );
 }
-<<<<<<< HEAD
-
-function assembleExprSignal(scaleRange: SignalRefComponent, model: Model) {
-  let signal = scaleRange.expr;
-  for (const signalName of scaleRange.signalNames) {
-    const newName = model.getSignalName(signalName);
-
-    // TODO: Refactor this so we don't need to rename signals inside expressions but instead assmeble the right expression as we do for the bins property below.
-
-    if (newName !== signalName) {
-      // replace the signal name
-=======
->>>>>>> 0bf88df1
 
 export function assembleScaleRange(scaleRange: VgRange, scaleName: string, channel: Channel): VgRange {
   // add signals to x/y range
@@ -89,7 +73,7 @@
       };
     }
   }
-<<<<<<< HEAD
+  return scaleRange;
 }
 
 export function assembleScaleBins(model: Model, bins: SignalRef | number[]) {
@@ -98,7 +82,4 @@
   }
 
   return bins;
-=======
-  return scaleRange;
->>>>>>> 0bf88df1
 }