<<<<<<< HEAD
import {isBinned} from '../../bin';
=======
>>>>>>> 5dd6fbdc
import {SCALE_CHANNELS, ScaleChannel, SHAPE, X, Y} from '../../channel';
import {FieldDef, getFieldDef, hasConditionalFieldDef, isFieldDef} from '../../fielddef';
import {GEOSHAPE} from '../../mark';
import {
  NON_TYPE_DOMAIN_RANGE_VEGA_SCALE_PROPERTIES,
  Scale,
  scaleCompatible,
  ScaleType,
  scaleTypePrecedence,
} from '../../scale';
import {GEOJSON} from '../../type';
import {keys} from '../../util';
import {VgScale} from '../../vega.schema';
import {isUnitModel, Model} from '../model';
import {defaultScaleResolve} from '../resolve';
import {Explicit, mergeValuesWithExplicit, tieBreakByComparing} from '../split';
import {UnitModel} from '../unit';
import {ScaleComponent, ScaleComponentIndex} from './component';
import {parseScaleDomain} from './domain';
import {parseScaleProperty} from './properties';
import {parseScaleRange} from './range';
import {scaleType} from './type';

export function parseScale(model: Model) {
  parseScaleCore(model);
  parseScaleDomain(model);
  for (const prop of NON_TYPE_DOMAIN_RANGE_VEGA_SCALE_PROPERTIES) {
    parseScaleProperty(model, prop);
  }
  // range depends on zero
  parseScaleRange(model);
}

export function parseScaleCore(model: Model) {
  if (isUnitModel(model)) {
    model.component.scales = parseUnitScaleCore(model);
  } else {
    model.component.scales = parseNonUnitScaleCore(model);
  }
}

/**
 * Parse scales for all channels of a model.
 */
function parseUnitScaleCore(model: UnitModel): ScaleComponentIndex {
  const {encoding, config, mark} = model;

  return SCALE_CHANNELS.reduce((scaleComponents: ScaleComponentIndex, channel: ScaleChannel) => {
    let fieldDef: FieldDef<string>;
    let specifiedScale: Scale | null = undefined;

    const channelDef = encoding[channel];

    // Don't generate scale for shape of geoshape
    if (
      isFieldDef(channelDef) && mark === GEOSHAPE &&
      channel === SHAPE && channelDef.type === GEOJSON
    ) {
      return scaleComponents;
    }

    if (isFieldDef(channelDef)) {
      fieldDef = channelDef;
      specifiedScale = channelDef.scale;
    } else if (hasConditionalFieldDef(channelDef)) {
      fieldDef = channelDef.condition;
      specifiedScale = channelDef.condition['scale']; // We use ['scale'] since we know that channel here has scale for sure
    } else if (channel === X) {
      fieldDef = getFieldDef(encoding.x2);
    } else if (channel === Y) {
      fieldDef = getFieldDef(encoding.y2);
    }

    if (fieldDef && specifiedScale !== null && specifiedScale !== false) {
      specifiedScale = specifiedScale || {};
      const specifiedScaleType = specifiedScale.type;
      const sType = scaleType(specifiedScale.type, channel, fieldDef, mark, config.scale);
      const component = new ScaleComponent(
        model.scaleName(channel + '', true),
        {value: sType, explicit: specifiedScaleType === sType}
      );
<<<<<<< HEAD
      if (isBinned(model.fieldDef(channel).bin)) {
        component.set('zero', false, false);
        component.set('nice', false, false);
        component.set('padding', 0, false);
      }
=======
>>>>>>> 5dd6fbdc
      scaleComponents[channel] = component;
    }
    return scaleComponents;
  }, {});
}

const scaleTypeTieBreaker = tieBreakByComparing(
  (st1: ScaleType, st2: ScaleType) => (scaleTypePrecedence(st1) - scaleTypePrecedence(st2))
);


function parseNonUnitScaleCore(model: Model) {
  const scaleComponents: ScaleComponentIndex = model.component.scales = {};

  const scaleTypeWithExplicitIndex: {
    // Using Mapped Type to declare type (https://www.typescriptlang.org/docs/handbook/advanced-types.html#mapped-types)
    [k in ScaleChannel]?: Explicit<ScaleType>
  } = {};
  const resolve = model.component.resolve;

  // Parse each child scale and determine if a particular channel can be merged.
  for (const child of model.children) {
    parseScaleCore(child);

    // Instead of always merging right away -- check if it is compatible to merge first!
    keys(child.component.scales).forEach((channel: ScaleChannel) => {
      // if resolve is undefined, set default first
      resolve.scale[channel] = resolve.scale[channel] || defaultScaleResolve(channel, model);

      if (resolve.scale[channel] === 'shared') {
        const explicitScaleType = scaleTypeWithExplicitIndex[channel];
        const childScaleType = child.component.scales[channel].getWithExplicit('type');

        if (explicitScaleType) {
          if (scaleCompatible(explicitScaleType.value, childScaleType.value)) {
            // merge scale component if type are compatible
            scaleTypeWithExplicitIndex[channel] = mergeValuesWithExplicit<VgScale, ScaleType>(
              explicitScaleType, childScaleType, 'type', 'scale', scaleTypeTieBreaker
            );
          } else {
            // Otherwise, update conflicting channel to be independent
            resolve.scale[channel] = 'independent';
            // Remove from the index so they don't get merged
            delete scaleTypeWithExplicitIndex[channel];
          }
        } else {
          scaleTypeWithExplicitIndex[channel] = childScaleType;
        }
      }
    });
  }

  // Merge each channel listed in the index
  keys(scaleTypeWithExplicitIndex).forEach((channel: ScaleChannel) => {
    // Create new merged scale component
    const name = model.scaleName(channel, true);
    const typeWithExplicit = scaleTypeWithExplicitIndex[channel];
    scaleComponents[channel] = new ScaleComponent(name, typeWithExplicit);

    // rename each child and mark them as merged
    for (const child of model.children) {
      const childScale = child.component.scales[channel];
      if (childScale) {
        child.renameScale(childScale.get('name'), name);
        childScale.merged = true;
      }
    }
  });

  return scaleComponents;
}<|MERGE_RESOLUTION|>--- conflicted
+++ resolved
@@ -1,7 +1,3 @@
-<<<<<<< HEAD
-import {isBinned} from '../../bin';
-=======
->>>>>>> 5dd6fbdc
 import {SCALE_CHANNELS, ScaleChannel, SHAPE, X, Y} from '../../channel';
 import {FieldDef, getFieldDef, hasConditionalFieldDef, isFieldDef} from '../../fielddef';
 import {GEOSHAPE} from '../../mark';
@@ -83,14 +79,6 @@
         model.scaleName(channel + '', true),
         {value: sType, explicit: specifiedScaleType === sType}
       );
-<<<<<<< HEAD
-      if (isBinned(model.fieldDef(channel).bin)) {
-        component.set('zero', false, false);
-        component.set('nice', false, false);
-        component.set('padding', 0, false);
-      }
-=======
->>>>>>> 5dd6fbdc
       scaleComponents[channel] = component;
     }
     return scaleComponents;
