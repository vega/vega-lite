--- conflicted
+++ resolved
@@ -66,20 +66,13 @@
   cb: (selCmpt: SelectionComponent, selCompiler: SelectionCompiler) => void | boolean
 ) {
   const selections = model.component.selection;
-<<<<<<< HEAD
-  for (const name in selections) {
-    if (hasOwnProperty(selections, name)) {
-      const sel = selections[name];
-      const success = cb(sel, compilers[sel.type]);
-      if (success === true) break;
-=======
   if (selections) {
     for (const name in selections) {
       if (hasOwnProperty(selections, name)) {
         const sel = selections[name];
-        cb(sel, compilers[sel.type]);
+        const success = cb(sel, compilers[sel.type]);
+        if (success === true) break;
       }
->>>>>>> 3e32c4b4
     }
   }
 }
