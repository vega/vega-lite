import {stringValue} from 'vega-util';
import {X, Y} from '../../channel';
import {warn} from '../../log';
import {hasContinuousDomain} from '../../scale';
import {keys} from '../../util';
import {EventStream} from '../../vega.schema';
import {UnitModel} from '../unit';
import {
  assembleInit,
  channelSignalName,
  positionalProjections,
  SelectionCompiler,
  SelectionComponent,
  STORE,
  TUPLE,
  unitName
} from './selection';
import {TUPLE_FIELDS} from './transforms/project';
import scales from './transforms/scales';

export const BRUSH = '_brush';
export const SCALE_TRIGGER = '_scale_trigger';

const interval: SelectionCompiler<'interval'> = {
  signals: (model, selCmpt) => {
    const name = selCmpt.name;
    const fieldsSg = name + TUPLE + TUPLE_FIELDS;
    const hasScales = scales.has(selCmpt);
    const signals: any[] = [];
    const dataSignals: string[] = [];
    const scaleTriggers: any[] = [];

    if (selCmpt.translate && !hasScales) {
      const filterExpr = `!event.item || event.item.mark.name !== ${stringValue(name + BRUSH)}`;
      events(selCmpt, (_: any[], evt: EventStream) => {
        const filters = evt.between[0].filter || (evt.between[0].filter = []);
        if (filters.indexOf(filterExpr) < 0) {
          filters.push(filterExpr);
        }
      });
    }

    selCmpt.project.forEach((p, i) => {
      const channel = p.channel;
      if (channel !== X && channel !== Y) {
        warn('Interval selections only support x and y encoding channels.');
        return;
      }

      const cs = channelSignals(model, selCmpt, channel, i);
      const dname = channelSignalName(selCmpt, channel, 'data');
      const vname = channelSignalName(selCmpt, channel, 'visual');
      const scaleStr = stringValue(model.scaleName(channel));
      const scaleType = model.getScaleComponent(channel).get('type');
      const toNum = hasContinuousDomain(scaleType) ? '+' : '';

      signals.push(...cs);
      dataSignals.push(dname);

      scaleTriggers.push({
        scaleName: model.scaleName(channel),
        expr:
          `(!isArray(${dname}) || ` +
          `(${toNum}invert(${scaleStr}, ${vname})[0] === ${toNum}${dname}[0] && ` +
          `${toNum}invert(${scaleStr}, ${vname})[1] === ${toNum}${dname}[1]))`
      });
    });

    // Proxy scale reactions to ensure that an infinite loop doesn't occur
    // when an interval selection filter touches the scale.
    if (!hasScales) {
      signals.push({
        name: name + SCALE_TRIGGER,
        update: scaleTriggers.map(t => t.expr).join(' && ') + ` ? ${name + SCALE_TRIGGER} : {}`
      });
    }

    // Only add an interval to the store if it has valid data extents. Data extents
    // are set to null if pixel extents are equal to account for intervals over
    // ordinal/nominal domains which, when inverted, will still produce a valid datum.
    const init = selCmpt.init;
    const update = `unit: ${unitName(model)}, fields: ${fieldsSg}, values`;
    return signals.concat({
      name: name + TUPLE,
      ...(init ? {init: `{${update}: ${assembleInit(init)}}`} : {}),
      on: [
        {
          events: dataSignals.map(t => ({signal: t})),
          update: dataSignals.join(' && ') + ` ? {${update}: [${dataSignals}]} : null`
        }
      ]
    });
  },

  modifyExpr: (model, selCmpt) => {
    const tpl = selCmpt.name + TUPLE;
    return tpl + ', ' + (selCmpt.resolve === 'global' ? 'true' : `{unit: ${unitName(model)}}`);
  },

  marks: (model, selCmpt, marks) => {
    const name = selCmpt.name;
    const {xi, yi} = positionalProjections(selCmpt);
    const store = `data(${stringValue(selCmpt.name + STORE)})`;

    // Do not add a brush if we're binding to scales.
    if (scales.has(selCmpt)) {
      return marks;
    }

    const update: any = {
      x: xi !== null ? {signal: `${name}_x[0]`} : {value: 0},
      y: yi !== null ? {signal: `${name}_y[0]`} : {value: 0},
      x2: xi !== null ? {signal: `${name}_x[1]`} : {field: {group: 'width'}},
      y2: yi !== null ? {signal: `${name}_y[1]`} : {field: {group: 'height'}}
    };

    // If the selection is resolved to global, only a single interval is in
    // the store. Wrap brush mark's encodings with a production rule to test
    // this based on the `unit` property. Hide the brush mark if it corresponds
    // to a unit different from the one in the store.
    if (selCmpt.resolve === 'global') {
      for (const key of keys(update)) {
        update[key] = [
          {
            test: `${store}.length && ${store}[0].unit === ${unitName(model)}`,
            ...update[key]
          },
          {value: 0}
        ];
      }
    }

    // Two brush marks ensure that fill colors and other aesthetic choices do
    // not interefere with the core marks, but that the brushed region can still
    // be interacted with (e.g., dragging it around).
    const {fill, fillOpacity, ...stroke} = selCmpt.mark;
    const vgStroke = keys(stroke).reduce((def, k) => {
      def[k] = [
        {
          test: [xi !== null && `${name}_x[0] !== ${name}_x[1]`, yi != null && `${name}_y[0] !== ${name}_y[1]`]
            .filter(x => x)
            .join(' && '),
          value: stroke[k]
        },
        {value: null}
      ];
      return def;
    }, {});

    return [
      {
        name: name + BRUSH + '_bg',
        type: 'rect',
        clip: true,
        encode: {
          enter: {
            fill: {value: fill},
            fillOpacity: {value: fillOpacity}
          },
          update: update
        }
      } as any,
      ...marks,
      {
        name: name + BRUSH,
        type: 'rect',
        clip: true,
        encode: {
          enter: {
            fill: {value: 'transparent'}
          },
          update: {...update, ...vgStroke}
        }
      }
    ];
  }
};
export default interval;

/**
 * Returns the visual and data signals for an interval selection.
 */
function channelSignals(
  model: UnitModel,
  selCmpt: SelectionComponent<'interval'>,
  channel: 'x' | 'y',
  idx: number
): any {
  const vname = channelSignalName(selCmpt, channel, 'visual');
  const dname = channelSignalName(selCmpt, channel, 'data');
  const init = selCmpt.init && selCmpt.init[idx];
  const hasScales = scales.has(selCmpt);
  const scaleName = stringValue(model.scaleName(channel));
  const scale = model.getScaleComponent(channel);
  const scaleType = scale ? scale.get('type') : undefined;
  const scaled = (str: string) => `scale(${scaleName}, ${str})`;
  const size = model.getSizeSignalRef(channel === X ? 'width' : 'height').signal;
  const coord = `${channel}(unit)`;

  const on = events(selCmpt, (def: any[], evt: EventStream) => {
    return [
      ...def,
      {events: evt.between[0], update: `[${coord}, ${coord}]`}, // Brush Start
      {events: evt, update: `[${vname}[0], clamp(${coord}, 0, ${size})]`} // Brush End
    ];
  });

  // React to pan/zooms of continuous scales. Non-continuous scales
  // (band, point) cannot be pan/zoomed and any other changes
  // to their domains (e.g., filtering) should clear the brushes.
  on.push({
    events: {signal: selCmpt.name + SCALE_TRIGGER},
<<<<<<< HEAD
    update: hasContinuousDomain(scaleType)
      ? `[scale(${scaleStr}, ${dname}[0]), scale(${scaleStr}, ${dname}[1])]`
      : `[0, 0]`
=======
    update:
      hasContinuousDomain(scaleType) && !isBinScale(scaleType)
        ? `[${scaled(`${dname}[0]`)}, ${scaled(`${dname}[1]`)}]`
        : `[0, 0]`
>>>>>>> 07fcab9d
  });

  return hasScales
    ? [{name: dname, on: []}]
    : [
        {
          name: vname,
          ...(init ? {init: assembleInit(init, scaled)} : {value: []}),
          on: on
        },
        {
          name: dname,
          ...(init ? {init: assembleInit(init)} : {}),
          on: [
            {
              events: {signal: vname},
              update: `${vname}[0] === ${vname}[1] ? null : invert(${scaleName}, ${vname})`
            }
          ]
        }
      ];
}

function events(selCmpt: SelectionComponent<'interval'>, cb: (...args: any[]) => void) {
  return selCmpt.events.reduce((on: any[], evt: EventStream) => {
    if (!evt.between) {
      warn(`${evt} is not an ordered event stream for interval selections`);
      return on;
    }
    return cb(on, evt);
  }, []);
}<|MERGE_RESOLUTION|>--- conflicted
+++ resolved
@@ -210,16 +210,10 @@
   // to their domains (e.g., filtering) should clear the brushes.
   on.push({
     events: {signal: selCmpt.name + SCALE_TRIGGER},
-<<<<<<< HEAD
-    update: hasContinuousDomain(scaleType)
-      ? `[scale(${scaleStr}, ${dname}[0]), scale(${scaleStr}, ${dname}[1])]`
-      : `[0, 0]`
-=======
     update:
-      hasContinuousDomain(scaleType) && !isBinScale(scaleType)
+      hasContinuousDomain(scaleType)
         ? `[${scaled(`${dname}[0]`)}, ${scaled(`${dname}[1]`)}]`
         : `[0, 0]`
->>>>>>> 07fcab9d
   });
 
   return hasScales
