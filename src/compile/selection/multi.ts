--- conflicted
+++ resolved
@@ -1,8 +1,4 @@
-<<<<<<< HEAD
-=======
-import {Signal} from 'vega';
 import {stringValue} from 'vega-util';
->>>>>>> 3e32c4b4
 import {SelectionCompiler, SelectionComponent, TUPLE, unitName} from '.';
 import {UnitModel} from '../unit';
 import {TUPLE_FIELDS} from './transforms/project';
