import {TUPLE} from '..';
import {accessPathWithDatum, varName} from '../../../util';
import {assembleInit} from '../assemble';
import nearest from './nearest';
import {TUPLE_FIELDS} from './project';
import {TransformCompiler} from './transforms';
import legendsTx from './legends';
import {isObject, stringValue} from 'vega';

const inputBindings: TransformCompiler = {
  has: selCmpt => {
    return selCmpt.type === 'single' && selCmpt.resolve === 'global' && selCmpt.bind && selCmpt.bind !== 'scales';
  },

  parse: (model, selCmpt, selDef, origDef) => {
    // Binding a selection to input widgets disables default direct manipulation interaction.
    // A user can choose to re-enable it by explicitly specifying triggering input events.
    if (!origDef.on) delete selCmpt.events;
    if (!origDef.clear) delete selCmpt.clear;
  },

  topLevelSignals: (model, selCmpt, signals) => {
    const name = selCmpt.name;
    const proj = selCmpt.project;
    const bind = selCmpt.bind;
    const init = selCmpt.init && selCmpt.init[0]; // Can only exist on single selections (one initial value).
    const datum = nearest.has(selCmpt) ? '(item().isVoronoi ? datum.datum : datum)' : 'datum';
    const legends = legendsTx.has(selCmpt) && isObject(selCmpt.legends) && Object.keys(selCmpt.legends);

    proj.items.forEach((p, i) => {
      const sgname = varName(`${name}_${p.field}`);
      const hasSignal = signals.filter(s => s.name === sgname);

      if (!hasSignal.length) {
        const on = [
          {
            events: selCmpt.events,
            update: `datum && item().mark.marktype !== 'group' ? ${accessPathWithDatum(p.field, datum)} : null`
          }
        ];

        if (legends) {
          on.push({
            events: {signal: `${name}_legend`},
            update: `${name}_legend.fields[0] === ${stringValue(p.field)} ? ${name}_legend.values[0] : null`
          });
        }

        signals.unshift({
          name: sgname,
          ...(init ? {init: assembleInit(init[i])} : {value: null}),
<<<<<<< HEAD
          on,
=======
          on: selCmpt.events
            ? [
                {
                  events: selCmpt.events,
                  update: `datum && item().mark.marktype !== 'group' ? ${accessPathWithDatum(p.field, datum)} : null`
                }
              ]
            : [],
>>>>>>> b3d57f80
          bind: bind[p.field] || bind[p.channel] || bind
        });
      }
    });

    return signals;
  },

  signals: (model, selCmpt, signals) => {
    const name = selCmpt.name;
    const proj = selCmpt.project;
    const signal = signals.filter(s => s.name === name + TUPLE)[0];
    const fields = name + TUPLE_FIELDS;
    const values = proj.items.map(p => varName(`${name}_${p.field}`));
    const valid = values.map(v => `${v} !== null`).join(' && ');

    if (values.length) {
      signal.update = `${valid} ? {fields: ${fields}, values: [${values.join(', ')}]} : null`;
    }

    delete signal.value;
    delete signal.on;

    return signals;
  }
};

export default inputBindings;<|MERGE_RESOLUTION|>--- conflicted
+++ resolved
@@ -32,12 +32,14 @@
       const hasSignal = signals.filter(s => s.name === sgname);
 
       if (!hasSignal.length) {
-        const on = [
-          {
-            events: selCmpt.events,
-            update: `datum && item().mark.marktype !== 'group' ? ${accessPathWithDatum(p.field, datum)} : null`
-          }
-        ];
+        const on = selCmpt.events
+          ? [
+              {
+                events: selCmpt.events,
+                update: `datum && item().mark.marktype !== 'group' ? ${accessPathWithDatum(p.field, datum)} : null`
+              }
+            ]
+          : [];
 
         if (legends) {
           on.push({
@@ -49,18 +51,7 @@
         signals.unshift({
           name: sgname,
           ...(init ? {init: assembleInit(init[i])} : {value: null}),
-<<<<<<< HEAD
           on,
-=======
-          on: selCmpt.events
-            ? [
-                {
-                  events: selCmpt.events,
-                  update: `datum && item().mark.marktype !== 'group' ? ${accessPathWithDatum(p.field, datum)} : null`
-                }
-              ]
-            : [],
->>>>>>> b3d57f80
           bind: bind[p.field] || bind[p.channel] || bind
         });
       }
