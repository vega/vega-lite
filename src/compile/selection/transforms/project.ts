--- conflicted
+++ resolved
@@ -138,15 +138,9 @@
       if (scales.has(selCmpt)) {
         log.warn(log.message.NO_INIT_SCALE_BINDINGS);
       } else {
-<<<<<<< HEAD
-        const parseInit = <T extends SelectionInitMapping | SelectionInitArrayMapping>(i: T): T['a'][] => {
-          return proj.map(p => (i[p.channel] !== undefined ? i[p.channel] : i[p.field]));
-        };
-=======
         function parseInit<T extends SelectionInitMapping | SelectionInitArrayMapping>(i: T): T['a'][] {
           return proj.items.map(p => (i[p.channel] !== undefined ? i[p.channel] : i[p.field]));
         }
->>>>>>> eaec5c88
 
         if (isIntervalSelection(selDef)) {
           selCmpt.init = parseInit(selDef.init);
