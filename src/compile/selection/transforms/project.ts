import {array} from 'vega-util';
import {SelectionComponent} from '..';
import {ScaleChannel, SingleDefChannel} from '../../../channel';
import * as log from '../../../log';
import {hasContinuousDomain, isBinScale} from '../../../scale';
import {SelectionDef} from '../../../selection';
import {Dict, keys, varName} from '../../../util';
import {TimeUnitComponent, TimeUnitNode} from '../../data/timeunit';
import scales from './scales';
import {TransformCompiler} from './transforms';

export const TUPLE_FIELDS = '_tuple_fields';

/**
 * Do the selection tuples hold enumerated or ranged values for a field?
 * Ranged values can be left-right inclusive (R) or left-inclusive, right-exclusive (R-LE).
 */
export type TupleStoreType = 'E' | 'R' | 'R-RE';

export interface SelectionProjection {
  type: TupleStoreType;
  field: string;
  channel?: SingleDefChannel;
  signals?: {data?: string; visual?: string};
}

export class SelectionProjectionComponent extends Array<SelectionProjection> {
  public has: {[key in SingleDefChannel]?: SelectionProjection};
  public timeUnit?: TimeUnitNode;
  constructor(...items: SelectionProjection[]) {
    super(...items);
    (this as any).__proto__ = SelectionProjectionComponent.prototype;
    this.has = {};
  }
}

const project: TransformCompiler = {
  has: (selDef: SelectionComponent | SelectionDef) => {
    const def = selDef as SelectionDef;
    return def.fields !== undefined || def.encodings !== undefined;
  },

  parse: (model, selDef, selCmpt) => {
    const name = selCmpt.name;
    const init = selDef.init;
    const proj = selCmpt.project || (selCmpt.project = new SelectionProjectionComponent());
    const parsed: Dict<SelectionProjection> = {};
    const timeUnits: Dict<TimeUnitComponent> = {};

    const signals = {};
    const signalName = (p: SelectionProjection, range: 'data' | 'visual') => {
      const suffix = range === 'visual' ? p.channel : p.field;
      let sg = varName(`${name}_${suffix}`);
      for (let counter = 1; signals[sg]; counter++) {
        sg = varName(`${name}_${suffix}_${counter}`);
      }
      return {[range]: (signals[sg] = sg)};
    };

    // TODO: find a possible channel mapping for these fields.
    for (const field of selDef.fields || []) {
      const p: SelectionProjection = {type: 'E', field};
      p.signals = {...signalName(p, 'data')};
      proj.push(p);
    }

    for (const channel of selDef.encodings || []) {
      const fieldDef = model.fieldDef(channel);
      if (fieldDef) {
        let field = fieldDef.field;
        if (fieldDef.timeUnit) {
          field = model.vgField(channel);

          // Construct TimeUnitComponents which will be combined into a
          // TimeUnitNode. This node may need to be inserted into the
          // dataflow if the selection is used across views that do not
          // have these time units defined.
          timeUnits[field] = {
            as: field,
            field: fieldDef.field,
            timeUnit: fieldDef.timeUnit
          };
        }

        // Prevent duplicate projections on the same field.
        // TODO: what if the same field is bound to multiple channels (e.g., SPLOM diag).
        if (!parsed[field]) {
          // Determine whether the tuple will store enumerated or ranged values.
          // Interval selections store ranges for continuous scales, and enumerations otherwise.
          // Single/multi selections store ranges for binned fields, and enumerations otherwise.
          let type: TupleStoreType = 'E';
          if (selCmpt.type === 'interval') {
            const scaleType = model.getScaleComponent(channel as ScaleChannel).get('type');
            if (hasContinuousDomain(scaleType) && !isBinScale(scaleType)) {
              type = 'R';
            }
          } else if (fieldDef.bin) {
            type = 'R-RE';
          }

          const p: SelectionProjection = {field, channel, type};
          p.signals = {...signalName(p, 'data'), ...signalName(p, 'visual')};
          proj.push((parsed[field] = p));
<<<<<<< HEAD
        }

        proj.has[channel] = parsed[field];
=======
          proj.has[channel] = parsed[field];
        }
>>>>>>> b4bc7fe2
      } else {
        log.warn(log.message.cannotProjectOnChannelWithoutField(channel));
      }
    }

    if (init) {
      if (scales.has(selCmpt)) {
        log.warn(log.message.NO_INIT_SCALE_BINDINGS);
      } else {
        const parseInit = (i: any) => proj.map(p => (i[p.channel] !== undefined ? i[p.channel] : i[p.field]));
        selCmpt.init = selCmpt.type === 'interval' ? parseInit(init) : array(init).map(parseInit);
      }
    }

    if (keys(timeUnits).length) {
      proj.timeUnit = new TimeUnitNode(null, timeUnits);
    }
  },

  signals: (model, selCmpt, signals) => {
    const name = selCmpt.name + TUPLE_FIELDS;
    const hasSignal = signals.filter(s => s.name === name);
    return hasSignal.length
      ? signals
      : signals.concat({
          name,
          value: selCmpt.project
        });
  }
};

export default project;<|MERGE_RESOLUTION|>--- conflicted
+++ resolved
@@ -101,14 +101,8 @@
           const p: SelectionProjection = {field, channel, type};
           p.signals = {...signalName(p, 'data'), ...signalName(p, 'visual')};
           proj.push((parsed[field] = p));
-<<<<<<< HEAD
-        }
-
-        proj.has[channel] = parsed[field];
-=======
           proj.has[channel] = parsed[field];
         }
->>>>>>> b4bc7fe2
       } else {
         log.warn(log.message.cannotProjectOnChannelWithoutField(channel));
       }
