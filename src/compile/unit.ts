--- conflicted
+++ resolved
@@ -42,12 +42,8 @@
     const encoding = this._encoding = this._initEncoding(mark, spec.encoding || {});
     const config = this._config = this._initConfig(spec.config, parent, mark, encoding);
 
-<<<<<<< HEAD
     this._projection = this._initProjection(config);
-    const scale = this._scale =  this._initScale(mark, encoding, config);
-=======
     this._scale =  this._initScale(mark, encoding, config);
->>>>>>> bd9da31a
     this._axis = this._initAxis(encoding, config);
     this._legend = this._initLegend(encoding, config);
 
@@ -96,22 +92,18 @@
 
   private _initScale(mark: Mark, encoding: Encoding, config: Config): Dict<Scale> {
     return UNIT_SCALE_CHANNELS.reduce(function(_scale, channel) {
-<<<<<<< HEAD
       const fieldDef = encoding[channel];
-      if (fieldDef && fieldDef.field &&
-          // These types do not require scale
-          !contains([LATITUDE, LONGITUDE, GEOJSON], fieldDef.type) &&
-          // User explicitly set scale to null to disable scale
-          fieldDef.scale !== null
+      if (
+          (
+            fieldDef && fieldDef.field &&
+            // These types do not require scale
+            !contains([LATITUDE, LONGITUDE, GEOJSON], fieldDef.type) &&
+            // User explicitly set scale to null to disable scale
+            fieldDef.scale !== null
+          ) ||
+          (channel === X && encoding.x2 && encoding.x2.field) ||
+          (channel === Y && encoding.y2 && encoding.y2.field)
         ) {
-        const scaleSpec = encoding[channel].scale || {};
-        const channelDef = encoding[channel];
-=======
-      if (vlEncoding.has(encoding, channel) ||
-          (channel === X && vlEncoding.has(encoding, X2)) ||
-          (channel === Y && vlEncoding.has(encoding, Y2))
-        ) {
->>>>>>> bd9da31a
 
         const channelDef = encoding[channel];
         const scaleSpec = (channelDef || {}).scale || {};
@@ -133,19 +125,13 @@
   private _initAxis(encoding: Encoding, config: Config): Dict<Axis> {
     return [X, Y].reduce(function(_axis, channel) {
       // Position Axis
-<<<<<<< HEAD
-      if (vlEncoding.has(encoding, channel)) {
-        const axisSpec = encoding[channel].axis;
-        // We no longer support false in the schema, but we keep false here for backward compatability.
-        if (axisSpec !== null && axisSpec !== false && (!containsLatLong(encoding) || axisSpec)) {
-=======
       if (vlEncoding.has(encoding, channel) ||
           (channel === X && vlEncoding.has(encoding, X2)) ||
           (channel === Y && vlEncoding.has(encoding, Y2))) {
 
         const axisSpec = (encoding[channel] || {}).axis;
-        if (axisSpec !== false) {
->>>>>>> bd9da31a
+        // We no longer support false in the schema, but we keep false here for backward compatability.
+        if (axisSpec !== null && axisSpec !== false && (!containsLatLong(encoding) || axisSpec)) {
           _axis[channel] = extend({},
             config.axis,
             axisSpec === true ? {} : axisSpec ||  {}
