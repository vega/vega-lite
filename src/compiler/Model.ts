import {Spec} from '../schema/schema';
import {Axis, axis as axisSchema} from '../schema/axis.schema';
import {Encoding} from '../schema/encoding.schema';
import {FieldDef} from '../schema/fielddef.schema';
import {instantiate} from '../schema/schemautil';
import * as schema from '../schema/schema';
import * as schemaUtil from '../schema/schemautil';

import {COLUMN, ROW, X, Y, SIZE, Channel, supportMark} from '../channel';
import {SOURCE, SUMMARY} from '../data';
import * as vlFieldDef from '../fielddef';
import {FieldRefOption} from '../fielddef';
import * as vlEncoding from '../encoding';
<<<<<<< HEAD
import {compileLayout, Layout} from './layout';
import {AREA, BAR, POINT, TICK, CIRCLE, SQUARE, Mark} from '../mark';
import * as schema from '../schema/schema';
import * as schemaUtil from '../schema/schemautil';
import {StackProperties} from './stack';
import {type as scaleType} from './scale';
import {getFullName, NOMINAL, ORDINAL, TEMPORAL} from '../type';
import {contains, duplicate, extend, isArray} from '../util';
import {Encoding} from '../schema/encoding.schema';
=======
import {Mark, BAR, TICK, TEXT as TEXTMARK} from '../mark';
>>>>>>> fe9d0842

import {getFullName, NOMINAL, ORDINAL, TEMPORAL} from '../type';
import {contains, duplicate, extend} from '../util';

<<<<<<< HEAD
=======
import {compileMarkConfig} from './config';
import {compileLayout, Layout} from './layout';
import {compileStackProperties, StackProperties} from './stack';
import {type as scaleType} from './scale';

>>>>>>> fe9d0842
/**
 * Internal model of Vega-Lite specification for the compiler.
 */

export class Model {
  private _spec: Spec;
  private _stack: StackProperties;
  private _layout: Layout;

  constructor(spec: Spec, theme?) {
    var defaults = schema.instantiate();
    this._spec = schemaUtil.mergeDeep(defaults, theme || {}, spec);


    vlEncoding.forEach(this._spec.encoding, function(fieldDef: FieldDef, channel: Channel) {
      if (!supportMark(channel, this._spec.mark)) {
        // Drop unsupported channel

        // FIXME consolidate warning method
        console.warn(channel, 'dropped as it is incompatible with', this._spec.mark);
        delete this._spec.encoding[channel].field;
      }

      if (fieldDef.type) {
        // convert short type to full type
        fieldDef.type = getFullName(fieldDef.type);
      }

      if (fieldDef.axis === true) {
        fieldDef.axis = instantiate(axisSchema);
      }
    }, this);

    // calculate stack
    this._stack = compileStackProperties(this._spec);
    this._spec.config.mark = compileMarkConfig(this._spec, this._stack);
    this._layout = compileLayout(this);

<<<<<<< HEAD
  private getStackProperties(): StackProperties {
    const spec = this.spec();
    const model = this;
    const stackFields = [COLOR, DETAIL].reduce(function(fields, channel) {
      const channelEncoding = spec.encoding[channel];
      if (model.has(channel)) {
        if (isArray(channelEncoding)) {
          channelEncoding.forEach(function(fieldDef) {
            fields.push(vlFieldDef.field(fieldDef));
          });
        } else {
          fields.push(model.field(channel));
        }
      }
      return fields;
    }.bind(this), []);

    if (stackFields.length > 0 &&
      (this.is(BAR) || this.is(AREA)) &&
      this.config('stack') !== false &&
      this.isAggregate()) {
      var isXMeasure = this.isMeasure(X);
      var isYMeasure = this.isMeasure(Y);

      if (isXMeasure && !isYMeasure) {
        return {
          groupbyChannel: Y,
          fieldChannel: X,
          stackFields: stackFields,
          config: this.config('stack')
        };
      } else if (isYMeasure && !isXMeasure) {
        return {
          groupbyChannel: X,
          fieldChannel: Y,
          stackFields: stackFields,
          config: this.config('stack')
        };
      }
    }
    return null;
=======
>>>>>>> fe9d0842
  }

  public layout(): Layout {
    return this._layout;
  }

  public stack(): StackProperties {
    return this._stack;
  }

  public toSpec(excludeConfig?, excludeData?) {
    var encoding = duplicate(this._spec.encoding),
      spec: any;

    spec = {
      mark: this._spec.mark,
      encoding: encoding
    };

    if (!excludeConfig) {
      spec.config = duplicate(this._spec.config);
    }

    if (!excludeData) {
      spec.data = duplicate(this._spec.data);
    }

    // remove defaults
    var defaults = schema.instantiate();
    return schemaUtil.subtract(spec, defaults);
  }

  public mark(): Mark {
    return this._spec.mark;
  }

  public spec(): Spec {
    return this._spec;
  }

  public is(mark: Mark) {
    return this._spec.mark === mark;
  }

  public has(channel: Channel) {
<<<<<<< HEAD
    // equivalent to calling vlenc.has(this._spec.encoding, channel)
    const channelEncoding = this._spec.encoding[channel];
    return channelEncoding && (
      channelEncoding.field !== undefined ||
      (isArray(channelEncoding) && channelEncoding.length > 0)
    );
=======
    return vlEncoding.has(this._spec.encoding, channel);
>>>>>>> fe9d0842
  }

  public fieldDef(channel: Channel): FieldDef {
    return this._spec.encoding[channel];
  }

  /** Get "field" reference for vega */
  public field(channel: Channel, opt: FieldRefOption = {}) {
    const fieldDef = this.fieldDef(channel);
    if (fieldDef.bin) { // bin has default suffix that depends on scaleType
      opt = extend({
<<<<<<< HEAD
        binSuffix: scaleType(fieldDef, channel) === 'ordinal' ? '_range' : '_start'
=======
        binSuffix: scaleType(fieldDef, channel, this.mark()) === 'ordinal' ? '_range' : '_start'
>>>>>>> fe9d0842
      }, opt);
    }
    return vlFieldDef.field(fieldDef, opt);
  }

  public fieldTitle(channel: Channel): string {
    return vlFieldDef.title(this._spec.encoding[channel]);
  }

  public numberFormat(channel?: Channel): string {
    // TODO(#497): have different number format based on numberType (discrete/continuous)
    return this.config().numberFormat;
  };

  public channels(): Channel[] {
    return vlEncoding.channels(this._spec.encoding);
  }

  public map(f: (fd: FieldDef, c: Channel, e: Encoding) => any, t?: any) {
    return vlEncoding.map(this._spec.encoding, f, t);
  }

  public reduce(f: (acc: any, fd: FieldDef, c: Channel, e: Encoding) => any, init, t?: any) {
    return vlEncoding.reduce(this._spec.encoding, f, init, t);
  }

  public forEach(f: (fd: FieldDef, c: Channel, i:number) => void, t?: any) {
    return vlEncoding.forEach(this._spec.encoding, f, t);
  }

  public isOrdinalScale(channel: Channel) {
    const fieldDef = this.fieldDef(channel);
    return fieldDef && (
      contains([NOMINAL, ORDINAL], fieldDef.type) ||
      ( fieldDef.type === TEMPORAL && scaleType(fieldDef, channel, this.mark()) === 'ordinal' )
      );
  }

  public isDimension(channel: Channel) {
    return vlFieldDef.isDimension(this.fieldDef(channel));
  }

  public isMeasure(channel: Channel) {
    return vlFieldDef.isMeasure(this.fieldDef(channel));
  }

  public isAggregate() {
    return vlEncoding.isAggregate(this._spec.encoding);
  }

  public isFacet() {
    return this.has(ROW) || this.has(COLUMN);
  }

  public dataTable() {
    return this.isAggregate() ? SUMMARY : SOURCE;
  }

  public data() {
    return this._spec.data;
  }

  /** returns whether the encoding has values embedded */
  public hasValues() {
    var vals = this.data().values;
    return vals && vals.length;
  }

  /**
   * Get the spec configuration.
   */
  public config() {
    return this._spec.config;
  }

  public axis(channel: Channel): Axis {
    const axis = this.fieldDef(channel).axis;
    return typeof axis !== 'boolean' ? axis : {};
  }

  /** returns scale name for a given channel */
  public scale(channel: Channel): string {
    const name = this.spec().name;
    return (name ? name + '-' : '') + channel;
  }

  public sizeValue(channel: Channel = SIZE) {
    const value = this.fieldDef(SIZE).value;
    if (value !== undefined) {
      return value;
    }
    switch (this.mark()) {
      case TEXTMARK:
        return 10; // font size 10 by default
      case BAR:
        // BAR's size is applied on either X or Y
        return !this.has(channel) || this.isOrdinalScale(channel) ?
          // For ordinal scale or single bar, we can use bandWidth - 1
          // (-1 so that the border of the bar falls on exact pixel)
          this.fieldDef(channel).scale.bandWidth - 1 :
          // otherwise, set to 2 by default
          2;
      case TICK:
        return this.fieldDef(channel).scale.bandWidth / 1.5;
    }
    return 30;
  }

  /** returns the template name used for axis labels for a time unit */
  public labelTemplate(channel: Channel): string {
    const fieldDef = this.fieldDef(channel);
    const legend = fieldDef.legend;
    const axis = fieldDef.axis;
    const abbreviated = contains([ROW, COLUMN, X, Y], channel) ?
      (typeof axis !== 'boolean' ? axis.shortTimeLabels : false) :
      (typeof legend !== 'boolean' ? legend.shortTimeLabels : false);

    var postfix = abbreviated ? '-abbrev' : '';
    switch (fieldDef.timeUnit) {
      case 'day':
        return 'day' + postfix;
      case 'month':
        return 'month' + postfix;
    }
    return null;
  }

}<|MERGE_RESOLUTION|>--- conflicted
+++ resolved
@@ -11,31 +11,16 @@
 import * as vlFieldDef from '../fielddef';
 import {FieldRefOption} from '../fielddef';
 import * as vlEncoding from '../encoding';
-<<<<<<< HEAD
-import {compileLayout, Layout} from './layout';
-import {AREA, BAR, POINT, TICK, CIRCLE, SQUARE, Mark} from '../mark';
-import * as schema from '../schema/schema';
-import * as schemaUtil from '../schema/schemautil';
-import {StackProperties} from './stack';
-import {type as scaleType} from './scale';
-import {getFullName, NOMINAL, ORDINAL, TEMPORAL} from '../type';
-import {contains, duplicate, extend, isArray} from '../util';
-import {Encoding} from '../schema/encoding.schema';
-=======
 import {Mark, BAR, TICK, TEXT as TEXTMARK} from '../mark';
->>>>>>> fe9d0842
 
 import {getFullName, NOMINAL, ORDINAL, TEMPORAL} from '../type';
 import {contains, duplicate, extend} from '../util';
 
-<<<<<<< HEAD
-=======
 import {compileMarkConfig} from './config';
 import {compileLayout, Layout} from './layout';
 import {compileStackProperties, StackProperties} from './stack';
 import {type as scaleType} from './scale';
 
->>>>>>> fe9d0842
 /**
  * Internal model of Vega-Lite specification for the compiler.
  */
@@ -74,50 +59,6 @@
     this._spec.config.mark = compileMarkConfig(this._spec, this._stack);
     this._layout = compileLayout(this);
 
-<<<<<<< HEAD
-  private getStackProperties(): StackProperties {
-    const spec = this.spec();
-    const model = this;
-    const stackFields = [COLOR, DETAIL].reduce(function(fields, channel) {
-      const channelEncoding = spec.encoding[channel];
-      if (model.has(channel)) {
-        if (isArray(channelEncoding)) {
-          channelEncoding.forEach(function(fieldDef) {
-            fields.push(vlFieldDef.field(fieldDef));
-          });
-        } else {
-          fields.push(model.field(channel));
-        }
-      }
-      return fields;
-    }.bind(this), []);
-
-    if (stackFields.length > 0 &&
-      (this.is(BAR) || this.is(AREA)) &&
-      this.config('stack') !== false &&
-      this.isAggregate()) {
-      var isXMeasure = this.isMeasure(X);
-      var isYMeasure = this.isMeasure(Y);
-
-      if (isXMeasure && !isYMeasure) {
-        return {
-          groupbyChannel: Y,
-          fieldChannel: X,
-          stackFields: stackFields,
-          config: this.config('stack')
-        };
-      } else if (isYMeasure && !isXMeasure) {
-        return {
-          groupbyChannel: X,
-          fieldChannel: Y,
-          stackFields: stackFields,
-          config: this.config('stack')
-        };
-      }
-    }
-    return null;
-=======
->>>>>>> fe9d0842
   }
 
   public layout(): Layout {
@@ -163,16 +104,7 @@
   }
 
   public has(channel: Channel) {
-<<<<<<< HEAD
-    // equivalent to calling vlenc.has(this._spec.encoding, channel)
-    const channelEncoding = this._spec.encoding[channel];
-    return channelEncoding && (
-      channelEncoding.field !== undefined ||
-      (isArray(channelEncoding) && channelEncoding.length > 0)
-    );
-=======
     return vlEncoding.has(this._spec.encoding, channel);
->>>>>>> fe9d0842
   }
 
   public fieldDef(channel: Channel): FieldDef {
@@ -184,11 +116,7 @@
     const fieldDef = this.fieldDef(channel);
     if (fieldDef.bin) { // bin has default suffix that depends on scaleType
       opt = extend({
-<<<<<<< HEAD
-        binSuffix: scaleType(fieldDef, channel) === 'ordinal' ? '_range' : '_start'
-=======
         binSuffix: scaleType(fieldDef, channel, this.mark()) === 'ordinal' ? '_range' : '_start'
->>>>>>> fe9d0842
       }, opt);
     }
     return vlFieldDef.field(fieldDef, opt);
