import {Spec} from '../schema/schema';
import {Axis, axis as axisSchema} from '../schema/axis.schema';
import {Encoding} from '../schema/encoding.schema';
import {FieldDef} from '../schema/fielddef.schema';
import {instantiate} from '../schema/schemautil';
import * as schema from '../schema/schema';
import * as schemaUtil from '../schema/schemautil';

import {COLUMN, ROW, X, Y, SIZE, Channel, supportMark} from '../channel';
import {SOURCE, SUMMARY} from '../data';
import * as vlFieldDef from '../fielddef';
import {FieldRefOption} from '../fielddef';
import * as vlEncoding from '../encoding';
import {Mark, BAR, TICK, TEXT as TEXTMARK} from '../mark';

import {getFullName, NOMINAL, ORDINAL, TEMPORAL} from '../type';
import {contains, duplicate, extend} from '../util';

import {compileMarkConfig} from './config';
import {compileLayout, Layout} from './layout';
import {compileStackProperties, StackProperties} from './stack';
import {type as scaleType} from './scale';
import {format as timeFormatExpr} from './time';

/**
 * Internal model of Vega-Lite specification for the compiler.
 */

export class Model {
  private _spec: Spec;
  private _stack: StackProperties;
  private _layout: Layout;

  constructor(spec: Spec, theme?) {
    var defaults = schema.instantiate();
    this._spec = schemaUtil.mergeDeep(defaults, theme || {}, spec);


    vlEncoding.forEach(this._spec.encoding, function(fieldDef: FieldDef, channel: Channel) {
      if (!supportMark(channel, this._spec.mark)) {
        // Drop unsupported channel

        // FIXME consolidate warning method
        console.warn(channel, 'dropped as it is incompatible with', this._spec.mark);
        delete this._spec.encoding[channel].field;
      }

      if (fieldDef.type) {
        // convert short type to full type
        fieldDef.type = getFullName(fieldDef.type);
      }

      if (fieldDef.axis === true) {
        fieldDef.axis = instantiate(axisSchema);
      }
    }, this);

    // calculate stack
    this._stack = compileStackProperties(this._spec);
    this._spec.config.mark = compileMarkConfig(this._spec, this._stack);
    this._layout = compileLayout(this);

  }

  public layout(): Layout {
    return this._layout;
  }

  public stack(): StackProperties {
    return this._stack;
  }

  public toSpec(excludeConfig?, excludeData?) {
    var encoding = duplicate(this._spec.encoding),
      spec: any;

    spec = {
      mark: this._spec.mark,
      encoding: encoding
    };

    if (!excludeConfig) {
      spec.config = duplicate(this._spec.config);
    }

    if (!excludeData) {
      spec.data = duplicate(this._spec.data);
    }

    // remove defaults
    var defaults = schema.instantiate();
    return schemaUtil.subtract(spec, defaults);
  }

  public mark(): Mark {
    return this._spec.mark;
  }

  public spec(): Spec {
    return this._spec;
  }

  public is(mark: Mark) {
    return this._spec.mark === mark;
  }

  public has(channel: Channel) {
    return vlEncoding.has(this._spec.encoding, channel);
  }

  public fieldDef(channel: Channel): FieldDef {
    return this._spec.encoding[channel];
  }

  /** Get "field" reference for vega */
  public field(channel: Channel, opt: FieldRefOption = {}) {
    const fieldDef = this.fieldDef(channel);
    if (fieldDef.bin) { // bin has default suffix that depends on scaleType
      opt = extend({
        binSuffix: scaleType(fieldDef, channel, this.mark()) === 'ordinal' ? '_range' : '_start'
      }, opt);
    }
    return vlFieldDef.field(fieldDef, opt);
  }

  public fieldTitle(channel: Channel): string {
    return vlFieldDef.title(this._spec.encoding[channel]);
  }

  public numberFormat(channel?: Channel): string {
    // TODO(#497): have different number format based on numberType (discrete/continuous)
    return this.config().numberFormat;
  };

  public channels(): Channel[] {
    return vlEncoding.channels(this._spec.encoding);
  }

  public map(f: (fd: FieldDef, c: Channel, e: Encoding) => any, t?: any) {
    return vlEncoding.map(this._spec.encoding, f, t);
  }

  public reduce(f: (acc: any, fd: FieldDef, c: Channel, e: Encoding) => any, init, t?: any) {
    return vlEncoding.reduce(this._spec.encoding, f, init, t);
  }

  public forEach(f: (fd: FieldDef, c: Channel, i:number) => void, t?: any) {
    return vlEncoding.forEach(this._spec.encoding, f, t);
  }

  public isOrdinalScale(channel: Channel) {
    const fieldDef = this.fieldDef(channel);
    return fieldDef && (
      contains([NOMINAL, ORDINAL], fieldDef.type) ||
      ( fieldDef.type === TEMPORAL && scaleType(fieldDef, channel, this.mark()) === 'ordinal' )
      );
  }

  public isDimension(channel: Channel) {
    return vlFieldDef.isDimension(this.fieldDef(channel));
  }

  public isMeasure(channel: Channel) {
    return vlFieldDef.isMeasure(this.fieldDef(channel));
  }

  public isAggregate() {
    return vlEncoding.isAggregate(this._spec.encoding);
  }

  public isFacet() {
    return this.has(ROW) || this.has(COLUMN);
  }

  public dataTable() {
    return this.isAggregate() ? SUMMARY : SOURCE;
  }

  public data() {
    return this._spec.data;
  }

  /** returns whether the encoding has values embedded */
  public hasValues() {
    var vals = this.data().values;
    return vals && vals.length;
  }

  /**
   * Get the spec configuration.
   */
  public config() {
    return this._spec.config;
  }

  public axis(channel: Channel): Axis {
    const axis = this.fieldDef(channel).axis;
    return typeof axis !== 'boolean' ? axis : {};
  }

  /** returns scale name for a given channel */
  public scale(channel: Channel): string {
    const name = this.spec().name;
    return (name ? name + '-' : '') + channel;
  }

<<<<<<< HEAD
  /** returns the time format used for axis labels for a time unit */
  public timeFormat(channel: Channel): string {
=======
  public sizeValue(channel: Channel = SIZE) {
    const value = this.fieldDef(SIZE).value;
    if (value !== undefined) {
      return value;
    }
    switch (this.mark()) {
      case TEXTMARK:
        return 10; // font size 10 by default
      case BAR:
        // BAR's size is applied on either X or Y
        return !this.has(channel) || this.isOrdinalScale(channel) ?
          // For ordinal scale or single bar, we can use bandWidth - 1
          // (-1 so that the border of the bar falls on exact pixel)
          this.fieldDef(channel).scale.bandWidth - 1 :
          // otherwise, set to 2 by default
          2;
      case TICK:
        return this.fieldDef(channel).scale.bandWidth / 1.5;
    }
    return 30;
  }

  /** returns the template name used for axis labels for a time unit */
  public labelTemplate(channel: Channel): string {
>>>>>>> 4f4642c4
    const fieldDef = this.fieldDef(channel);
    const legend = fieldDef.legend;
    const axis = fieldDef.axis;
    const abbreviated = contains([ROW, COLUMN, X, Y], channel) ?
      (typeof axis !== 'boolean' ? axis.shortTimeLabels : false) :
      (typeof legend !== 'boolean' ? legend.shortTimeLabels : false);

    return timeFormatExpr(fieldDef.timeUnit, abbreviated);
  }
}<|MERGE_RESOLUTION|>--- conflicted
+++ resolved
@@ -204,10 +204,6 @@
     return (name ? name + '-' : '') + channel;
   }
 
-<<<<<<< HEAD
-  /** returns the time format used for axis labels for a time unit */
-  public timeFormat(channel: Channel): string {
-=======
   public sizeValue(channel: Channel = SIZE) {
     const value = this.fieldDef(SIZE).value;
     if (value !== undefined) {
@@ -230,9 +226,8 @@
     return 30;
   }
 
-  /** returns the template name used for axis labels for a time unit */
-  public labelTemplate(channel: Channel): string {
->>>>>>> 4f4642c4
+  /** returns the tiem format used for axis labels for a time unit */
+  public timeFormat(channel: Channel): string {
     const fieldDef = this.fieldDef(channel);
     const legend = fieldDef.legend;
     const axis = fieldDef.axis;
