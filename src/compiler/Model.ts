--- conflicted
+++ resolved
@@ -188,17 +188,12 @@
     return this.config('numberFormat');
   };
 
-<<<<<<< HEAD
   public channels(): Channel[] {
     return vlEncoding.channels(this._spec.encoding);
   }
 
-  public map(f: (fd: FieldDef, c: Channel, e: Encoding) => any) {
-    return vlEncoding.map(this._spec.encoding, f);
-=======
   public map(f: (fd: FieldDef, c: Channel, e: Encoding) => any, t?: any) {
     return vlEncoding.map(this._spec.encoding, f, t);
->>>>>>> 2e10bb7b
   }
 
   public reduce(f: (acc: any, fd: FieldDef, c: Channel, e: Encoding) => any, init, t?: any) {
