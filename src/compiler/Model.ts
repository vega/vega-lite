--- conflicted
+++ resolved
@@ -59,17 +59,6 @@
 
   private getStackProperties(): StackProperties {
     const spec = this.spec();
-<<<<<<< HEAD
-    const stackFields = [COLOR, DETAIL].reduce(function(fields, channel) {
-      const channelEncoding = spec.encoding[channel];
-      if (this.has(channel)) {
-        if (isArray(channelEncoding)) {
-          channelEncoding.forEach(function(fieldDef) {
-            fields.push(fieldDef);
-          });
-        } else {
-          fields.push(channelEncoding);
-=======
     const model = this;
     const stackFields = [COLOR, DETAIL].reduce(function(fields, channel) {
       const channelEncoding = spec.encoding[channel];
@@ -80,7 +69,6 @@
           });
         } else {
           fields.push(model.field(channel));
->>>>>>> 95b5e54e
         }
       }
       return fields;
