--- conflicted
+++ resolved
@@ -124,17 +124,12 @@
     return this._spec.marktype;
   }
 
-<<<<<<< HEAD
   spec(): Spec {
     return this._spec;
   }
 
-  is(m) {
-    return this._spec.marktype === m;
-=======
   is(markType: Marktype) {
     return this._spec.marktype === markType;
->>>>>>> 0e4cc33a
   }
 
   has(channel: Channel) {
