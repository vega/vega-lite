--- conflicted
+++ resolved
@@ -160,12 +160,8 @@
 axis.labels = function (def, name, encoding, layout, stats, opt) {
   // jshint unused:false
 
-<<<<<<< HEAD
-  var timeUnit;
-
-=======
   var timeUnit = encoding.field(name).timeUnit;
->>>>>>> 3663b365
+
   // add custom label for time type
   if (encoding.isType(name, T) && timeUnit && (time.hasScale(timeUnit))) {
     setter(def, ['properties','labels','text','scale'], 'time-'+ timeUnit);
@@ -180,16 +176,10 @@
 
     setter(def, textTemplatePath, '{{data | number:\'' + numberFormat + '\'}}');
   } else if (encoding.isType(name, T)) {
-<<<<<<< HEAD
-    if (!encoding.timeUnit(name)) {
+    if (!timeUnit) {
       setter(def, textTemplatePath, '{{data | time:\'' +
              encoding.config('timeFormat') + '\'}}');
-    } else if (encoding.timeUnit(name) === 'year') {
-=======
-    if (!timeUnit) {
-      setter(def, textTemplatePath, '{{data | time:\'%Y-%m-%d\'}}');
     } else if (timeUnit === 'year') {
->>>>>>> 3663b365
       setter(def, textTemplatePath, '{{data | number:\'d\'}}');
     }
   } else if (encoding.isTypes(name, [N, O]) && encoding.axis(name).maxLabelLength) {
