--- conflicted
+++ resolved
@@ -268,13 +268,9 @@
   export function labels(encoding: Encoding, name: string, spec, layout, def) {
     let fieldDef = encoding.fieldDef(name);
     var timeUnit = fieldDef.timeUnit;
-<<<<<<< HEAD
-    if (fieldDef.type === Type.TEMPORAL && timeUnit && time.labelTemplate(timeUnit)) {
+    if (fieldDef.type === TEMPORAL && timeUnit && time.labelTemplate(timeUnit)) {
       var filterName = fieldDef.axis.shortTimeNames ? 'abbrev-' : '';
       filterName += time.labelTemplate(timeUnit);
-=======
-    if (fieldDef.type === TEMPORAL && timeUnit && (time.hasScale(timeUnit))) {
->>>>>>> 7a315509
       spec = util.extend({
         text: {template: '{{datum.data | ' + filterName + '}}'}
       }, spec || {});
@@ -290,13 +286,8 @@
     }
 
      // for x-axis, set ticks for Q or rotate scale for ordinal scale
-<<<<<<< HEAD
-    if (name == Enctype.X) {
-      if (encoding.isDimension(Enctype.X) || fieldDef.type === Type.TEMPORAL) {
-=======
     if (name == X) {
-      if ((encoding.isDimension(X) || fieldDef.type === TEMPORAL)) {
->>>>>>> 7a315509
+      if (encoding.isDimension(X) || fieldDef.type === TEMPORAL) {
         spec = util.extend({
           angle: {value: 270},
           align: {value: def.orient === 'top' ? 'left': 'right'},
