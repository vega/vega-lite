/// <reference path="../../typings/d3-format.d.ts"/>

import * as d3_format from 'd3-format';
import {setter} from '../util';
import {COL, ROW, X, Y, TEXT} from '../channel';
import Encoding from '../Encoding';
import * as time from './time';
import {NOMINAL, ORDINAL, QUANTITATIVE, TEMPORAL} from '../type';

export default function(encoding: Encoding, stats) {
  var layout = box(encoding, stats);
  layout = offset(encoding, stats, layout);
  return layout;
}

/*
  HACK to set chart size
  NOTE: this fails for plots driven by derived values (e.g., aggregates)
  One solution is to update Vega to support auto-sizing
  In the meantime, auto-padding (mostly) does the trick
 */
function box(encoding: Encoding, stats) {
  var hasRow = encoding.has(ROW),
      hasCol = encoding.has(COL),
      hasX = encoding.has(X),
      hasY = encoding.has(Y),
      marktype = encoding.marktype();

  // FIXME/HACK we need to take filter into account
  var xCardinality = hasX && encoding.isDimension(X) ? encoding.cardinality(X, stats) : 1,
    yCardinality = hasY && encoding.isDimension(Y) ? encoding.cardinality(Y, stats) : 1;

  var useSmallBand = xCardinality > encoding.config('largeBandMaxCardinality') ||
    yCardinality > encoding.config('largeBandMaxCardinality');

  var cellWidth, cellHeight, cellPadding = encoding.config('cellPadding');

  // set cellWidth
  if (hasX) {
    if (encoding.isOrdinalScale(X)) {
      // for ordinal, hasCol or not doesn't matter -- we scale based on cardinality
      cellWidth = (xCardinality + encoding.padding(X)) * encoding.bandWidth(X, useSmallBand);
    } else {
      cellWidth = hasCol || hasRow ? encoding.fieldDef(COL).width :  encoding.config('singleWidth');
    }
  } else {
    if (marktype === TEXT) {
      cellWidth = encoding.config('textCellWidth');
    } else {
      cellWidth = encoding.bandWidth(X);
    }
  }

  // set cellHeight
  if (hasY) {
    if (encoding.isOrdinalScale(Y)) {
      // for ordinal, hasCol or not doesn't matter -- we scale based on cardinality
      cellHeight = (yCardinality + encoding.padding(Y)) * encoding.bandWidth(Y, useSmallBand);
    } else {
      cellHeight = hasCol || hasRow ? encoding.fieldDef(ROW).height :  encoding.config('singleHeight');
    }
  } else {
    cellHeight = encoding.bandWidth(Y);
  }

  // Cell bands use rangeBands(). There are n-1 padding.  Outerpadding = 0 for cells

  var width = cellWidth, height = cellHeight;
  if (hasCol) {
    var colCardinality = encoding.cardinality(COL, stats);
    width = cellWidth * ((1 + cellPadding) * (colCardinality - 1) + 1);
  }
  if (hasRow) {
    var rowCardinality =  encoding.cardinality(ROW, stats);
    height = cellHeight * ((1 + cellPadding) * (rowCardinality - 1) + 1);
  }

  return {
    // width and height of the whole cell
    cellWidth: cellWidth,
    cellHeight: cellHeight,
    cellPadding: cellPadding,
    // width and height of the chart
    width: width,
    height: height,
    // information about x and y, such as band size
    x: {useSmallBand: useSmallBand},
    y: {useSmallBand: useSmallBand}
  };
}

function getMaxNumberLength(encoding: Encoding, channel, fieldStats) {
  var format = encoding.numberFormat(channel);
  return d3_format.format(format)(fieldStats.max).length;
}

// TODO(#600) revise this
function getMaxLength(encoding: Encoding, stats, channel) {
  var fieldDef = encoding.fieldDef(channel),
    fieldStats = stats[fieldDef.name];

  if (fieldDef.bin) {
    // TODO once bin support range, need to update this
<<<<<<< HEAD
    return getMaxNumberLength(encoding, et, fieldStats);
  } if (fieldDef.type === Type.QUANTITATIVE) {
    return getMaxNumberLength(encoding, et, fieldStats);
  } else if (fieldDef.type === Type.TEMPORAL) {
    return time.maxLength(encoding.fieldDef(et), encoding);
  } else if (encoding.isTypes(et, [Type.NOMINAL, Type.ORDINAL])) {
=======
    return getMaxNumberLength(encoding, channel, fieldStats);
  } if (fieldDef.type === QUANTITATIVE) {
    return getMaxNumberLength(encoding, channel, fieldStats);
  } else if (fieldDef.type === TEMPORAL) {
    return time.maxLength(encoding.fieldDef(channel).timeUnit, encoding);
  } else if (encoding.isTypes(channel, [NOMINAL, ORDINAL])) {
>>>>>>> 7a315509
    if(fieldStats.type === 'number') {
      return getMaxNumberLength(encoding, channel, fieldStats);
    } else {
      return Math.min(fieldStats.max, encoding.axis(channel).labelMaxLength || Infinity);
    }
  }
}

function offset(encoding: Encoding, stats, layout) {
  [X, Y].forEach(function (channel) {
    // TODO(kanitw): Jul 19, 2015 - create a set of visual test for extraOffset
    let extraOffset = channel === X ? 20 : 22;
    let fieldDef = encoding.fieldDef(channel);
    let maxLength;

    if (encoding.isDimension(channel) || fieldDef.type === TEMPORAL) {
      maxLength = getMaxLength(encoding, stats, channel);
    } else if (
      // TODO once we have #512 (allow using inferred type)
      // Need to adjust condition here.
      fieldDef.type === QUANTITATIVE || fieldDef.aggregate === 'count'
    ) {
      if (
        channel===Y
        // || (channel===X && false)
        // FIXME determine when X would rotate, but should move this to axis.js first #506
      ) {
        maxLength = getMaxLength(encoding, stats, channel);
      }
    } else {
      // nothing
    }

    if (maxLength) {
      setter(layout,[channel, 'axisTitleOffset'], encoding.config('characterWidth') *  maxLength + extraOffset);
    } else {
      // if no max length (no rotation case), use maxLength = 3
      setter(layout,[channel, 'axisTitleOffset'], encoding.config('characterWidth') * 3 + extraOffset);
    }

  });
  return layout;
}<|MERGE_RESOLUTION|>--- conflicted
+++ resolved
@@ -101,21 +101,12 @@
 
   if (fieldDef.bin) {
     // TODO once bin support range, need to update this
-<<<<<<< HEAD
     return getMaxNumberLength(encoding, et, fieldStats);
-  } if (fieldDef.type === Type.QUANTITATIVE) {
+  } if (fieldDef.type === QUANTITATIVE) {
     return getMaxNumberLength(encoding, et, fieldStats);
-  } else if (fieldDef.type === Type.TEMPORAL) {
+  } else if (fieldDef.type === TEMPORAL) {
     return time.maxLength(encoding.fieldDef(et), encoding);
-  } else if (encoding.isTypes(et, [Type.NOMINAL, Type.ORDINAL])) {
-=======
-    return getMaxNumberLength(encoding, channel, fieldStats);
-  } if (fieldDef.type === QUANTITATIVE) {
-    return getMaxNumberLength(encoding, channel, fieldStats);
-  } else if (fieldDef.type === TEMPORAL) {
-    return time.maxLength(encoding.fieldDef(channel).timeUnit, encoding);
-  } else if (encoding.isTypes(channel, [NOMINAL, ORDINAL])) {
->>>>>>> 7a315509
+  } else if (encoding.isTypes(et, [NOMINAL, ORDINAL])) {
     if(fieldStats.type === 'number') {
       return getMaxNumberLength(encoding, channel, fieldStats);
     } else {
