--- conflicted
+++ resolved
@@ -69,11 +69,7 @@
   export function labels(encoding: Encoding, name, spec) {
     var fieldDef = encoding.fieldDef(name);
     var timeUnit = fieldDef.timeUnit;
-<<<<<<< HEAD
-    if (fieldDef.type == Type.TEMPORAL && timeUnit && time.labelTemplate(timeUnit)) {
-=======
-    if (fieldDef.type == TEMPORAL && timeUnit && time.hasScale(timeUnit)) {
->>>>>>> 7a315509
+    if (fieldDef.type == TEMPORAL && timeUnit && time.labelTemplate(timeUnit)) {
       return util.extend({
         text: {template: '{{datum.data | ' + time.labelTemplate(timeUnit) + '}}'}
       }, spec || {});
