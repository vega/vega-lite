'use strict';

require('../globals');

var marks = module.exports = {};

marks.def = function(mark, encoding, layout, style) {
  var defs = [];

  // to add a background to text, we need to add it before the text
  if (encoding.marktype() === TEXT && encoding.has(COLOR)) {
    var bg = {
      x: {value: 0},
      y: {value: 0},
      x2: {value: layout.cellWidth},
      y2: {value: layout.cellHeight},
      fill: {scale: COLOR, field: encoding.fieldRef(COLOR)}
    };
    defs.push({
      type: 'rect',
      from: {data: TABLE},
      properties: {enter: bg, update: bg}
    });
  }

  // add the mark def for the main thing
  var p = mark.prop(encoding, layout, style);
  defs.push({
    type: mark.type,
    from: {data: TABLE},
    properties: {enter: p, update: p}
  });

  return defs;
};

marks.bar = {
  type: 'rect',
  stack: true,
  prop: bar_props,
  requiredEncoding: ['x', 'y'],
  supportedEncoding: {row: 1, col: 1, x: 1, y: 1, size: 1, color: 1, alpha: 1}
};

marks.line = {
  type: 'line',
  line: true,
  prop: line_props,
  requiredEncoding: ['x', 'y'],
  supportedEncoding: {row: 1, col: 1, x: 1, y: 1, color: 1, alpha: 1, detail:1}
};

marks.area = {
  type: 'area',
  stack: true,
  line: true,
  requiredEncoding: ['x', 'y'],
  prop: area_props,
  supportedEncoding: {row: 1, col: 1, x: 1, y: 1, color: 1, alpha: 1}
};

marks.tick = {
  type: 'rect',
  prop: tick_props,
  supportedEncoding: {row: 1, col: 1, x: 1, y: 1, color: 1, alpha: 1, detail: 1}
};

marks.circle = {
  type: 'symbol',
  prop: filled_point_props('circle'),
  supportedEncoding: {row: 1, col: 1, x: 1, y: 1, size: 1, color: 1, alpha: 1, detail: 1}
};

marks.square = {
  type: 'symbol',
  prop: filled_point_props('square'),
  supportedEncoding: marks.circle.supportedEncoding
};

marks.point = {
  type: 'symbol',
  prop: point_props,
  supportedEncoding: {row: 1, col: 1, x: 1, y: 1, size: 1, color: 1, alpha: 1, shape: 1, detail: 1}
};

marks.text = {
  type: 'text',
  prop: text_props,
  requiredEncoding: ['text'],
  supportedEncoding: {row: 1, col: 1, size: 1, color: 1, alpha: 1, text: 1}
};

function bar_props(e, layout, style) {
  // jshint unused:false

  var p = {};

  // x's and width
  if (e.isMeasure(X)) {
    p.x = {scale: X, field: e.fieldRef(X)};
    if (!e.has(Y) || e.isDimension(Y)) {
      p.x2 = {value: 0};
    }
  } else {
    if (e.has(X)) { // is ordinal
       p.xc = {scale: X, field: e.fieldRef(X)};
    } else {
       p.x = {value: 0, offset: e.config('singleBarOffset')};
    }
  }

  // width
  if (!p.x2) {
    if (!e.has(X) || e.isOrdinalScale(X)) { // no X or X is ordinal
      if (e.has(SIZE)) {
        p.width = {scale: SIZE, field: e.fieldRef(SIZE)};
      } else {
        p.width = {
          value: e.bandSize(X, layout.x.useSmallBand),
          offset: -1
        };
      }
    } else { // X is Quant or Time Scale
      p.width = {value: 2};
    }
  }

  // y's & height
  if (e.isMeasure(Y)) {
    p.y = {scale: Y, field: e.fieldRef(Y)};
    p.y2 = {group: 'height'};
  } else {
    if (e.has(Y)) { // is ordinal
      p.yc = {scale: Y, field: e.fieldRef(Y)};
    } else {
      p.y2 = {group: 'height', offset: -e.config('singleBarOffset')};
    }

    if (e.has(SIZE)) {
      p.height = {scale: SIZE, field: e.fieldRef(SIZE)};
    } else {
      p.height = {
        value: e.bandSize(Y, layout.y.useSmallBand),
        offset: -1
      };
    }
  }



  // fill
  if (e.has(COLOR)) {
    p.fill = {scale: COLOR, field: e.fieldRef(COLOR)};
  } else {
    p.fill = {value: e.value(COLOR)};
  }

  // alpha
  if (e.has(ALPHA)) {
    p.opacity = {scale: ALPHA, field: e.fieldRef(ALPHA)};
  } else if (e.value(ALPHA) !== undefined) {
    p.opacity = {value: e.value(ALPHA)};
  }

  return p;
}

function point_props(e, layout, style) {
  var p = {};

  // x
  if (e.has(X)) {
    p.x = {scale: X, field: e.fieldRef(X)};
  } else if (!e.has(X)) {
    p.x = {value: e.bandSize(X, layout.x.useSmallBand) / 2};
  }

  // y
  if (e.has(Y)) {
    p.y = {scale: Y, field: e.fieldRef(Y)};
  } else if (!e.has(Y)) {
    p.y = {value: e.bandSize(Y, layout.y.useSmallBand) / 2};
  }

  // size
  if (e.has(SIZE)) {
    p.size = {scale: SIZE, field: e.fieldRef(SIZE)};
  } else if (!e.has(SIZE)) {
    p.size = {value: e.value(SIZE)};
  }

  // shape
  if (e.has(SHAPE)) {
    p.shape = {scale: SHAPE, field: e.fieldRef(SHAPE)};
  } else if (!e.has(SHAPE)) {
    p.shape = {value: e.value(SHAPE)};
  }

  // stroke
<<<<<<< HEAD
  if (e.has(COLOR)) {
    p.stroke = {scale: COLOR, field: e.fieldRef(COLOR)};
  } else if (!e.has(COLOR)) {
    p.stroke = {value: e.value(COLOR)};
=======
  if (e.enc(SHAPE).filled) {
    if (e.has(COLOR)) {
      p.fill = {scale: COLOR, field: e.field(COLOR)};
    } else if (!e.has(COLOR)) {
      p.fill = {value: e.value(COLOR)};
    }
  } else {
    if (e.has(COLOR)) {
      p.stroke = {scale: COLOR, field: e.field(COLOR)};
    } else if (!e.has(COLOR)) {
      p.stroke = {value: e.value(COLOR)};
    }
    p.strokeWidth = {value: e.config('strokeWidth')};
>>>>>>> 7ae9bdde
  }

  // alpha
  if (e.has(ALPHA)) {
    p.opacity = {scale: ALPHA, field: e.fieldRef(ALPHA)};
  } else if (e.value(ALPHA) !== undefined) {
    p.opacity = {value: e.value(ALPHA)};
  } else if (!e.has(COLOR)) {
    p.opacity = {value: style.opacity};
  }



  return p;
}

function line_props(e,layout, style) {
  // jshint unused:false
  var p = {};

  // x
  if (e.has(X)) {
    p.x = {scale: X, field: e.fieldRef(X)};
  } else if (!e.has(X)) {
    p.x = {value: 0};
  }

  // y
  if (e.has(Y)) {
    p.y = {scale: Y, field: e.fieldRef(Y)};
  } else if (!e.has(Y)) {
    p.y = {group: 'height'};
  }

  // stroke
  if (e.has(COLOR)) {
    p.stroke = {scale: COLOR, field: e.fieldRef(COLOR)};
  } else if (!e.has(COLOR)) {
    p.stroke = {value: e.value(COLOR)};
  }

  // alpha
  if (e.has(ALPHA)) {
    p.opacity = {scale: ALPHA, field: e.fieldRef(ALPHA)};
  } else if (e.value(ALPHA) !== undefined) {
    p.opacity = {value: e.value(ALPHA)};
  }

  p.strokeWidth = {value: e.config('strokeWidth')};

  return p;
}

function area_props(e, layout, style) {
  // jshint unused:false
  var p = {};

  // x
  if (e.isMeasure(X)) {
    p.x = {scale: X, field: e.fieldRef(X)};
    if (e.isDimension(Y)) {
      p.x2 = {scale: X, value: 0};
      p.orient = {value: 'horizontal'};
    }
  } else if (e.has(X)) {
    p.x = {scale: X, field: e.fieldRef(X)};
  } else {
    p.x = {value: 0};
  }

  // y
  if (e.isMeasure(Y)) {
    p.y = {scale: Y, field: e.fieldRef(Y)};
    p.y2 = {scale: Y, value: 0};
  } else if (e.has(Y)) {
    p.y = {scale: Y, field: e.fieldRef(Y)};
  } else {
    p.y = {group: 'height'};
  }

  // fill
  if (e.has(COLOR)) {
    p.fill = {scale: COLOR, field: e.fieldRef(COLOR)};
  } else if (!e.has(COLOR)) {
    p.fill = {value: e.value(COLOR)};
  }

  // alpha
  if (e.has(ALPHA)) {
    p.opacity = {scale: ALPHA, field: e.fieldRef(ALPHA)};
  } else if (e.value(ALPHA) !== undefined) {
    p.opacity = {value: e.value(ALPHA)};
  }

  return p;
}

function tick_props(e, layout, style) {
  var p = {};

  // x
  if (e.has(X)) {
    p.x = {scale: X, field: e.fieldRef(X)};
    if (e.isDimension(X)) {
      p.x.offset = -e.bandSize(X, layout.x.useSmallBand) / 3;
    }
  } else if (!e.has(X)) {
    p.x = {value: 0};
  }

  // y
  if (e.has(Y)) {
    p.y = {scale: Y, field: e.fieldRef(Y)};
    if (e.isDimension(Y)) {
      p.y.offset = -e.bandSize(Y, layout.y.useSmallBand) / 3;
    }
  } else if (!e.has(Y)) {
    p.y = {value: 0};
  }

  // width
  if (!e.has(X) || e.isDimension(X)) {
    p.width = {value: e.bandSize(X, layout.y.useSmallBand) / 1.5};
  } else {
    p.width = {value: 1};
  }

  // height
  if (!e.has(Y) || e.isDimension(Y)) {
    p.height = {value: e.bandSize(Y, layout.y.useSmallBand) / 1.5};
  } else {
    p.height = {value: 1};
  }

  // fill
  if (e.has(COLOR)) {
    p.fill = {scale: COLOR, field: e.fieldRef(COLOR)};
  } else {
    p.fill = {value: e.value(COLOR)};
  }

  // alpha
  if (e.has(ALPHA)) {
    p.opacity = {scale: ALPHA, field: e.fieldRef(ALPHA)};
  } else if (e.value(ALPHA) !== undefined) {
    p.opacity = {value: e.value(ALPHA)};
  } else if (!e.has(COLOR)) {
    p.opacity = {value: style.opacity};
  }

  return p;
}

function filled_point_props(shape) {
  return function(e, layout, style) {
    var p = {};

    // x
    if (e.has(X)) {
      p.x = {scale: X, field: e.fieldRef(X)};
    } else if (!e.has(X)) {
      p.x = {value: e.bandSize(X, layout.x.useSmallBand) / 2};
    }

    // y
    if (e.has(Y)) {
      p.y = {scale: Y, field: e.fieldRef(Y)};
    } else if (!e.has(Y)) {
      p.y = {value: e.bandSize(Y, layout.y.useSmallBand) / 2};
    }

    // size
    if (e.has(SIZE)) {
      p.size = {scale: SIZE, field: e.fieldRef(SIZE)};
    } else if (!e.has(X)) {
      p.size = {value: e.value(SIZE)};
    }

    // shape
    p.shape = {value: shape};

    // fill
    if (e.has(COLOR)) {
      p.fill = {scale: COLOR, field: e.fieldRef(COLOR)};
    } else if (!e.has(COLOR)) {
      p.fill = {value: e.value(COLOR)};
    }

    // alpha
    if (e.has(ALPHA)) {
      p.opacity = {scale: ALPHA, field: e.fieldRef(ALPHA)};
    } else if (e.value(ALPHA) !== undefined) {
      p.opacity = {value: e.value(ALPHA)};
    } else if (!e.has(COLOR)) {
      p.opacity = {value: style.opacity};
    }

    return p;
  };
}

function text_props(e, layout, style) {
  var p = {},
    textField = e.field(TEXT);

  // x
  if (e.has(X)) {
    p.x = {scale: X, field: e.fieldRef(X)};
  } else if (!e.has(X)) {
    if (e.has(TEXT) && e.isType(TEXT, Q)) {
      p.x = {value: layout.cellWidth-5};
    } else {
      p.x = {value: e.bandSize(X, layout.x.useSmallBand) / 2};
    }
  }

  // y
  if (e.has(Y)) {
    p.y = {scale: Y, field: e.fieldRef(Y)};
  } else if (!e.has(Y)) {
    p.y = {value: e.bandSize(Y, layout.y.useSmallBand) / 2};
  }

  // size
  if (e.has(SIZE)) {
    p.fontSize = {scale: SIZE, field: e.fieldRef(SIZE)};
  } else if (!e.has(SIZE)) {
    p.fontSize = {value: textField.font.size};
  }

  // fill
  // color should be set to background
  p.fill = {value: textField.text.color};

  // alpha
  if (e.has(ALPHA)) {
    p.opacity = {scale: ALPHA, field: e.fieldRef(ALPHA)};
  } else if (e.value(ALPHA) !== undefined) {
    p.opacity = {value: e.value(ALPHA)};
  } else {
    p.opacity = {value: style.opacity};
  }

  // text
  if (e.has(TEXT)) {
    if (e.isType(TEXT, Q)) {
      p.text = {template: '{{' + e.fieldRef(TEXT) + ' | number:\'.3s\'}}'};
      p.align = {value: textField.align};
    } else {
      p.text = {field: e.fieldRef(TEXT)};
    }
  } else {
    p.text = {value: textField.placeholder};
  }

  p.font = {value: textField.font.family};
  p.fontWeight = {value: textField.font.weight};
  p.fontStyle = {value: textField.font.style};
  p.baseline = {value: textField.baseline};

  return p;
}<|MERGE_RESOLUTION|>--- conflicted
+++ resolved
@@ -197,12 +197,6 @@
   }
 
   // stroke
-<<<<<<< HEAD
-  if (e.has(COLOR)) {
-    p.stroke = {scale: COLOR, field: e.fieldRef(COLOR)};
-  } else if (!e.has(COLOR)) {
-    p.stroke = {value: e.value(COLOR)};
-=======
   if (e.enc(SHAPE).filled) {
     if (e.has(COLOR)) {
       p.fill = {scale: COLOR, field: e.field(COLOR)};
@@ -216,7 +210,6 @@
       p.stroke = {value: e.value(COLOR)};
     }
     p.strokeWidth = {value: e.config('strokeWidth')};
->>>>>>> 7ae9bdde
   }
 
   // alpha
