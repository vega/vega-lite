import {Spec} from '../schema/schema';
import {stackConfig as stackConfigSchema} from '../schema/config.stack.schema';
import {FieldDef} from '../schema/fielddef.schema';
import {instantiate} from '../schema/schemautil';
import {Model} from './Model';
import {Channel, X, Y, COLOR, DETAIL} from '../channel';
import {BAR, AREA} from '../mark';
import {field, isMeasure} from '../fielddef';
import {has, isAggregate} from '../encoding';
import {isArray, contains} from '../util';

import {type as scaleType} from './scale';

export interface StackProperties {
  /** Dimension axis of the stack ('x' or 'y'). */
  groupbyChannel: Channel;
  /** Measure axis of the stack ('x' or 'y'). */
  fieldChannel: Channel;

<<<<<<< HEAD
  /** Stack by fields of the name (fields for 'color' or 'detail') */
=======
  /** Stack-by field names (from 'color' and 'detail') */
>>>>>>> fe9d0842
  stackFields: string[];

  /** Stack config for the stack transform. */
  config: any;
}

// TODO: put all vega interface in one place
interface StackTransform {
  type: string;
  offset?: any;
  groupby: any;
  field: any;
  sortby: any;
  output: any;
}

/** Compile stack properties from a given spec */
export function compileStackProperties(spec: Spec) {
  const stackFields = getStackFields(spec);

  if (stackFields.length > 0 &&
      contains([BAR, AREA], spec.mark) &&
      spec.config.stack !== false &&
      isAggregate(spec.encoding)) {

    var isXMeasure = has(spec.encoding, X) && isMeasure(spec.encoding.x);
    var isYMeasure = has(spec.encoding, Y) && isMeasure(spec.encoding.y);

    if (isXMeasure && !isYMeasure) {
      return {
        groupbyChannel: Y,
        fieldChannel: X,
        stackFields: stackFields,
        config: spec.config.stack === true  ? instantiate(stackConfigSchema) : spec.config.stack
      };
    } else if (isYMeasure && !isXMeasure) {
      return {
        groupbyChannel: X,
        fieldChannel: Y,
        stackFields: stackFields,
        config: spec.config.stack === true  ? instantiate(stackConfigSchema) : spec.config.stack
      };
    }
  }
  return null;
}

/** Compile stack-by field names from (from 'color' and 'detail') */
function getStackFields(spec: Spec) {
  return [COLOR, DETAIL].reduce(function(fields, channel) {
    const channelEncoding = spec.encoding[channel];
    if (has(spec.encoding, channel)) {
      if (isArray(channelEncoding)) {
        channelEncoding.forEach(function(fieldDef) {
          fields.push(field(fieldDef));
        });
      } else {
        const fieldDef: FieldDef = channelEncoding;
        fields.push(field(fieldDef, {
          binSuffix: scaleType(fieldDef, channel, spec.mark) === 'ordinal' ? '_range' : '_start'
        }));
      }
    }
    return fields;
  }, []);
}

// impute data for stacked area
export function imputeTransform(model: Model) {
  const stack = model.stack();
  return {
    type: 'impute',
    field: model.field(stack.fieldChannel),
    groupby: stack.stackFields,
    orderby: [model.field(stack.groupbyChannel)],
    method: 'value',
    value: 0
  };
}

export function stackTransform(model: Model) {
  const stack = model.stack();
  const sortby = stack.config.sort === 'ascending' ?
                   stack.stackFields :
                 isArray(stack.config.sort) ?
                   stack.config.sort :
                   // descending, or default
                   stack.stackFields.map(function(field) {
                     return '-' + field;
                   });

  const valName = model.field(stack.fieldChannel);

  // add stack transform to mark
  var transform: StackTransform = {
    type: 'stack',
    groupby: [model.field(stack.groupbyChannel)],
    field: model.field(stack.fieldChannel),
    sortby: sortby,
    output: {
      start: valName + '_start',
      end: valName + '_end'
    }
  };

  if (stack.config.offset) {
    transform.offset = stack.config.offset;
  }
  return transform;
}<|MERGE_RESOLUTION|>--- conflicted
+++ resolved
@@ -17,11 +17,7 @@
   /** Measure axis of the stack ('x' or 'y'). */
   fieldChannel: Channel;
 
-<<<<<<< HEAD
-  /** Stack by fields of the name (fields for 'color' or 'detail') */
-=======
   /** Stack-by field names (from 'color' and 'detail') */
->>>>>>> fe9d0842
   stackFields: string[];
 
   /** Stack config for the stack transform. */
