import {Orientation, SignalRef, Text} from 'vega';
import {isArray, isBoolean, isString} from 'vega-util';
import {CompositeMark, CompositeMarkDef} from '.';
import {
  Field,
  FieldDefBase,
  isContinuousFieldOrDatumDef,
  isFieldDef,
  isFieldOrDatumDefForTimeFormat,
  PositionFieldDef,
  SecondaryFieldDef,
  StringFieldDef,
  StringFieldDefWithCondition,
  StringValueDefWithCondition
} from '../channeldef';
import {Encoding, fieldDefs} from '../encoding';
import {ExprRef} from '../expr';
import * as log from '../log';
import {ColorMixins, GenericMarkDef, isMarkDef, Mark, AnyMarkConfig, MarkDef} from '../mark';
import {GenericUnitSpec, NormalizedUnitSpec} from '../spec';
import {getFirstDefined, hash, unique} from '../util';
import {isSignalRef} from '../vega.schema';
import {toStringFieldDef} from './../channeldef';

// Parts mixins can be any mark type. We could make a more specific type for each part.
export type PartsMixins<P extends string> = Partial<Record<P, boolean | AnyMarkConfig<ExprRef | SignalRef>>>;

export type GenericCompositeMarkDef<T> = GenericMarkDef<T> &
  ColorMixins<ExprRef | SignalRef> & {
    /**
     * The opacity (value between [0,1]) of the mark.
     *
     * @minimum 0
     * @maximum 1
     */
    opacity?: number;

    /**
     * Whether a composite mark be clipped to the enclosing group’s width and height.
     */
    clip?: boolean;
  };

export interface CompositeMarkTooltipSummary {
  /**
   * The prefix of the field to be shown in tooltip
   */
  fieldPrefix: string;

  /**
   * The title prefix to show, corresponding to the field with field prefix `fieldPrefix`
   */
  titlePrefix: Text | SignalRef;
}

export function filterTooltipWithAggregatedField<F extends Field>(
  oldEncoding: Encoding<F>
): {
  customTooltipWithoutAggregatedField?:
    | StringFieldDefWithCondition<F>
    | StringValueDefWithCondition<F>
    | StringFieldDef<F>[];
  filteredEncoding: Encoding<F>;
} {
  const {tooltip, ...filteredEncoding} = oldEncoding;
  if (!tooltip) {
    return {filteredEncoding};
  }

  let customTooltipWithAggregatedField:
    | StringFieldDefWithCondition<F>
    | StringValueDefWithCondition<F>
    | StringFieldDef<F>[];
  let customTooltipWithoutAggregatedField:
    | StringFieldDefWithCondition<F>
    | StringValueDefWithCondition<F>
    | StringFieldDef<F>[];

  if (isArray(tooltip)) {
    for (const t of tooltip) {
      if (t.aggregate) {
        if (!customTooltipWithAggregatedField) {
          customTooltipWithAggregatedField = [];
        }
        (customTooltipWithAggregatedField as StringFieldDef<F>[]).push(t);
      } else {
        if (!customTooltipWithoutAggregatedField) {
          customTooltipWithoutAggregatedField = [];
        }
        (customTooltipWithoutAggregatedField as StringFieldDef<F>[]).push(t);
      }
    }

    if (customTooltipWithAggregatedField) {
      (filteredEncoding as Encoding<F>).tooltip = customTooltipWithAggregatedField;
    }
  } else {
    if (tooltip['aggregate']) {
      (filteredEncoding as Encoding<F>).tooltip = tooltip;
    } else {
      customTooltipWithoutAggregatedField = tooltip;
    }
  }

  if (isArray(customTooltipWithoutAggregatedField) && customTooltipWithoutAggregatedField.length === 1) {
    customTooltipWithoutAggregatedField = customTooltipWithoutAggregatedField[0];
  }
  return {customTooltipWithoutAggregatedField, filteredEncoding};
}

export function getCompositeMarkTooltip(
  tooltipSummary: CompositeMarkTooltipSummary[],
  continuousAxisChannelDef: PositionFieldDef<string>,
  encodingWithoutContinuousAxis: Encoding<string>,
  withFieldName = true
): Encoding<string> {
  if ('tooltip' in encodingWithoutContinuousAxis) {
    return {tooltip: encodingWithoutContinuousAxis.tooltip};
  }

  const fiveSummaryTooltip: StringFieldDef<string>[] = tooltipSummary.map(
    ({fieldPrefix, titlePrefix}): StringFieldDef<string> => {
      const mainTitle = withFieldName ? ` of ${getTitle(continuousAxisChannelDef)}` : '';
      return {
        field: fieldPrefix + continuousAxisChannelDef.field,
        type: continuousAxisChannelDef.type,
        title: isSignalRef(titlePrefix) ? {signal: `${titlePrefix}"${escape(mainTitle)}"`} : titlePrefix + mainTitle
      };
    }
  );

  const tooltipFieldDefs = fieldDefs(encodingWithoutContinuousAxis).map(toStringFieldDef);

  return {
    tooltip: [
      ...fiveSummaryTooltip,
      // need to cast because TextFieldDef supports fewer types of bin
      ...unique(tooltipFieldDefs, hash)
    ]
  };
}

export function getTitle(continuousAxisChannelDef: PositionFieldDef<string>) {
  const {title, field} = continuousAxisChannelDef;
  return getFirstDefined(title, field);
}

export function makeCompositeAggregatePartFactory<P extends PartsMixins<any>>(
  compositeMarkDef: GenericCompositeMarkDef<any> & P,
  continuousAxis: 'x' | 'y',
  continuousAxisChannelDef: PositionFieldDef<string>,
  sharedEncoding: Encoding<string>,
  compositeMarkConfig: P
) {
  const {scale, axis} = continuousAxisChannelDef;

  return ({
    partName,
    mark,
    positionPrefix,
    endPositionPrefix = undefined,
    extraEncoding = {}
  }: {
    partName: keyof P;
    mark: Mark | MarkDef;
    positionPrefix: string;
    endPositionPrefix?: string;
    extraEncoding?: Encoding<string>;
  }) => {
    const title = getTitle(continuousAxisChannelDef);

    return partLayerMixins<P>(compositeMarkDef, partName, compositeMarkConfig, {
      mark, // TODO better remove this method and just have mark as a parameter of the method
      encoding: {
        [continuousAxis]: {
          field: `${positionPrefix}_${continuousAxisChannelDef.field}`,
          type: continuousAxisChannelDef.type,
          ...(title !== undefined ? {title} : {}),
          ...(scale !== undefined ? {scale} : {}),
          ...(axis !== undefined ? {axis} : {})
        },
        ...(isString(endPositionPrefix)
          ? {
              [`${continuousAxis}2`]: {
                field: `${endPositionPrefix}_${continuousAxisChannelDef.field}`
              }
            }
          : {}),
        ...sharedEncoding,
        ...extraEncoding
      }
    });
  };
}

export function partLayerMixins<P extends PartsMixins<any>>(
  markDef: GenericCompositeMarkDef<any> & P,
  part: keyof P,
  compositeMarkConfig: P,
  partBaseSpec: NormalizedUnitSpec
): NormalizedUnitSpec[] {
  const {clip, color, opacity} = markDef;

  const mark = markDef.type;

  if (markDef[part] || (markDef[part] === undefined && compositeMarkConfig[part])) {
    return [
      {
        ...partBaseSpec,
        mark: {
          ...(compositeMarkConfig[part] as AnyMarkConfig<ExprRef | SignalRef>),
          ...(clip ? {clip} : {}),
          ...(color ? {color} : {}),
          ...(opacity ? {opacity} : {}),
          ...(isMarkDef(partBaseSpec.mark) ? partBaseSpec.mark : {type: partBaseSpec.mark}),
<<<<<<< HEAD
          style: `${mark}-${part}`,
          ...(isBoolean(markDef[part]) ? {} : (markDef[part] as AnyMarkConfig<ExprRef | SignalRef>))
=======
          style: `${mark}-${String(part)}`,
          ...(isBoolean(markDef[part]) ? {} : (markDef[part] as MarkConfig<ExprRef | SignalRef>))
>>>>>>> a68e8e3f
        }
      }
    ];
  }
  return [];
}

export function compositeMarkContinuousAxis<M extends CompositeMark>(
  spec: GenericUnitSpec<Encoding<string>, CompositeMark | CompositeMarkDef>,
  orient: Orientation,
  compositeMark: M
): {
  continuousAxisChannelDef: PositionFieldDef<string>;
  continuousAxisChannelDef2: SecondaryFieldDef<string>;
  continuousAxisChannelDefError: SecondaryFieldDef<string>;
  continuousAxisChannelDefError2: SecondaryFieldDef<string>;
  continuousAxis: 'x' | 'y';
} {
  const {encoding} = spec;
  const continuousAxis: 'x' | 'y' = orient === 'vertical' ? 'y' : 'x';

  const continuousAxisChannelDef = encoding[continuousAxis] as PositionFieldDef<string>; // Safe to cast because if x is not continuous fielddef, the orient would not be horizontal.
  const continuousAxisChannelDef2 = encoding[`${continuousAxis}2`] as SecondaryFieldDef<string>;
  const continuousAxisChannelDefError = encoding[`${continuousAxis}Error`] as SecondaryFieldDef<string>;
  const continuousAxisChannelDefError2 = encoding[`${continuousAxis}Error2`] as SecondaryFieldDef<string>;

  return {
    continuousAxisChannelDef: filterAggregateFromChannelDef(continuousAxisChannelDef, compositeMark),
    continuousAxisChannelDef2: filterAggregateFromChannelDef(continuousAxisChannelDef2, compositeMark),
    continuousAxisChannelDefError: filterAggregateFromChannelDef(continuousAxisChannelDefError, compositeMark),
    continuousAxisChannelDefError2: filterAggregateFromChannelDef(continuousAxisChannelDefError2, compositeMark),
    continuousAxis
  };
}

function filterAggregateFromChannelDef<M extends CompositeMark, F extends FieldDefBase<string>>(
  continuousAxisChannelDef: F,
  compositeMark: M
): F {
  if (continuousAxisChannelDef?.aggregate) {
    const {aggregate, ...continuousAxisWithoutAggregate} = continuousAxisChannelDef;
    if (aggregate !== compositeMark) {
      log.warn(log.message.errorBarContinuousAxisHasCustomizedAggregate(aggregate, compositeMark));
    }
    return continuousAxisWithoutAggregate as F;
  } else {
    return continuousAxisChannelDef;
  }
}

export function compositeMarkOrient<M extends CompositeMark>(
  spec: GenericUnitSpec<Encoding<string>, CompositeMark | CompositeMarkDef>,
  compositeMark: M
): Orientation {
  const {mark, encoding} = spec;
  const {x, y} = encoding;

  if (isMarkDef(mark) && mark.orient) {
    return mark.orient;
  }

  if (isContinuousFieldOrDatumDef(x)) {
    // x is continuous
    if (isContinuousFieldOrDatumDef(y)) {
      // both x and y are continuous
      const xAggregate = isFieldDef(x) && x.aggregate;
      const yAggregate = isFieldDef(y) && y.aggregate;

      if (!xAggregate && yAggregate === compositeMark) {
        return 'vertical';
      } else if (!yAggregate && xAggregate === compositeMark) {
        return 'horizontal';
      } else if (xAggregate === compositeMark && yAggregate === compositeMark) {
        throw new Error('Both x and y cannot have aggregate');
      } else {
        if (isFieldOrDatumDefForTimeFormat(y) && !isFieldOrDatumDefForTimeFormat(x)) {
          // y is temporal but x is not
          return 'horizontal';
        }

        // default orientation for two continuous
        return 'vertical';
      }
    }

    return 'horizontal';
  } else if (isContinuousFieldOrDatumDef(y)) {
    // y is continuous but x is not
    return 'vertical';
  } else {
    // Neither x nor y is continuous.
    throw new Error(`Need a valid continuous axis for ${compositeMark}s`);
  }
}<|MERGE_RESOLUTION|>--- conflicted
+++ resolved
@@ -213,13 +213,8 @@
           ...(color ? {color} : {}),
           ...(opacity ? {opacity} : {}),
           ...(isMarkDef(partBaseSpec.mark) ? partBaseSpec.mark : {type: partBaseSpec.mark}),
-<<<<<<< HEAD
-          style: `${mark}-${part}`,
+          style: `${mark}-${String(part)}`,
           ...(isBoolean(markDef[part]) ? {} : (markDef[part] as AnyMarkConfig<ExprRef | SignalRef>))
-=======
-          style: `${mark}-${String(part)}`,
-          ...(isBoolean(markDef[part]) ? {} : (markDef[part] as MarkConfig<ExprRef | SignalRef>))
->>>>>>> a68e8e3f
         }
       }
     ];
