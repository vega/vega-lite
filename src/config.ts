import {AxisConfig, defaultAxisConfig, defaultFacetAxisConfig} from './axis';
import {LegendConfig, defaultLegendConfig} from './legend';
import {MarkConfig, AreaConfig, BarConfig, LineConfig, PointConfig, RectConfig, RuleConfig, SymbolConfig, TextConfig, TickConfig} from './mark';
import * as mark from './mark';
import {ScaleConfig, defaultScaleConfig} from './scale';
<<<<<<< HEAD
import {SelectionConfig, defaultConfig as defaultSelectionConfig} from './selection';

=======
import {StackOffset} from './stack';
import {Padding} from './spec';
import {VgRangeScheme} from './vega.schema';
>>>>>>> d68afee2

export interface CellConfig {
  width?: number;
  height?: number;

  clip?: boolean;

  // FILL_STROKE_CONFIG
  /**
   * The fill color.
   */
  fill?: string;

  /** The fill opacity (value between [0,1]). */
  fillOpacity?: number;

  /** The stroke color. */
  stroke?: string;

  /** The stroke opacity (value between [0,1]). */
  strokeOpacity?: number;

  /** The stroke width, in pixels. */
  strokeWidth?: number;

  /** An array of alternating stroke, space lengths for creating dashed or dotted lines. */
  strokeDash?: number[];

  /** The offset (in pixels) into which to begin drawing with the stroke dash array. */
  strokeDashOffset?: number;
}

export const defaultCellConfig: CellConfig = {
  width: 200,
  height: 200,
  fill: 'transparent'
};

export const defaultFacetCellConfig: CellConfig = {
  stroke: '#ccc',
  strokeWidth: 1
};

export interface FacetConfig {
  /** Facet Axis Config */
  axis?: AxisConfig;

  /** Facet Grid Config */
  grid?: FacetGridConfig;

  /** Facet Cell Config */
  cell?: CellConfig;
}

export interface FacetGridConfig {
  color?: string;
  opacity?: number;
  offset?: number;
}

const defaultFacetGridConfig: FacetGridConfig = {
  color: '#000000',
  opacity: 0.4,
  offset: 0
};

export const defaultFacetConfig: FacetConfig = {
  axis: defaultFacetAxisConfig,
  grid: defaultFacetGridConfig,
  cell: defaultFacetCellConfig
};

export type AreaOverlay = 'line' | 'linepoint' | 'none';

export interface OverlayConfig {
  /**
   * Whether to overlay line with point.
   */
  line?: boolean;

  /**
   * Type of overlay for area mark (line or linepoint)
   */
  area?: AreaOverlay;

  /**
   * Default style for the overlayed point.
   */
  pointStyle?: MarkConfig;

  /**
   * Default style for the overlayed point.
   */
  lineStyle?: MarkConfig;
}

export const defaultOverlayConfig: OverlayConfig = {
  line: false,
  pointStyle: {filled: true},
  lineStyle: {}
};

export type RangeConfig = (number|string)[] | VgRangeScheme | {step: number};

export interface Config {
  // TODO: add this back once we have top-down layout approach
  // width?: number;
  // height?: number;
  // padding?: number|string;
  /**
   * The width and height of the on-screen viewport, in pixels. If necessary, clipping and scrolling will be applied.
   */
  viewport?: number;
  /**
   * CSS color property to use as background of visualization. Default is `"transparent"`.
   */
  background?: string;

  /**
   * The default visualization padding, in pixels, from the edge of the visualization canvas to the data rectangle. This can be a single number or an object with `"top"`, `"left"`, `"right"`, `"bottom"` properties.
   *
   * __Default value__: `5`
   *
   * * @minimum 0
   */
  padding?: Padding;

  /**
   * D3 Number format for axis labels and text tables. For example "s" for SI units.
   */
  numberFormat?: string;

  /**
   * Default datetime format for axis and legend labels. The format can be set directly on each axis and legend.
   */
  timeFormat?: string;

  /**
   * Default axis and legend title for count fields.
   * @type {string}
   */
  countTitle?: string;

  /** Cell Config */
  cell?: CellConfig;

  /** Default stack offset for stackable mark. */
  stack?: StackOffset;

  /** Mark Config */
  mark?: MarkConfig;

  // MARK-SPECIFIC CONFIGS
  /** Area-Specific Config */
  area?: AreaConfig;

  /** Bar-Specific Config */
  bar?: BarConfig;

  /** Circle-Specific Config */
  circle?: SymbolConfig;

  /** Line-Specific Config */
  line?: LineConfig;

  /** Point-Specific Config */
  point?: PointConfig;

  /** Rect-Specific Config */
  rect?: RectConfig;

  /** Rule-Specific Config */
  rule?: RuleConfig;

  /** Square-Specific Config */
  square?: SymbolConfig;

  /** Text-Specific Config */
  text?: TextConfig;

  /** Tick-Specific Config */
  tick?: TickConfig;

  // OTHER CONFIG

  // FIXME: move this to line/area
  /** Mark Overlay Config */
  overlay?: OverlayConfig;

  /** Scale Config */
  scale?: ScaleConfig;

  /**
   * Scale range config, or properties defining named range arrays
   * that can be used within scale range definitions
   * (such as `{"type": "ordinal", "range": "category"}`).
   * For default range that Vega-Lite adopts from Vega, see https://github.com/vega/vega-parser#scale-range-properties.
   */
  range?: {[name: string]: RangeConfig};

  /** Axis Config */
  axis?: AxisConfig;

  /** Legend Config */
  legend?: LegendConfig;

  /** Facet Config */
  facet?: FacetConfig;

  /** Selection Config */
  selection?: SelectionConfig;
}

export const defaultConfig: Config = {
  padding: 5,
  numberFormat: 's',
  timeFormat: '%b %d, %Y',
  countTitle: 'Number of Records',

  cell: defaultCellConfig,

  mark: mark.defaultMarkConfig,
  area: mark.defaultAreaConfig,
  bar: mark.defaultBarConfig,
  circle: mark.defaultCircleConfig,
  line: mark.defaultLineConfig,
  point: mark.defaultPointConfig,
  rect: mark.defaultRectConfig,
  rule: mark.defaultRuleConfig,
  square: mark.defaultSquareConfig,
  text: mark.defaultTextConfig,
  tick: mark.defaultTickConfig,

  overlay: defaultOverlayConfig,
  scale: defaultScaleConfig,
  axis: defaultAxisConfig,
  legend: defaultLegendConfig,

  facet: defaultFacetConfig,

  selection: defaultSelectionConfig
};<|MERGE_RESOLUTION|>--- conflicted
+++ resolved
@@ -3,14 +3,10 @@
 import {MarkConfig, AreaConfig, BarConfig, LineConfig, PointConfig, RectConfig, RuleConfig, SymbolConfig, TextConfig, TickConfig} from './mark';
 import * as mark from './mark';
 import {ScaleConfig, defaultScaleConfig} from './scale';
-<<<<<<< HEAD
-import {SelectionConfig, defaultConfig as defaultSelectionConfig} from './selection';
-
-=======
 import {StackOffset} from './stack';
 import {Padding} from './spec';
 import {VgRangeScheme} from './vega.schema';
->>>>>>> d68afee2
+import {SelectionConfig, defaultConfig as defaultSelectionConfig} from './selection';
 
 export interface CellConfig {
   width?: number;
