/*
 * Constants and utilities for data.
 */
import {Type} from './type';

export interface DataFormat {
  /**
   * Type of input data: `"json"`, `"csv"`, `"tsv"`.
   * The default format type is determined by the extension of the file url.
   * If no extension is detected, `"json"` will be used by default.
   */
  type?: DataFormatType;

  /**
   * JSON only) The JSON property containing the desired data.
   * This parameter can be used when the loaded JSON file may have surrounding structure or meta-data.
   * For example `"property": "values.features"` is equivalent to retrieving `json.values.features`
   * from the loaded JSON object.
   */
  property?: string;

  /**
   * The name of the TopoJSON object set to convert to a GeoJSON feature collection.
   * For example, in a map of the world, there may be an object set named `"countries"`.
   * Using the feature property, we can extract this set and generate a GeoJSON feature object for each country.
   */
  feature?: string;
  /**
   * The name of the TopoJSON object set to convert to a mesh.
   * Similar to the `feature` option, `mesh` extracts a named TopoJSON object set.
   *  Unlike the `feature` option, the corresponding geo data is returned as a single, unified mesh instance, not as inidividual GeoJSON features.
   * Extracting a mesh is useful for more efficiently drawing borders or other geographic elements that you do not need to associate with specific regions such as individual countries, states or counties.
   */
  mesh?: string;
}

export enum DataFormatType {
    JSON = 'json' as any,
    CSV = 'csv' as any,
    TSV = 'tsv' as any,
    TOPOJSON = 'topojson' as any
}

export interface Data {
<<<<<<< HEAD
  format?: {
    type?: DataFormat;
    feature?: string;
    mesh?: string;
  };
=======
  /**
   * An object that specifies the format for the data file or values.
   */
  format?: DataFormat;

  /**
   * A URL from which to load the data set. Use the formatType property
   * to ensure the loaded data is correctly parsed.
   */
>>>>>>> bd9da31a
  url?: string;
  /**
   * Pass array of objects instead of a url to a file.
   */
  values?: any[];
}

export enum DataTable {
  SOURCE = 'source' as any,
  SUMMARY = 'summary' as any,
  STACKED_SCALE = 'stacked_scale' as any,
  LAYOUT = 'layout' as any
}

export const SUMMARY = DataTable.SUMMARY;
export const SOURCE = DataTable.SOURCE;
export const STACKED_SCALE = DataTable.STACKED_SCALE;
export const LAYOUT = DataTable.LAYOUT;

/** Mapping from datalib's inferred type to Vega-lite's type */
// TODO: consider if we can remove
export const types = {
  'boolean': Type.NOMINAL,
  'number': Type.QUANTITATIVE,
  'integer': Type.QUANTITATIVE,
  'date': Type.TEMPORAL,
  'string': Type.NOMINAL
};<|MERGE_RESOLUTION|>--- conflicted
+++ resolved
@@ -42,13 +42,6 @@
 }
 
 export interface Data {
-<<<<<<< HEAD
-  format?: {
-    type?: DataFormat;
-    feature?: string;
-    mesh?: string;
-  };
-=======
   /**
    * An object that specifies the format for the data file or values.
    */
@@ -58,7 +51,6 @@
    * A URL from which to load the data set. Use the formatType property
    * to ensure the loaded data is correctly parsed.
    */
->>>>>>> bd9da31a
   url?: string;
   /**
    * Pass array of objects instead of a url to a file.
