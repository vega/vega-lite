--- conflicted
+++ resolved
@@ -1,12 +1,8 @@
 // utility for encoding mapping
 import {FieldDef, PositionChannelDef, FacetChannelDef, ChannelDefWithLegend, OrderChannelDef} from './fielddef';
 import {Channel, CHANNELS} from './channel';
-<<<<<<< HEAD
 import {LATITUDE, LONGITUDE} from './type';
-import {isArray, any as anyIn} from './util';
-=======
 import {isArray, some} from './util';
->>>>>>> bd9da31a
 
 // TODO: once we decompose facet, rename this to Encoding
 export interface UnitEncoding {
@@ -116,6 +112,15 @@
 }
 
 // TOD: rename this to hasChannelField and only use we really want it.
+export function hasChannelField(encoding: Encoding, channel: Channel): boolean {
+  const channelEncoding = encoding && encoding[channel];
+  return channelEncoding && (
+    channelEncoding.field !== undefined ||
+    // TODO: check that we have field in the array
+    (isArray(channelEncoding) && channelEncoding.length > 0)
+  );
+}
+
 export function has(encoding: Encoding, channel: Channel): boolean {
   const channelEncoding = encoding && encoding[channel];
   return channelEncoding && (
