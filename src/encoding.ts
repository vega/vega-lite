--- conflicted
+++ resolved
@@ -21,13 +21,8 @@
 export function has(encoding: Encoding, channel: Channel): boolean {
   const channelEncoding = encoding && encoding[channel];
   return channelEncoding && (
-<<<<<<< HEAD
-    !!channelEncoding.field ||
-    (isArray(channelEncoding) && channelEncoding.length)
-=======
     channelEncoding.field !== undefined ||
     (isArray(channelEncoding) && channelEncoding.length > 0)
->>>>>>> fe9d0842
   );
 }
 
