// utility for encoding mapping
import {FieldDef, PositionChannelDef, FacetChannelDef, ChannelDefWithLegend, OrderChannelDef} from './fielddef';
<<<<<<< HEAD
import {X, Y, X2, Y2, Channel, CHANNELS} from './channel';
import {isArray, any as anyIn} from './util';
=======
import {Channel, CHANNELS} from './channel';
import {isArray, some} from './util';
>>>>>>> 292bd6f7

// TODO: once we decompose facet, rename this to Encoding
export interface UnitEncoding {
  /**
   * X coordinates for `point`, `circle`, `square`,
   * `line`, `rule`, `text`, and `tick`
   * (or to width and height for `bar` and `area` marks).
   */
  x?: PositionChannelDef;

  /**
   * Y coordinates for `point`, `circle`, `square`,
   * `line`, `rule`, `text`, and `tick`
   * (or to width and height for `bar` and `area` marks).
   */
  y?: PositionChannelDef;
<<<<<<< HEAD
  x2?: PositionChannelDef;
  y2?: PositionChannelDef;
=======

  /**
   * Color of the marks – either fill or stroke color based on mark type.
   * (By default, fill color for `area`, `bar`, `tick`, `text`, `circle`, and `square` /
   * stroke color for `line` and `point`.)
   */
>>>>>>> 292bd6f7
  color?: ChannelDefWithLegend;
  /**
   * Opacity of the marks – either can be a value or in a range.
   */
  opacity?: ChannelDefWithLegend;

  /**
   * Size of the mark.
   * - For `point`, `square` and `circle`
   * – the symbol size, or pixel area of the mark.
   * - For `bar` and `tick` – the bar and tick's size.
   * - For `text` – the text's font size.
   * - Size is currently unsupported for `line` and `area`.
   */
  size?: ChannelDefWithLegend;

  /**
   * The symbol's shape (only for `point` marks). The supported values are
   * `"circle"` (default), `"square"`, `"cross"`, `"diamond"`, `"triangle-up"`,
   * or `"triangle-down"`.
   */
  shape?: ChannelDefWithLegend; // TODO: maybe distinguish ordinal-only

  /**
   * Additional levels of detail for grouping data in aggregate views and
   * in line and area marks without mapping data to a specific visual channel.
   */
  detail?: FieldDef | FieldDef[];

  /**
   * Text of the `text` mark.
   */
  text?: FieldDef;

  label?: FieldDef;

  /**
   * Order of data points in line marks.
   */
  path?: OrderChannelDef | OrderChannelDef[];

  /**
   * Layer order for non-stacked marks, or stack order for stacked marks.
   */
  order?: OrderChannelDef | OrderChannelDef[];
}

// TODO: once we decompose facet, rename this to ExtendedEncoding
export interface Encoding extends UnitEncoding {
  /**
   * Vertical facets for trellis plots.
   */
  row?: FacetChannelDef;

  /**
   * Horizontal facets for trellis plots.
   */
  column?: FacetChannelDef;
}

export function countRetinal(encoding: Encoding) {
  let count = 0;
  if (encoding.color) { count++; }
  if (encoding.opacity) { count++; }
  if (encoding.size) { count++; }
  if (encoding.shape) { count++; }
  return count;
}

export function channels(encoding: Encoding) {
  return CHANNELS.filter(function(channel) {
    return has(encoding, channel);
  });
}

// TOD: rename this to hasChannelField and only use we really want it.
export function has(encoding: Encoding, channel: Channel): boolean {
  const channelEncoding = encoding && encoding[channel];
  return channelEncoding && (
    channelEncoding.field !== undefined ||
    // TODO: check that we have field in the array
    (isArray(channelEncoding) && channelEncoding.length > 0)
  );
}

export function isAggregate(encoding: Encoding) {
  return some(CHANNELS, (channel) => {
    if (has(encoding, channel) && encoding[channel].aggregate) {
      return true;
    }
    return false;
  });
}

export function isRanged(encoding: Encoding) {
  return (has(encoding, X) && has(encoding, X2)) ||
    (has(encoding, Y) && has(encoding, Y2));
}

export function fieldDefs(encoding: Encoding): FieldDef[] {
  let arr = [];
  CHANNELS.forEach(function(channel) {
    if (has(encoding, channel)) {
      if (isArray(encoding[channel])) {
        encoding[channel].forEach(function(fieldDef) {
          arr.push(fieldDef);
        });
      } else {
        arr.push(encoding[channel]);
      }
    }
  });
  return arr;
};

export function forEach(encoding: Encoding,
    f: (fd: FieldDef, c: Channel, i: number) => void,
    thisArg?: any) {
  channelMappingForEach(CHANNELS, encoding, f, thisArg);
}

export function channelMappingForEach(channels: Channel[], mapping: any,
    f: (fd: FieldDef, c: Channel, i: number) => void,
    thisArg?: any) {
  let i = 0;
  channels.forEach(function(channel) {
    if (has(mapping, channel)) {
      if (isArray(mapping[channel])) {
        mapping[channel].forEach(function(fieldDef) {
            f.call(thisArg, fieldDef, channel, i++);
        });
      } else {
        f.call(thisArg, mapping[channel], channel, i++);
      }
    }
  });
}

export function map(encoding: Encoding,
    f: (fd: FieldDef, c: Channel, i: number) => any,
    thisArg?: any) {
  return channelMappingMap(CHANNELS, encoding, f , thisArg);
}

export function channelMappingMap(channels: Channel[], mapping: any,
    f: (fd: FieldDef, c: Channel, i: number) => any,
    thisArg?: any) {
  let arr = [];
  channels.forEach(function(channel) {
    if (has(mapping, channel)) {
      if (isArray(mapping[channel])) {
        mapping[channel].forEach(function(fieldDef) {
          arr.push(f.call(thisArg, fieldDef, channel));
        });
      } else {
        arr.push(f.call(thisArg, mapping[channel], channel));
      }
    }
  });
  return arr;
}
export function reduce(encoding: Encoding,
    f: (acc: any, fd: FieldDef, c: Channel) => any,
    init,
    thisArg?: any) {
  return channelMappingReduce(CHANNELS, encoding, f, init, thisArg);
}

export function channelMappingReduce(channels: Channel[], mapping: any,
    f: (acc: any, fd: FieldDef, c: Channel) => any,
    init,
    thisArg?: any) {
  let r = init;
  CHANNELS.forEach(function(channel) {
    if (has(mapping, channel)) {
      if (isArray(mapping[channel])) {
        mapping[channel].forEach(function(fieldDef) {
            r = f.call(thisArg, r, fieldDef, channel);
        });
      } else {
        r = f.call(thisArg, r, mapping[channel], channel);
      }
    }
  });
  return r;
}<|MERGE_RESOLUTION|>--- conflicted
+++ resolved
@@ -1,12 +1,7 @@
 // utility for encoding mapping
 import {FieldDef, PositionChannelDef, FacetChannelDef, ChannelDefWithLegend, OrderChannelDef} from './fielddef';
-<<<<<<< HEAD
 import {X, Y, X2, Y2, Channel, CHANNELS} from './channel';
-import {isArray, any as anyIn} from './util';
-=======
-import {Channel, CHANNELS} from './channel';
 import {isArray, some} from './util';
->>>>>>> 292bd6f7
 
 // TODO: once we decompose facet, rename this to Encoding
 export interface UnitEncoding {
@@ -23,17 +18,22 @@
    * (or to width and height for `bar` and `area` marks).
    */
   y?: PositionChannelDef;
-<<<<<<< HEAD
+
+  /**
+   * X2 coordinates for ranged `bar`, `rule`, `area`
+   */
   x2?: PositionChannelDef;
+
+  /**
+   * Y2 coordinates for ranged `bar`, `rule`, `area`
+   */
   y2?: PositionChannelDef;
-=======
 
   /**
    * Color of the marks – either fill or stroke color based on mark type.
    * (By default, fill color for `area`, `bar`, `tick`, `text`, `circle`, and `square` /
    * stroke color for `line` and `point`.)
    */
->>>>>>> 292bd6f7
   color?: ChannelDefWithLegend;
   /**
    * Opacity of the marks – either can be a value or in a range.
