import {AggregateOp} from 'vega';
import {array, isArray} from 'vega-util';
import {isArgmaxDef, isArgminDef} from './aggregate';
import {isBinned, isBinning} from './bin';
import {
  ANGLE,
  Channel,
  CHANNELS,
  COLOR,
  DESCRIPTION,
  DETAIL,
  FILL,
  FILLOPACITY,
  HREF,
  isChannel,
  isNonPositionScaleChannel,
  isSecondaryRangeChannel,
  isXorY,
  KEY,
  LATITUDE,
  LATITUDE2,
  LONGITUDE,
  LONGITUDE2,
  OPACITY,
  ORDER,
  RADIUS,
  RADIUS2,
  SHAPE,
  SIZE,
  STROKE,
  STROKEDASH,
  STROKEOPACITY,
  STROKEWIDTH,
  supportMark,
  TEXT,
  THETA,
  THETA2,
  TOOLTIP,
  UNIT_CHANNELS,
  URL,
  X,
  X2,
  Y,
<<<<<<< HEAD
  Y2,
  Channel,
  LABEL
=======
  Y2
>>>>>>> 1083d905
} from './channel';
import {
  binRequiresRange,
  ChannelDef,
  ColorDef,
  Field,
  FieldDef,
  FieldDefWithoutScale,
  getFieldDef,
  getGuide,
  hasConditionalFieldDef,
  initChannelDef,
  initFieldDef,
  isConditionalDef,
  isDatumDef,
  isFieldDef,
  isTypedFieldDef,
  isValueDef,
  LabelDef,
  LatLongDef,
  NumericArrayMarkPropDef,
  NumericMarkPropDef,
  OrderFieldDef,
  OrderValueDef,
  PolarDef,
  Position2Def,
  PositionDef,
  SecondaryFieldDef,
  ShapeDef,
  StringFieldDef,
  StringFieldDefWithCondition,
  StringValueDefWithCondition,
  TextDef,
  title,
  TypedFieldDef,
  vgField
} from './channeldef';
import {Config} from './config';
import * as log from './log';
import {Mark} from './mark';
import {EncodingFacetMapping} from './spec/facet';
import {AggregatedFieldDef, BinTransform, TimeUnitTransform} from './transform';
import {QUANTITATIVE, TEMPORAL} from './type';
import {keys, some} from './util';
import {isSignalRef} from './vega.schema';

export interface Encoding<F extends Field> {
  /**
   * X coordinates of the marks, or width of horizontal `"bar"` and `"area"` without specified `x2` or `width`.
   *
   * The `value` of this channel can be a number or a string `"width"` for the width of the plot.
   */
  x?: PositionDef<F>;

  /**
   * Y coordinates of the marks, or height of vertical `"bar"` and `"area"` without specified `y2` or `height`.
   *
   * The `value` of this channel can be a number or a string `"height"` for the height of the plot.
   */
  y?: PositionDef<F>;

  /**
   * X2 coordinates for ranged `"area"`, `"bar"`, `"rect"`, and  `"rule"`.
   *
   * The `value` of this channel can be a number or a string `"width"` for the width of the plot.
   */
  // TODO: Ham need to add default behavior
  // `x2` cannot have type as it should have the same type as `x`
  x2?: Position2Def<F>;

  /**
   * Y2 coordinates for ranged `"area"`, `"bar"`, `"rect"`, and  `"rule"`.
   *
   * The `value` of this channel can be a number or a string `"height"` for the height of the plot.
   */
  // TODO: Ham need to add default behavior
  // `y2` cannot have type as it should have the same type as `y`
  y2?: Position2Def<F>;

  /**
   * Longitude position of geographically projected marks.
   */
  longitude?: LatLongDef<F>;

  /**
   * Latitude position of geographically projected marks.
   */
  latitude?: LatLongDef<F>;

  /**
   * Longitude-2 position for geographically projected ranged `"area"`, `"bar"`, `"rect"`, and  `"rule"`.
   */
  // `longitude2` cannot have type as it should have the same type as `longitude`
  longitude2?: Position2Def<F>;

  /**
   * Latitude-2 position for geographically projected ranged `"area"`, `"bar"`, `"rect"`, and  `"rule"`.
   */
  // `latitude2` cannot have type as it should have the same type as `latitude`
  latitude2?: Position2Def<F>;

  /**
   * - For arc marks, the arc length in radians if theta2 is not specified, otherwise the start arc angle. (A value of 0 indicates up or “north”, increasing values proceed clockwise.)
   *
   * - For text marks, polar coordinate angle in radians.
   */
  theta?: PolarDef<F>;

  /**
   * The end angle of arc marks in radians. A value of 0 indicates up or “north”, increasing values proceed clockwise.
   */
  theta2?: Position2Def<F>;

  /**
   * The outer radius in pixels of arc marks.
   */

  radius?: PolarDef<F>;

  /**
   * The inner radius in pixels of arc marks.
   */
  radius2?: Position2Def<F>;

  /**
   * Color of the marks – either fill or stroke color based on  the `filled` property of mark definition.
   * By default, `color` represents fill color for `"area"`, `"bar"`, `"tick"`,
   * `"text"`, `"trail"`, `"circle"`, and `"square"` / stroke color for `"line"` and `"point"`.
   *
   * __Default value:__ If undefined, the default color depends on [mark config](https://vega.github.io/vega-lite/docs/config.html#mark-config)'s `color` property.
   *
   * _Note:_
   * 1) For fine-grained control over both fill and stroke colors of the marks, please use the `fill` and `stroke` channels. The `fill` or `stroke` encodings have higher precedence than `color`, thus may override the `color` encoding if conflicting encodings are specified.
   * 2) See the scale documentation for more information about customizing [color scheme](https://vega.github.io/vega-lite/docs/scale.html#scheme).
   */
  color?: ColorDef<F>;

  /**
   * Fill color of the marks.
   * __Default value:__ If undefined, the default color depends on [mark config](https://vega.github.io/vega-lite/docs/config.html#mark-config)'s `color` property.
   *
   * _Note:_ The `fill` encoding has higher precedence than `color`, thus may override the `color` encoding if conflicting encodings are specified.
   */
  fill?: ColorDef<F>;

  /**
   * Stroke color of the marks.
   * __Default value:__ If undefined, the default color depends on [mark config](https://vega.github.io/vega-lite/docs/config.html#mark-config)'s `color` property.
   *
   * _Note:_ The `stroke` encoding has higher precedence than `color`, thus may override the `color` encoding if conflicting encodings are specified.
   */

  stroke?: ColorDef<F>;

  /**
   * Opacity of the marks.
   *
   * __Default value:__ If undefined, the default opacity depends on [mark config](https://vega.github.io/vega-lite/docs/config.html#mark-config)'s `opacity` property.
   */
  opacity?: NumericMarkPropDef<F>;

  /**
   * Fill opacity of the marks.
   *
   * __Default value:__ If undefined, the default opacity depends on [mark config](https://vega.github.io/vega-lite/docs/config.html#mark-config)'s `fillOpacity` property.
   */
  fillOpacity?: NumericMarkPropDef<F>;

  /**
   * Stroke opacity of the marks.
   *
   * __Default value:__ If undefined, the default opacity depends on [mark config](https://vega.github.io/vega-lite/docs/config.html#mark-config)'s `strokeOpacity` property.
   */
  strokeOpacity?: NumericMarkPropDef<F>;

  /**
   * Stroke width of the marks.
   *
   * __Default value:__ If undefined, the default stroke width depends on [mark config](https://vega.github.io/vega-lite/docs/config.html#mark-config)'s `strokeWidth` property.
   */
  strokeWidth?: NumericMarkPropDef<F>;

  /**
   * Stroke dash of the marks.
   *
   * __Default value:__ `[1,0]` (No dash).
   */
  strokeDash?: NumericArrayMarkPropDef<F>;

  /**
   * Size of the mark.
   * - For `"point"`, `"square"` and `"circle"`, – the symbol size, or pixel area of the mark.
   * - For `"bar"` and `"tick"` – the bar and tick's size.
   * - For `"text"` – the text's font size.
   * - Size is unsupported for `"line"`, `"area"`, and `"rect"`. (Use `"trail"` instead of line with varying size)
   */
  size?: NumericMarkPropDef<F>;

  /**
   * Rotation angle of point and text marks.
   */
  angle?: NumericMarkPropDef<F>;

  /**
   * Shape of the mark.
   *
   * 1. For `point` marks the supported values include:
   *   - plotting shapes: `"circle"`, `"square"`, `"cross"`, `"diamond"`, `"triangle-up"`, `"triangle-down"`, `"triangle-right"`, or `"triangle-left"`.
   *   - the line symbol `"stroke"`
   *   - centered directional shapes `"arrow"`, `"wedge"`, or `"triangle"`
   *   - a custom [SVG path string](https://developer.mozilla.org/en-US/docs/Web/SVG/Tutorial/Paths) (For correct sizing, custom shape paths should be defined within a square bounding box with coordinates ranging from -1 to 1 along both the x and y dimensions.)
   *
   * 2. For `geoshape` marks it should be a field definition of the geojson data
   *
   * __Default value:__ If undefined, the default shape depends on [mark config](https://vega.github.io/vega-lite/docs/config.html#point-config)'s `shape` property. (`"circle"` if unset.)
   */
  shape?: ShapeDef<F>;
  /**
   * Additional levels of detail for grouping data in aggregate views and
   * in line, trail, and area marks without mapping data to a specific visual channel.
   */
  detail?: FieldDefWithoutScale<F> | FieldDefWithoutScale<F>[];

  /**
   * A data field to use as a unique key for data binding. When a visualization’s data is updated, the key value will be used to match data elements to existing mark instances. Use a key channel to enable object constancy for transitions over dynamic data.
   */
  key?: FieldDefWithoutScale<F>;

  /**
   * Text of the `text` mark.
   */
  text?: TextDef<F>;

  /**
   * Label as a text annotation to the mark.
   * The position of the label is automatically configured to avoid collisions betwen labels and other marks.
   *
   * __Default value:__ If undefined, the mark will not be labeled.
   */
  label?: LabelDef<F>;

  /**
   * The tooltip text to show upon mouse hover. Specifying `tooltip` encoding overrides [the `tooltip` property in the mark definition](https://vega.github.io/vega-lite/docs/mark.html#mark-def).
   *
   * See the [`tooltip`](https://vega.github.io/vega-lite/docs/tooltip.html) documentation for a detailed discussion about tooltip in Vega-Lite.
   */
  tooltip?: StringFieldDefWithCondition<F> | StringValueDefWithCondition<F> | StringFieldDef<F>[] | null;

  /**
   * A URL to load upon mouse click.
   */
  href?: StringFieldDefWithCondition<F> | StringValueDefWithCondition<F>;

  /**
   * The URL of an image mark.
   */
  url?: StringFieldDefWithCondition<F> | StringValueDefWithCondition<F>;

  /**
   * A text description of this mark for ARIA accessibility (SVG output only). For SVG output the `"aria-label"` attribute will be set to this description.
   */
  description?: StringFieldDefWithCondition<F> | StringValueDefWithCondition<F>;

  /**
   * Order of the marks.
   * - For stacked marks, this `order` channel encodes [stack order](https://vega.github.io/vega-lite/docs/stack.html#order).
   * - For line and trail marks, this `order` channel encodes order of data points in the lines. This can be useful for creating [a connected scatterplot](https://vega.github.io/vega-lite/examples/connected_scatterplot.html). Setting `order` to `{"value": null}` makes the line marks use the original order in the data sources.
   * - Otherwise, this `order` channel encodes layer order of the marks.
   *
   * __Note__: In aggregate plots, `order` field should be `aggregate`d to avoid creating additional aggregation grouping.
   */
  order?: OrderFieldDef<F> | OrderFieldDef<F>[] | OrderValueDef;
}

export interface EncodingWithFacet<F extends Field> extends Encoding<F>, EncodingFacetMapping<F> {}

export function channelHasField<F extends Field>(
  encoding: EncodingWithFacet<F>,
  channel: keyof EncodingWithFacet<F>
): boolean {
  const channelDef = encoding && encoding[channel];
  if (channelDef) {
    if (isArray(channelDef)) {
      return some(channelDef, fieldDef => !!fieldDef.field);
    } else {
      return isFieldDef(channelDef) || hasConditionalFieldDef<Field>(channelDef);
    }
  }
  return false;
}

export function isAggregate(encoding: EncodingWithFacet<any>) {
  return some(CHANNELS, channel => {
    if (channelHasField(encoding, channel)) {
      const channelDef = encoding[channel];
      if (isArray(channelDef)) {
        return some(channelDef, fieldDef => !!fieldDef.aggregate);
      } else {
        const fieldDef = getFieldDef(channelDef);
        return fieldDef && !!fieldDef.aggregate;
      }
    }
    return false;
  });
}

export function extractTransformsFromEncoding(oldEncoding: Encoding<any>, config: Config) {
  const groupby: string[] = [];
  const bins: BinTransform[] = [];
  const timeUnits: TimeUnitTransform[] = [];
  const aggregate: AggregatedFieldDef[] = [];
  const encoding: Encoding<string> = {};

  forEach(oldEncoding, (channelDef, channel) => {
    // Extract potential embedded transformations along with remaining properties
    if (isFieldDef(channelDef)) {
      const {field, aggregate: aggOp, bin, timeUnit, ...remaining} = channelDef;
      if (aggOp || timeUnit || bin) {
        const guide = getGuide(channelDef);
        const isTitleDefined = guide?.title;
        let newField = vgField(channelDef, {forAs: true});
        const newFieldDef: FieldDef<string> = {
          // Only add title if it doesn't exist
          ...(isTitleDefined ? [] : {title: title(channelDef, config, {allowDisabling: true})}),
          ...remaining,
          // Always overwrite field
          field: newField
        };

        if (aggOp) {
          let op: AggregateOp;

          if (isArgmaxDef(aggOp)) {
            op = 'argmax';
            newField = vgField({op: 'argmax', field: aggOp.argmax}, {forAs: true});
            newFieldDef.field = `${newField}.${field}`;
          } else if (isArgminDef(aggOp)) {
            op = 'argmin';
            newField = vgField({op: 'argmin', field: aggOp.argmin}, {forAs: true});
            newFieldDef.field = `${newField}.${field}`;
          } else if (aggOp !== 'boxplot' && aggOp !== 'errorbar' && aggOp !== 'errorband') {
            op = aggOp;
          }

          if (op) {
            const aggregateEntry: AggregatedFieldDef = {
              op,
              as: newField
            };
            if (field) {
              aggregateEntry.field = field;
            }
            aggregate.push(aggregateEntry);
          }
        } else {
          groupby.push(newField);
          if (isTypedFieldDef(channelDef) && isBinning(bin)) {
            bins.push({bin, field, as: newField});
            // Add additional groupbys for range and end of bins
            groupby.push(vgField(channelDef, {binSuffix: 'end'}));
            if (binRequiresRange(channelDef, channel)) {
              groupby.push(vgField(channelDef, {binSuffix: 'range'}));
            }
            // Create accompanying 'x2' or 'y2' field if channel is 'x' or 'y' respectively
            if (isXorY(channel)) {
              const secondaryChannel: SecondaryFieldDef<string> = {
                field: `${newField}_end`
              };
              encoding[`${channel}2`] = secondaryChannel;
            }
            newFieldDef.bin = 'binned';
            if (!isSecondaryRangeChannel(channel)) {
              newFieldDef['type'] = QUANTITATIVE;
            }
          } else if (timeUnit) {
            timeUnits.push({
              timeUnit,
              field,
              as: newField
            });

            // define the format type for later compilation
            const formatType = isTypedFieldDef(channelDef) && channelDef.type !== TEMPORAL && 'time';
            if (formatType) {
              if (channel === TEXT || channel === TOOLTIP) {
                newFieldDef['formatType'] = formatType;
              } else if (isNonPositionScaleChannel(channel)) {
                newFieldDef['legend'] = {
                  formatType,
                  ...newFieldDef['legend']
                };
              } else if (isXorY(channel)) {
                newFieldDef['axis'] = {
                  formatType,
                  ...newFieldDef['axis']
                };
              }
            }
          }
        }

        // now the field should refer to post-transformed field instead
        encoding[channel as any] = newFieldDef;
      } else {
        groupby.push(field);
        encoding[channel as any] = oldEncoding[channel];
      }
    } else {
      // For value def / signal ref / datum def, just copy
      encoding[channel as any] = oldEncoding[channel];
    }
  });

  return {
    bins,
    timeUnits,
    aggregate,
    groupby,
    encoding
  };
}

export function markChannelCompatible(encoding: Encoding<string>, channel: Channel, mark: Mark) {
  const markSupported = supportMark(channel, mark);
  if (!markSupported) {
    return false;
  } else if (markSupported === 'binned') {
    const primaryFieldDef = encoding[channel === X2 ? X : Y];

    // circle, point, square and tick only support x2/y2 when their corresponding x/y fieldDef
    // has "binned" data and thus need x2/y2 to specify the bin-end field.
    if (isFieldDef(primaryFieldDef) && isFieldDef(encoding[channel]) && isBinned(primaryFieldDef.bin)) {
      return true;
    } else {
      return false;
    }
  }
  return true;
}

export function initEncoding(
  encoding: Encoding<string>,
  mark: Mark,
  filled: boolean,
  config: Config
): Encoding<string> {
  const normalizedEncoding: Encoding<string> = {};
  for (const key of keys(encoding)) {
    if (!isChannel(key)) {
      // Drop invalid channel
      log.warn(log.message.invalidEncodingChannel(key));
    }
  }

  for (let channel of UNIT_CHANNELS) {
    if (!encoding[channel]) {
      continue;
    }

    const channelDef = encoding[channel];

    if (channel === 'angle' && mark === 'arc' && !encoding.theta) {
      log.warn(log.message.REPLACE_ANGLE_WITH_THETA);
      channel = THETA;
    }

    if (!markChannelCompatible(encoding, channel, mark)) {
      // Drop unsupported channel
      log.warn(log.message.incompatibleChannel(channel, mark));
      continue;
    }

    // Drop line's size if the field is aggregated.
    if (channel === SIZE && mark === 'line') {
      const fieldDef = getFieldDef(encoding[channel]);
      if (fieldDef?.aggregate) {
        log.warn(log.message.LINE_WITH_VARYING_SIZE);
        continue;
      }
    }
    // Drop color if either fill or stroke is specified

    if (channel === COLOR && (filled ? 'fill' in encoding : 'stroke' in encoding)) {
      log.warn(log.message.droppingColor('encoding', {fill: 'fill' in encoding, stroke: 'stroke' in encoding}));
      continue;
    }

    if (
      channel === DETAIL ||
      (channel === ORDER && !isArray(channelDef) && !isValueDef(channelDef)) ||
      (channel === TOOLTIP && isArray(channelDef))
    ) {
      if (channelDef) {
        // Array of fieldDefs for detail channel (or production rule)
        (normalizedEncoding[channel] as any) = array(channelDef).reduce(
          (defs: FieldDef<string>[], fieldDef: FieldDef<string>) => {
            if (!isFieldDef(fieldDef)) {
              log.warn(log.message.emptyFieldDef(fieldDef, channel));
            } else {
              defs.push(initFieldDef(fieldDef, channel));
            }
            return defs;
          },
          []
        );
      }
    } else {
      if (channel === TOOLTIP && channelDef === null) {
        // Preserve null so we can use it to disable tooltip
        normalizedEncoding[channel] = null;
      } else if (
        !isFieldDef(channelDef) &&
        !isDatumDef(channelDef) &&
        !isValueDef(channelDef) &&
        !isConditionalDef(channelDef) &&
        !isSignalRef(channelDef)
      ) {
        log.warn(log.message.emptyFieldDef(channelDef, channel));
        continue;
      }

      normalizedEncoding[channel as any] = initChannelDef(channelDef as ChannelDef, channel, config);
    }
  }
  return normalizedEncoding;
}

/**
 * For composite marks, we have to call initChannelDef during init so we can infer types earlier.
 */
export function normalizeEncoding(encoding: Encoding<string>, config: Config): Encoding<string> {
  const normalizedEncoding: Encoding<string> = {};

  for (const channel of keys(encoding)) {
    const newChannelDef = initChannelDef(encoding[channel], channel, config, {compositeMark: true});
    normalizedEncoding[channel as any] = newChannelDef;
  }

  return normalizedEncoding;
}

export function fieldDefs<F extends Field>(encoding: EncodingWithFacet<F>): FieldDef<F>[] {
  const arr: FieldDef<F>[] = [];
  for (const channel of keys(encoding)) {
    if (channelHasField(encoding, channel)) {
      const channelDef = encoding[channel];
      const channelDefArray = array(channelDef);
      for (const def of channelDefArray) {
        if (isFieldDef(def)) {
          arr.push(def);
        } else if (hasConditionalFieldDef<F>(def)) {
          arr.push(def.condition);
        }
      }
    }
  }
  return arr;
}

export function forEach<U extends Record<any, any>>(
  mapping: U,
  f: (cd: ChannelDef, c: keyof U) => void,
  thisArg?: any
) {
  if (!mapping) {
    return;
  }

  for (const channel of keys(mapping)) {
    const el = mapping[channel];
    if (isArray(el)) {
      for (const channelDef of el as unknown[]) {
        f.call(thisArg, channelDef, channel);
      }
    } else {
      f.call(thisArg, el, channel);
    }
  }
}

export function reduce<T, U extends Record<any, any>>(
  mapping: U,
  f: (acc: any, fd: TypedFieldDef<string>, c: keyof U) => U,
  init: T,
  thisArg?: any
) {
  if (!mapping) {
    return init;
  }

  return keys(mapping).reduce((r, channel) => {
    const map = mapping[channel];
    if (isArray(map)) {
      return map.reduce((r1: T, channelDef: ChannelDef) => {
        return f.call(thisArg, r1, channelDef, channel);
      }, r);
    } else {
      return f.call(thisArg, r, map, channel);
    }
  }, init);
}

/**
 * Returns list of path grouping fields for the given encoding
 */
export function pathGroupingFields(mark: Mark, encoding: Encoding<string>): string[] {
  return keys(encoding).reduce((details, channel) => {
    switch (channel) {
      // x, y, x2, y2, lat, long, lat1, long2, order, tooltip, href, aria label, cursor, label should not cause lines to group
      case X:
      case Y:
      case HREF:
      case DESCRIPTION:
      case URL:
      case X2:
      case Y2:
      case THETA:
      case THETA2:
      case RADIUS:
      case RADIUS2:
      case LABEL:
      // falls through

      case LATITUDE:
      case LONGITUDE:
      case LATITUDE2:
      case LONGITUDE2:
      // TODO: case 'cursor':

      // text, label, shape, shouldn't be a part of line/trail/area [falls through]
      case TEXT:
      case SHAPE:
      case ANGLE:
      // falls through

      // tooltip fields should not be added to group by [falls through]
      case TOOLTIP:
        return details;

      case ORDER:
        // order should not group line / trail
        if (mark === 'line' || mark === 'trail') {
          return details;
        }
      // but order should group area for stacking (falls through)

      case DETAIL:
      case KEY: {
        const channelDef = encoding[channel];
        if (isArray(channelDef) || isFieldDef(channelDef)) {
          for (const fieldDef of array(channelDef)) {
            if (!fieldDef.aggregate) {
              details.push(vgField(fieldDef, {}));
            }
          }
        }
        return details;
      }

      case SIZE:
        if (mark === 'trail') {
          // For trail, size should not group trail lines.
          return details;
        }
      // For line, size should group lines.

      // falls through
      case COLOR:
      case FILL:
      case STROKE:
      case OPACITY:
      case FILLOPACITY:
      case STROKEOPACITY:
      case STROKEDASH:
      case STROKEWIDTH: {
        // TODO strokeDashOffset:
        // falls through

        const fieldDef = getFieldDef<string>(encoding[channel]);
        if (fieldDef && !fieldDef.aggregate) {
          details.push(vgField(fieldDef, {}));
        }
        return details;
      }
    }
  }, []);
}<|MERGE_RESOLUTION|>--- conflicted
+++ resolved
@@ -41,13 +41,8 @@
   X,
   X2,
   Y,
-<<<<<<< HEAD
   Y2,
-  Channel,
   LABEL
-=======
-  Y2
->>>>>>> 1083d905
 } from './channel';
 import {
   binRequiresRange,
