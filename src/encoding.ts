import {AggregateOp} from 'vega';
import {array, isArray} from 'vega-util';
import {isArgmaxDef, isArgminDef} from './aggregate';
import {isBinned, isBinning} from './bin';
import {
  ANGLE,
  Channel,
  CHANNELS,
  COLOR,
  DESCRIPTION,
  DETAIL,
  FILL,
  FILLOPACITY,
  getMainChannelFromOffsetChannel,
  getOffsetScaleChannel,
  HREF,
  isChannel,
  isNonPositionScaleChannel,
  isSecondaryRangeChannel,
  isXorY,
  isXorYOffset,
  KEY,
  LATITUDE,
  LATITUDE2,
  LONGITUDE,
  LONGITUDE2,
  OPACITY,
  ORDER,
  RADIUS,
  RADIUS2,
  SHAPE,
  SIZE,
  STROKE,
  STROKEDASH,
  STROKEOPACITY,
  STROKEWIDTH,
  supportMark,
  TEXT,
  THETA,
  THETA2,
  TOOLTIP,
  UNIT_CHANNELS,
  URL,
  X,
  X2,
  XOFFSET,
  Y,
  Y2,
<<<<<<< HEAD
  LABEL
=======
  YOFFSET
>>>>>>> 49167d97
} from './channel';
import {
  binRequiresRange,
  ChannelDef,
  ColorDef,
  Field,
  FieldDef,
  FieldDefWithoutScale,
  getFieldDef,
  getGuide,
  hasConditionalFieldDef,
  hasConditionalFieldOrDatumDef,
  initChannelDef,
  initFieldDef,
  isConditionalDef,
  isDatumDef,
  isFieldDef,
  isTypedFieldDef,
  isValueDef,
  LabelDef,
  LatLongDef,
  NumericArrayMarkPropDef,
  NumericMarkPropDef,
  OffsetDef,
  OrderFieldDef,
  OrderValueDef,
  PolarDef,
  Position2Def,
  PositionDef,
  SecondaryFieldDef,
  ShapeDef,
  StringFieldDef,
  StringFieldDefWithCondition,
  StringValueDefWithCondition,
  TextDef,
  title,
  TypedFieldDef,
  vgField
} from './channeldef';
import {Config} from './config';
import * as log from './log';
import {Mark} from './mark';
import {EncodingFacetMapping} from './spec/facet';
import {AggregatedFieldDef, BinTransform, TimeUnitTransform} from './transform';
import {isContinuous, isDiscrete, QUANTITATIVE, TEMPORAL} from './type';
import {keys, some} from './util';
import {isSignalRef} from './vega.schema';

export interface Encoding<F extends Field> {
  /**
   * X coordinates of the marks, or width of horizontal `"bar"` and `"area"` without specified `x2` or `width`.
   *
   * The `value` of this channel can be a number or a string `"width"` for the width of the plot.
   */
  x?: PositionDef<F>;

  /**
   * Y coordinates of the marks, or height of vertical `"bar"` and `"area"` without specified `y2` or `height`.
   *
   * The `value` of this channel can be a number or a string `"height"` for the height of the plot.
   */
  y?: PositionDef<F>;

  /**
   * Offset of x-position of the marks
   */
  xOffset?: OffsetDef<F>;

  /**
   * Offset of y-position of the marks
   */
  yOffset?: OffsetDef<F>;

  /**
   * X2 coordinates for ranged `"area"`, `"bar"`, `"rect"`, and  `"rule"`.
   *
   * The `value` of this channel can be a number or a string `"width"` for the width of the plot.
   */
  // TODO: Ham need to add default behavior
  // `x2` cannot have type as it should have the same type as `x`
  x2?: Position2Def<F>;

  /**
   * Y2 coordinates for ranged `"area"`, `"bar"`, `"rect"`, and  `"rule"`.
   *
   * The `value` of this channel can be a number or a string `"height"` for the height of the plot.
   */
  // TODO: Ham need to add default behavior
  // `y2` cannot have type as it should have the same type as `y`
  y2?: Position2Def<F>;

  /**
   * Longitude position of geographically projected marks.
   */
  longitude?: LatLongDef<F>;

  /**
   * Latitude position of geographically projected marks.
   */
  latitude?: LatLongDef<F>;

  /**
   * Longitude-2 position for geographically projected ranged `"area"`, `"bar"`, `"rect"`, and  `"rule"`.
   */
  // `longitude2` cannot have type as it should have the same type as `longitude`
  longitude2?: Position2Def<F>;

  /**
   * Latitude-2 position for geographically projected ranged `"area"`, `"bar"`, `"rect"`, and  `"rule"`.
   */
  // `latitude2` cannot have type as it should have the same type as `latitude`
  latitude2?: Position2Def<F>;

  /**
   * - For arc marks, the arc length in radians if theta2 is not specified, otherwise the start arc angle. (A value of 0 indicates up or “north”, increasing values proceed clockwise.)
   *
   * - For text marks, polar coordinate angle in radians.
   */
  theta?: PolarDef<F>;

  /**
   * The end angle of arc marks in radians. A value of 0 indicates up or “north”, increasing values proceed clockwise.
   */
  theta2?: Position2Def<F>;

  /**
   * The outer radius in pixels of arc marks.
   */

  radius?: PolarDef<F>;

  /**
   * The inner radius in pixels of arc marks.
   */
  radius2?: Position2Def<F>;

  /**
   * Color of the marks – either fill or stroke color based on  the `filled` property of mark definition.
   * By default, `color` represents fill color for `"area"`, `"bar"`, `"tick"`,
   * `"text"`, `"trail"`, `"circle"`, and `"square"` / stroke color for `"line"` and `"point"`.
   *
   * __Default value:__ If undefined, the default color depends on [mark config](https://vega.github.io/vega-lite/docs/config.html#mark-config)'s `color` property.
   *
   * _Note:_
   * 1) For fine-grained control over both fill and stroke colors of the marks, please use the `fill` and `stroke` channels. The `fill` or `stroke` encodings have higher precedence than `color`, thus may override the `color` encoding if conflicting encodings are specified.
   * 2) See the scale documentation for more information about customizing [color scheme](https://vega.github.io/vega-lite/docs/scale.html#scheme).
   */
  color?: ColorDef<F>;

  /**
   * Fill color of the marks.
   * __Default value:__ If undefined, the default color depends on [mark config](https://vega.github.io/vega-lite/docs/config.html#mark-config)'s `color` property.
   *
   * _Note:_ The `fill` encoding has higher precedence than `color`, thus may override the `color` encoding if conflicting encodings are specified.
   */
  fill?: ColorDef<F>;

  /**
   * Stroke color of the marks.
   * __Default value:__ If undefined, the default color depends on [mark config](https://vega.github.io/vega-lite/docs/config.html#mark-config)'s `color` property.
   *
   * _Note:_ The `stroke` encoding has higher precedence than `color`, thus may override the `color` encoding if conflicting encodings are specified.
   */

  stroke?: ColorDef<F>;

  /**
   * Opacity of the marks.
   *
   * __Default value:__ If undefined, the default opacity depends on [mark config](https://vega.github.io/vega-lite/docs/config.html#mark-config)'s `opacity` property.
   */
  opacity?: NumericMarkPropDef<F>;

  /**
   * Fill opacity of the marks.
   *
   * __Default value:__ If undefined, the default opacity depends on [mark config](https://vega.github.io/vega-lite/docs/config.html#mark-config)'s `fillOpacity` property.
   */
  fillOpacity?: NumericMarkPropDef<F>;

  /**
   * Stroke opacity of the marks.
   *
   * __Default value:__ If undefined, the default opacity depends on [mark config](https://vega.github.io/vega-lite/docs/config.html#mark-config)'s `strokeOpacity` property.
   */
  strokeOpacity?: NumericMarkPropDef<F>;

  /**
   * Stroke width of the marks.
   *
   * __Default value:__ If undefined, the default stroke width depends on [mark config](https://vega.github.io/vega-lite/docs/config.html#mark-config)'s `strokeWidth` property.
   */
  strokeWidth?: NumericMarkPropDef<F>;

  /**
   * Stroke dash of the marks.
   *
   * __Default value:__ `[1,0]` (No dash).
   */
  strokeDash?: NumericArrayMarkPropDef<F>;

  /**
   * Size of the mark.
   * - For `"point"`, `"square"` and `"circle"`, – the symbol size, or pixel area of the mark.
   * - For `"bar"` and `"tick"` – the bar and tick's size.
   * - For `"text"` – the text's font size.
   * - Size is unsupported for `"line"`, `"area"`, and `"rect"`. (Use `"trail"` instead of line with varying size)
   */
  size?: NumericMarkPropDef<F>;

  /**
   * Rotation angle of point and text marks.
   */
  angle?: NumericMarkPropDef<F>;

  /**
   * Shape of the mark.
   *
   * 1. For `point` marks the supported values include:
   *   - plotting shapes: `"circle"`, `"square"`, `"cross"`, `"diamond"`, `"triangle-up"`, `"triangle-down"`, `"triangle-right"`, or `"triangle-left"`.
   *   - the line symbol `"stroke"`
   *   - centered directional shapes `"arrow"`, `"wedge"`, or `"triangle"`
   *   - a custom [SVG path string](https://developer.mozilla.org/en-US/docs/Web/SVG/Tutorial/Paths) (For correct sizing, custom shape paths should be defined within a square bounding box with coordinates ranging from -1 to 1 along both the x and y dimensions.)
   *
   * 2. For `geoshape` marks it should be a field definition of the geojson data
   *
   * __Default value:__ If undefined, the default shape depends on [mark config](https://vega.github.io/vega-lite/docs/config.html#point-config)'s `shape` property. (`"circle"` if unset.)
   */
  shape?: ShapeDef<F>;
  /**
   * Additional levels of detail for grouping data in aggregate views and
   * in line, trail, and area marks without mapping data to a specific visual channel.
   */
  detail?: FieldDefWithoutScale<F> | FieldDefWithoutScale<F>[];

  /**
   * A data field to use as a unique key for data binding. When a visualization’s data is updated, the key value will be used to match data elements to existing mark instances. Use a key channel to enable object constancy for transitions over dynamic data.
   */
  key?: FieldDefWithoutScale<F>;

  /**
   * Text of the `text` mark.
   */
  text?: TextDef<F>;

  /**
   * Label as a text annotation to the mark.
   * The position of the label is automatically configured to avoid collisions betwen labels and other marks.
   *
   * __Default value:__ If undefined, the mark will not be labeled.
   */
  label?: LabelDef<F>;

  /**
   * The tooltip text to show upon mouse hover. Specifying `tooltip` encoding overrides [the `tooltip` property in the mark definition](https://vega.github.io/vega-lite/docs/mark.html#mark-def).
   *
   * See the [`tooltip`](https://vega.github.io/vega-lite/docs/tooltip.html) documentation for a detailed discussion about tooltip in Vega-Lite.
   */
  tooltip?: StringFieldDefWithCondition<F> | StringValueDefWithCondition<F> | StringFieldDef<F>[] | null;

  /**
   * A URL to load upon mouse click.
   */
  href?: StringFieldDefWithCondition<F> | StringValueDefWithCondition<F>;

  /**
   * The URL of an image mark.
   */
  url?: StringFieldDefWithCondition<F> | StringValueDefWithCondition<F>;

  /**
   * A text description of this mark for ARIA accessibility (SVG output only). For SVG output the `"aria-label"` attribute will be set to this description.
   */
  description?: StringFieldDefWithCondition<F> | StringValueDefWithCondition<F>;

  /**
   * Order of the marks.
   * - For stacked marks, this `order` channel encodes [stack order](https://vega.github.io/vega-lite/docs/stack.html#order).
   * - For line and trail marks, this `order` channel encodes order of data points in the lines. This can be useful for creating [a connected scatterplot](https://vega.github.io/vega-lite/examples/connected_scatterplot.html). Setting `order` to `{"value": null}` makes the line marks use the original order in the data sources.
   * - Otherwise, this `order` channel encodes layer order of the marks.
   *
   * __Note__: In aggregate plots, `order` field should be `aggregate`d to avoid creating additional aggregation grouping.
   */
  order?: OrderFieldDef<F> | OrderFieldDef<F>[] | OrderValueDef;
}

export interface EncodingWithFacet<F extends Field> extends Encoding<F>, EncodingFacetMapping<F> {}

export function channelHasField<F extends Field>(
  encoding: EncodingWithFacet<F>,
  channel: keyof EncodingWithFacet<F>
): boolean {
  const channelDef = encoding && encoding[channel];
  if (channelDef) {
    if (isArray(channelDef)) {
      return some(channelDef, fieldDef => !!fieldDef.field);
    } else {
      return isFieldDef(channelDef) || hasConditionalFieldDef<Field>(channelDef);
    }
  }
  return false;
}

export function channelHasFieldOrDatum<F extends Field>(
  encoding: EncodingWithFacet<F>,
  channel: keyof EncodingWithFacet<F>
): boolean {
  const channelDef = encoding && encoding[channel];
  if (channelDef) {
    if (isArray(channelDef)) {
      return some(channelDef, fieldDef => !!fieldDef.field);
    } else {
      return isFieldDef(channelDef) || isDatumDef(channelDef) || hasConditionalFieldOrDatumDef<Field>(channelDef);
    }
  }
  return false;
}

export function channelHasNestedOffsetScale<F extends Field>(
  encoding: EncodingWithFacet<F>,
  channel: keyof EncodingWithFacet<F>
): boolean {
  if (isXorY(channel)) {
    const fieldDef = encoding[channel];
    if ((isFieldDef(fieldDef) || isDatumDef(fieldDef)) && isDiscrete(fieldDef.type)) {
      const offsetChannel = getOffsetScaleChannel(channel);
      return channelHasFieldOrDatum(encoding, offsetChannel);
    }
  }
  return false;
}

export function isAggregate(encoding: EncodingWithFacet<any>) {
  return some(CHANNELS, channel => {
    if (channelHasField(encoding, channel)) {
      const channelDef = encoding[channel];
      if (isArray(channelDef)) {
        return some(channelDef, fieldDef => !!fieldDef.aggregate);
      } else {
        const fieldDef = getFieldDef(channelDef);
        return fieldDef && !!fieldDef.aggregate;
      }
    }
    return false;
  });
}

export function extractTransformsFromEncoding(oldEncoding: Encoding<any>, config: Config) {
  const groupby: string[] = [];
  const bins: BinTransform[] = [];
  const timeUnits: TimeUnitTransform[] = [];
  const aggregate: AggregatedFieldDef[] = [];
  const encoding: Encoding<string> = {};

  forEach(oldEncoding, (channelDef, channel) => {
    // Extract potential embedded transformations along with remaining properties
    if (isFieldDef(channelDef)) {
      const {field, aggregate: aggOp, bin, timeUnit, ...remaining} = channelDef;
      if (aggOp || timeUnit || bin) {
        const guide = getGuide(channelDef);
        const isTitleDefined = guide?.title;
        let newField = vgField(channelDef, {forAs: true});
        const newFieldDef: FieldDef<string> = {
          // Only add title if it doesn't exist
          ...(isTitleDefined ? [] : {title: title(channelDef, config, {allowDisabling: true})}),
          ...remaining,
          // Always overwrite field
          field: newField
        };

        if (aggOp) {
          let op: AggregateOp;

          if (isArgmaxDef(aggOp)) {
            op = 'argmax';
            newField = vgField({op: 'argmax', field: aggOp.argmax}, {forAs: true});
            newFieldDef.field = `${newField}.${field}`;
          } else if (isArgminDef(aggOp)) {
            op = 'argmin';
            newField = vgField({op: 'argmin', field: aggOp.argmin}, {forAs: true});
            newFieldDef.field = `${newField}.${field}`;
          } else if (aggOp !== 'boxplot' && aggOp !== 'errorbar' && aggOp !== 'errorband') {
            op = aggOp;
          }

          if (op) {
            const aggregateEntry: AggregatedFieldDef = {
              op,
              as: newField
            };
            if (field) {
              aggregateEntry.field = field;
            }
            aggregate.push(aggregateEntry);
          }
        } else {
          groupby.push(newField);
          if (isTypedFieldDef(channelDef) && isBinning(bin)) {
            bins.push({bin, field, as: newField});
            // Add additional groupbys for range and end of bins
            groupby.push(vgField(channelDef, {binSuffix: 'end'}));
            if (binRequiresRange(channelDef, channel)) {
              groupby.push(vgField(channelDef, {binSuffix: 'range'}));
            }
            // Create accompanying 'x2' or 'y2' field if channel is 'x' or 'y' respectively
            if (isXorY(channel)) {
              const secondaryChannel: SecondaryFieldDef<string> = {
                field: `${newField}_end`
              };
              encoding[`${channel}2`] = secondaryChannel;
            }
            newFieldDef.bin = 'binned';
            if (!isSecondaryRangeChannel(channel)) {
              newFieldDef['type'] = QUANTITATIVE;
            }
          } else if (timeUnit) {
            timeUnits.push({
              timeUnit,
              field,
              as: newField
            });

            // define the format type for later compilation
            const formatType = isTypedFieldDef(channelDef) && channelDef.type !== TEMPORAL && 'time';
            if (formatType) {
              if (channel === TEXT || channel === TOOLTIP) {
                newFieldDef['formatType'] = formatType;
              } else if (isNonPositionScaleChannel(channel)) {
                newFieldDef['legend'] = {
                  formatType,
                  ...newFieldDef['legend']
                };
              } else if (isXorY(channel)) {
                newFieldDef['axis'] = {
                  formatType,
                  ...newFieldDef['axis']
                };
              }
            }
          }
        }

        // now the field should refer to post-transformed field instead
        encoding[channel as any] = newFieldDef;
      } else {
        groupby.push(field);
        encoding[channel as any] = oldEncoding[channel];
      }
    } else {
      // For value def / signal ref / datum def, just copy
      encoding[channel as any] = oldEncoding[channel];
    }
  });

  return {
    bins,
    timeUnits,
    aggregate,
    groupby,
    encoding
  };
}

export function markChannelCompatible(encoding: Encoding<string>, channel: Channel, mark: Mark) {
  const markSupported = supportMark(channel, mark);
  if (!markSupported) {
    return false;
  } else if (markSupported === 'binned') {
    const primaryFieldDef = encoding[channel === X2 ? X : Y];

    // circle, point, square and tick only support x2/y2 when their corresponding x/y fieldDef
    // has "binned" data and thus need x2/y2 to specify the bin-end field.
    if (isFieldDef(primaryFieldDef) && isFieldDef(encoding[channel]) && isBinned(primaryFieldDef.bin)) {
      return true;
    } else {
      return false;
    }
  }
  return true;
}

export function initEncoding(
  encoding: Encoding<string>,
  mark: Mark,
  filled: boolean,
  config: Config
): Encoding<string> {
  const normalizedEncoding: Encoding<string> = {};
  for (const key of keys(encoding)) {
    if (!isChannel(key)) {
      // Drop invalid channel
      log.warn(log.message.invalidEncodingChannel(key));
    }
  }

  for (let channel of UNIT_CHANNELS) {
    if (!encoding[channel]) {
      continue;
    }

    const channelDef = encoding[channel];
    if (isXorYOffset(channel)) {
      const mainChannel = getMainChannelFromOffsetChannel(channel);

      const positionDef = normalizedEncoding[mainChannel];
      if (isFieldDef(positionDef)) {
        if (isContinuous(positionDef.type)) {
          if (isFieldDef(channelDef)) {
            // TODO: nesting continuous field instead continuous field should
            // behave like offsetting the data in data domain
            log.warn(log.message.offsetNestedInsideContinuousPositionScaleDropped(mainChannel));
            continue;
          }
        }
      } else {
        // no x/y, replace it with main channel
        channel = mainChannel;
        log.warn(log.message.replaceOffsetWithMainChannel(mainChannel));
      }
    }

    if (channel === 'angle' && mark === 'arc' && !encoding.theta) {
      log.warn(log.message.REPLACE_ANGLE_WITH_THETA);
      channel = THETA;
    }

    if (!markChannelCompatible(encoding, channel, mark)) {
      // Drop unsupported channel
      log.warn(log.message.incompatibleChannel(channel, mark));
      continue;
    }

    // Drop line's size if the field is aggregated.
    if (channel === SIZE && mark === 'line') {
      const fieldDef = getFieldDef(encoding[channel]);
      if (fieldDef?.aggregate) {
        log.warn(log.message.LINE_WITH_VARYING_SIZE);
        continue;
      }
    }
    // Drop color if either fill or stroke is specified

    if (channel === COLOR && (filled ? 'fill' in encoding : 'stroke' in encoding)) {
      log.warn(log.message.droppingColor('encoding', {fill: 'fill' in encoding, stroke: 'stroke' in encoding}));
      continue;
    }

    if (
      channel === DETAIL ||
      (channel === ORDER && !isArray(channelDef) && !isValueDef(channelDef)) ||
      (channel === TOOLTIP && isArray(channelDef))
    ) {
      if (channelDef) {
        // Array of fieldDefs for detail channel (or production rule)
        (normalizedEncoding[channel] as any) = array(channelDef).reduce(
          (defs: FieldDef<string>[], fieldDef: FieldDef<string>) => {
            if (!isFieldDef(fieldDef)) {
              log.warn(log.message.emptyFieldDef(fieldDef, channel));
            } else {
              defs.push(initFieldDef(fieldDef, channel));
            }
            return defs;
          },
          []
        );
      }
    } else {
      if (channel === TOOLTIP && channelDef === null) {
        // Preserve null so we can use it to disable tooltip
        normalizedEncoding[channel] = null;
      } else if (
        !isFieldDef(channelDef) &&
        !isDatumDef(channelDef) &&
        !isValueDef(channelDef) &&
        !isConditionalDef(channelDef) &&
        !isSignalRef(channelDef)
      ) {
        log.warn(log.message.emptyFieldDef(channelDef, channel));
        continue;
      }

      normalizedEncoding[channel as any] = initChannelDef(channelDef as ChannelDef, channel, config);
    }
  }
  return normalizedEncoding;
}

/**
 * For composite marks, we have to call initChannelDef during init so we can infer types earlier.
 */
export function normalizeEncoding(encoding: Encoding<string>, config: Config): Encoding<string> {
  const normalizedEncoding: Encoding<string> = {};

  for (const channel of keys(encoding)) {
    const newChannelDef = initChannelDef(encoding[channel], channel, config, {compositeMark: true});
    normalizedEncoding[channel as any] = newChannelDef;
  }

  return normalizedEncoding;
}

export function fieldDefs<F extends Field>(encoding: EncodingWithFacet<F>): FieldDef<F>[] {
  const arr: FieldDef<F>[] = [];
  for (const channel of keys(encoding)) {
    if (channelHasField(encoding, channel)) {
      const channelDef = encoding[channel];
      const channelDefArray = array(channelDef);
      for (const def of channelDefArray) {
        if (isFieldDef(def)) {
          arr.push(def);
        } else if (hasConditionalFieldDef<F>(def)) {
          arr.push(def.condition);
        }
      }
    }
  }
  return arr;
}

export function forEach<U extends Record<any, any>>(
  mapping: U,
  f: (cd: ChannelDef, c: keyof U) => void,
  thisArg?: any
) {
  if (!mapping) {
    return;
  }

  for (const channel of keys(mapping)) {
    const el = mapping[channel];
    if (isArray(el)) {
      for (const channelDef of el as unknown[]) {
        f.call(thisArg, channelDef, channel);
      }
    } else {
      f.call(thisArg, el, channel);
    }
  }
}

export function reduce<T, U extends Record<any, any>>(
  mapping: U,
  f: (acc: any, fd: TypedFieldDef<string>, c: keyof U) => U,
  init: T,
  thisArg?: any
) {
  if (!mapping) {
    return init;
  }

  return keys(mapping).reduce((r, channel) => {
    const map = mapping[channel];
    if (isArray(map)) {
      return map.reduce((r1: T, channelDef: ChannelDef) => {
        return f.call(thisArg, r1, channelDef, channel);
      }, r);
    } else {
      return f.call(thisArg, r, map, channel);
    }
  }, init);
}

/**
 * Returns list of path grouping fields for the given encoding
 */
export function pathGroupingFields(mark: Mark, encoding: Encoding<string>): string[] {
  return keys(encoding).reduce((details, channel) => {
    switch (channel) {
      // x, y, x2, y2, lat, long, lat1, long2, order, tooltip, href, aria label, cursor, label should not cause lines to group
      case X:
      case Y:
      case HREF:
      case DESCRIPTION:
      case URL:
      case X2:
      case Y2:
      case XOFFSET:
      case YOFFSET:
      case THETA:
      case THETA2:
      case RADIUS:
      case RADIUS2:
      case LABEL:
      // falls through

      case LATITUDE:
      case LONGITUDE:
      case LATITUDE2:
      case LONGITUDE2:
      // TODO: case 'cursor':

      // text, label, shape, shouldn't be a part of line/trail/area [falls through]
      case TEXT:
      case SHAPE:
      case ANGLE:
      // falls through

      // tooltip fields should not be added to group by [falls through]
      case TOOLTIP:
        return details;

      case ORDER:
        // order should not group line / trail
        if (mark === 'line' || mark === 'trail') {
          return details;
        }
      // but order should group area for stacking (falls through)

      case DETAIL:
      case KEY: {
        const channelDef = encoding[channel];
        if (isArray(channelDef) || isFieldDef(channelDef)) {
          for (const fieldDef of array(channelDef)) {
            if (!fieldDef.aggregate) {
              details.push(vgField(fieldDef, {}));
            }
          }
        }
        return details;
      }

      case SIZE:
        if (mark === 'trail') {
          // For trail, size should not group trail lines.
          return details;
        }
      // For line, size should group lines.

      // falls through
      case COLOR:
      case FILL:
      case STROKE:
      case OPACITY:
      case FILLOPACITY:
      case STROKEOPACITY:
      case STROKEDASH:
      case STROKEWIDTH: {
        // TODO strokeDashOffset:
        // falls through

        const fieldDef = getFieldDef<string>(encoding[channel]);
        if (fieldDef && !fieldDef.aggregate) {
          details.push(vgField(fieldDef, {}));
        }
        return details;
      }
    }
  }, []);
}<|MERGE_RESOLUTION|>--- conflicted
+++ resolved
@@ -20,6 +20,7 @@
   isXorY,
   isXorYOffset,
   KEY,
+  LABEL,
   LATITUDE,
   LATITUDE2,
   LONGITUDE,
@@ -46,11 +47,7 @@
   XOFFSET,
   Y,
   Y2,
-<<<<<<< HEAD
-  LABEL
-=======
   YOFFSET
->>>>>>> 49167d97
 } from './channel';
 import {
   binRequiresRange,
