// utility for a field definition object

import {AggregateOp} from './aggregate';
import {Axis} from './axis';
import {Bin} from './bin';
import {Config} from './config';
import {Legend} from './legend';
import {Scale, ScaleType} from './scale';
import {SortField, SortOrder} from './sort';
import {TimeUnit} from './timeunit';
import {Type, NOMINAL, ORDINAL, QUANTITATIVE, TEMPORAL} from './type';
import {contains} from './util';

/**
 *  Interface for any kind of FieldDef;
 *  For simplicity, we do not declare multiple interfaces of FieldDef like
 *  we do for JSON schema.
 */
export interface FieldDef {
  /**
   * Name of the field from which to pull a data value.
   */
  field?: string;

  /**
   * The encoded field's type of measurement. This can be either a full type
   * name (`"quantitative"`, `"temporal"`, `"ordinal"`,  and `"nominal"`)
   * or an initial character of the type name (`"Q"`, `"T"`, `"O"`, `"N"`).
   * This property is case insensitive.
   */
  type?: Type;

  /**
   * A constant value in visual domain.
   */
  value?: number | string | boolean;

  // function

  /**
   * Time unit for a `temporal` field  (e.g., `year`, `yearmonth`, `month`, `hour`).
   */
  timeUnit?: TimeUnit;

  /**
   * Flag for binning a `quantitative` field, or a bin property object
   * for binning parameters.
   */
  bin?: boolean | Bin;

  /**
   * Aggregation function for the field
   * (e.g., `mean`, `sum`, `median`, `min`, `max`, `count`).
   */
  aggregate?: AggregateOp;

  /**
   * Title for axis or legend.
   */
  title?: string;
}

export interface ChannelDefWithScale extends FieldDef {
  scale?: Scale;
  sort?: SortField | SortOrder;
}

export interface PositionChannelDef extends ChannelDefWithScale {
<<<<<<< HEAD
  axis?: Axis;
=======
  axis?: Axis | null;
>>>>>>> 039b383a
}
export interface ChannelDefWithLegend extends ChannelDefWithScale {
  legend?: Legend | null;
}

// Detail

// Order Path have no scale

export interface OrderChannelDef extends FieldDef {
  sort?: SortOrder;
}

// TODO: consider if we want to distinguish ordinalOnlyScale from scale
export type FacetChannelDef = PositionChannelDef;

export interface FieldRefOption {
  /** exclude bin, aggregate, timeUnit */
  nofn?: boolean;
  /** exclude aggregation function */
  noAggregate?: boolean;
  /** Wrap the field inside datum[...] per Vega convention */
  datum?: boolean;
  /** replace fn with custom function prefix */
  fn?: string;
  /** prepend fn with custom function prefix */
  prefix?: string;
  /** scaleType */
  scaleType?: ScaleType;
  /** append suffix to the field ref for bin (default='start') */
  binSuffix?: string;
  /** append suffix to the field ref (general) */
  suffix?: string;
}

export function field(fieldDef: FieldDef, opt: FieldRefOption = {}) {
  let field = fieldDef.field;
  let prefix = opt.prefix;
  let suffix = opt.suffix;

  if (isCount(fieldDef)) {
    field = 'count';
  } else {
    let fn = opt.fn;

    if (!opt.nofn) {
      if (fieldDef.bin) {
        fn = 'bin';

        suffix = opt.binSuffix || (
          opt.scaleType === ScaleType.ORDINAL ?
            // For ordinal scale type, use `range` as suffix.
            'range' :
            // For non-ordinal scale or unknown, use `start` as suffix.
            'start'
        );
      } else if (!opt.noAggregate && fieldDef.aggregate) {
        fn = String(fieldDef.aggregate);
      } else if (fieldDef.timeUnit) {
        fn = String(fieldDef.timeUnit);
      }
    }

    if (!!fn) {
      field = `${fn}_${field}`;
    }
  }

  if (!!suffix) {
    field = `${field}_${suffix}`;
  }

  if (!!prefix) {
    field = `${prefix}_${field}`;
  }

  if (opt.datum) {
    field = `datum["${field}"]`;
  }

  return field;
}

function _isFieldDimension(fieldDef: FieldDef) {
  if (contains([NOMINAL, ORDINAL], fieldDef.type)) {
    return true;
  } else if(!!fieldDef.bin) {
    return true;
  } else if (fieldDef.type === TEMPORAL) {
    return !!fieldDef.timeUnit;
  }
  return false;
}

export function isDimension(fieldDef: FieldDef) {
  return fieldDef && fieldDef.field && _isFieldDimension(fieldDef);
}

export function isMeasure(fieldDef: FieldDef) {
  return fieldDef && fieldDef.field && !_isFieldDimension(fieldDef);
}

export function count(): FieldDef {
  return { field: '*', aggregate: AggregateOp.COUNT, type: QUANTITATIVE};
}

export function isCount(fieldDef: FieldDef) {
  return fieldDef.aggregate === AggregateOp.COUNT;
}

export function title(fieldDef: FieldDef, config: Config) {
  if (fieldDef.title != null) {
    return fieldDef.title;
  }
  if (isCount(fieldDef)) {
    return config.countTitle;
  }
  const fn = fieldDef.aggregate || fieldDef.timeUnit || (fieldDef.bin && 'bin');
  if (fn) {
    return fn.toString().toUpperCase() + '(' + fieldDef.field + ')';
  } else {
    return fieldDef.field;
  }
}<|MERGE_RESOLUTION|>--- conflicted
+++ resolved
@@ -66,11 +66,7 @@
 }
 
 export interface PositionChannelDef extends ChannelDefWithScale {
-<<<<<<< HEAD
-  axis?: Axis;
-=======
   axis?: Axis | null;
->>>>>>> 039b383a
 }
 export interface ChannelDefWithLegend extends ChannelDefWithScale {
   legend?: Legend | null;
