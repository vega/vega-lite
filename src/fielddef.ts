--- conflicted
+++ resolved
@@ -29,11 +29,7 @@
   } else if (opt.fn) {
     return f + opt.fn + '_' + field;
   } else if (!opt.nofn && fieldDef.bin) {
-<<<<<<< HEAD
-    return f + 'bin_' + field + opt.binSuffix;
-=======
     return f + 'bin_' + field + opt.binSuffix || '_start';
->>>>>>> fe9d0842
   } else if (!opt.nofn && !opt.noAggregate && fieldDef.aggregate) {
     return f + fieldDef.aggregate + '_' + field;
   } else if (!opt.nofn && fieldDef.timeUnit) {
@@ -43,10 +39,6 @@
   }
 }
 
-<<<<<<< HEAD
-// TODO remove these "isDimension/isMeasure" stuff
-=======
->>>>>>> fe9d0842
 function _isFieldDimension(fieldDef: FieldDef) {
   return contains([NOMINAL, ORDINAL], fieldDef.type) || !!fieldDef.bin ||
     (fieldDef.type === TEMPORAL && !!fieldDef.timeUnit);
