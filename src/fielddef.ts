// utility for a field definition object

import {AggregateOp, AGGREGATE_OPS} from './aggregate';
import {AxisProperties} from './axis';
import {BinProperties} from './bin';
import {LegendProperties} from './legend';
import {Scale} from './scale';
import {SortField, SortOrder} from './sort';
import {TimeUnit} from './timeunit';
import {Type, NOMINAL, ORDINAL, QUANTITATIVE, TEMPORAL} from './type';
import {contains, getbins, toMap} from './util';

/**
 *  Interface for any kind of FieldDef;
 *  For simplicity, we do not declare multiple interfaces of FieldDef like
 *  we do for JSON schema.
 */
export interface FieldDef {
  field?: string;
  type?: Type;
  value?: number | string | boolean;
  unit?: string;
  unitPosition?: string;

  // function
  timeUnit?: TimeUnit;
  bin?: boolean | BinProperties;
  aggregate?: AggregateOp;

  // metadata
  title?: string;
}

export const aggregate = {
  type: 'string',
  enum: AGGREGATE_OPS,
  supportedEnums: {
    quantitative: AGGREGATE_OPS,
    ordinal: ['median','min','max'],
    nominal: [],
    temporal: ['mean', 'median', 'min', 'max'], // TODO: revise what should time support
    '': ['count']
  },
  supportedTypes: toMap([QUANTITATIVE, NOMINAL, ORDINAL, TEMPORAL, ''])
};
export interface ChannelDefWithScale extends FieldDef {
  scale?: Scale;
  sort?: SortField | SortOrder;
}

export interface PositionChannelDef extends ChannelDefWithScale {
  axis?: boolean | AxisProperties;
}
export interface ChannelDefWithLegend extends ChannelDefWithScale {
  legend?: LegendProperties;
}

// Detail

// Order Path have no scale

export interface OrderChannelDef extends FieldDef {
  sort?: SortOrder;
}

// TODO: consider if we want to distinguish ordinalOnlyScale from scale
export type FacetChannelDef = PositionChannelDef;



export interface FieldRefOption {
  /** exclude bin, aggregate, timeUnit */
  nofn?: boolean;
  /** exclude aggregation function */
  noAggregate?: boolean;
  /** include 'datum.' */
  datum?: boolean;
  /** replace fn with custom function prefix */
  fn?: string;
  /** prepend fn with custom function prefix */
  prefn?: string;
  /** append suffix to the field ref for bin (default='_start') */
  binSuffix?: string;
  /** append suffix to the field ref (general) */
  suffix?: string;
}

export function field(fieldDef: FieldDef, opt: FieldRefOption = {}) {
  const prefix = (opt.datum ? 'datum.' : '') + (opt.prefn || '');
  const suffix = opt.suffix || '';
  const field = fieldDef.field;

  if (isCount(fieldDef)) {
    return prefix + 'count' + suffix;
  } else if (opt.fn) {
    return prefix + opt.fn + '_' + field + suffix;
  } else if (!opt.nofn && fieldDef.bin) {
    return prefix + 'bin_' + field + (opt.binSuffix || suffix || '_start');
  } else if (!opt.nofn && !opt.noAggregate && fieldDef.aggregate) {
    return prefix + fieldDef.aggregate + '_' + field + suffix;
  } else if (!opt.nofn && fieldDef.timeUnit) {
    return prefix + fieldDef.timeUnit + '_' + field + suffix;
  } else {
    return prefix + field;
  }
}

function _isFieldDimension(fieldDef: FieldDef) {
  return contains([NOMINAL, ORDINAL], fieldDef.type) || !!fieldDef.bin ||
    (fieldDef.type === TEMPORAL && !!fieldDef.timeUnit);
}

export function isDimension(fieldDef: FieldDef) {
  return fieldDef && fieldDef.field && _isFieldDimension(fieldDef);
}

export function isMeasure(fieldDef: FieldDef) {
  return fieldDef && fieldDef.field && !_isFieldDimension(fieldDef);
}

export const COUNT_TITLE = 'Number of Records';

export function count(): FieldDef {
  return { field: '*', aggregate: AggregateOp.COUNT, type: QUANTITATIVE, title: COUNT_TITLE };
}

export function isCount(fieldDef: FieldDef) {
  return fieldDef.aggregate === AggregateOp.COUNT;
}

// FIXME remove this, and the getbins method
// FIXME this depends on channel
export function cardinality(fieldDef: FieldDef, stats, filterNull = {}) {
  // FIXME need to take filter into account

  const stat = stats[fieldDef.field],
  type = fieldDef.type;

  if (fieldDef.bin) {
    // need to reassign bin, otherwise compilation will fail due to a TS bug.
    const bin = fieldDef.bin;
    let maxbins = (typeof bin === 'boolean') ? undefined : bin.maxbins;
    if (maxbins === undefined) {
      maxbins = 10;
    }

    const bins = getbins(stat, maxbins);
    return (bins.stop - bins.start) / bins.step;
  }
  if (type === TEMPORAL) {
    const timeUnit = fieldDef.timeUnit;
    switch (timeUnit) {
      case TimeUnit.SECONDS: return 60;
      case TimeUnit.MINUTES: return 60;
      case TimeUnit.HOURS: return 24;
      case TimeUnit.DAY: return 7;
      case TimeUnit.DATE: return 31;
      case TimeUnit.MONTH: return 12;
      case TimeUnit.YEAR:
        const yearstat = stats['year_' + fieldDef.field];

        if (!yearstat) { return null; }

        return yearstat.distinct -
          (stat.missing > 0 && filterNull[type] ? 1 : 0);
    }
    // otherwise use calculation below
  }
  if (fieldDef.aggregate) {
    return 1;
  }

  // remove null
  return stat.distinct -
    (stat.missing > 0 && filterNull[type] ? 1 : 0);
}

export function title(fieldDef: FieldDef) {
<<<<<<< HEAD
  const unit = (fieldDef.unit && (fieldDef.unitPosition == 'title' || !fieldDef.unitPosition))
                ? ' in ' + fieldDef.unit : '';
  if (isCount(fieldDef)) {
    return COUNT_DISPLAYNAME + unit;
=======
  if (fieldDef.title != null) {
    return fieldDef.title;
  }
  if (isCount(fieldDef)) {
    return COUNT_TITLE;
>>>>>>> 22471711
  }
  const fn = fieldDef.aggregate || fieldDef.timeUnit || (fieldDef.bin && 'bin');
  console.log('Hey I am testing unit for ' + fieldDef.field + ': ' +  unit);
  if (fn) {
    return fn.toString().toUpperCase() + '(' + fieldDef.field + ')' + unit;
  } else {
    return fieldDef.field + unit;
  }
}<|MERGE_RESOLUTION|>--- conflicted
+++ resolved
@@ -176,21 +176,16 @@
 }
 
 export function title(fieldDef: FieldDef) {
-<<<<<<< HEAD
+  if (fieldDef.title != null) {
+    return fieldDef.title;
+  }
   const unit = (fieldDef.unit && (fieldDef.unitPosition == 'title' || !fieldDef.unitPosition))
                 ? ' in ' + fieldDef.unit : '';
   if (isCount(fieldDef)) {
-    return COUNT_DISPLAYNAME + unit;
-=======
-  if (fieldDef.title != null) {
-    return fieldDef.title;
-  }
-  if (isCount(fieldDef)) {
-    return COUNT_TITLE;
->>>>>>> 22471711
+    return COUNT_TITLE + unit;
   }
   const fn = fieldDef.aggregate || fieldDef.timeUnit || (fieldDef.bin && 'bin');
-  console.log('Hey I am testing unit for ' + fieldDef.field + ': ' +  unit);
+  
   if (fn) {
     return fn.toString().toUpperCase() + '(' + fieldDef.field + ')' + unit;
   } else {
