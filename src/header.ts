--- conflicted
+++ resolved
@@ -1,9 +1,5 @@
-<<<<<<< HEAD
+import {Color} from './vega.schema';
 import {Align, FontWeight, Orient, TextBaseline, TitleAnchor, TitleConfig, FontStyle} from 'vega';
-=======
-import {Color} from './vega.schema';
-import {Align, FontWeight, Orient, TextBaseline, TitleAnchor, TitleConfig} from 'vega';
->>>>>>> 9dfe2c44
 import {FormatMixins, Guide, VlOnlyGuideConfig} from './guide';
 import {keys} from './util';
 
