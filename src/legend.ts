import {
  BaseLegend,
  LabelOverlap,
  Legend as VgLegend,
  LegendConfig as VgLegendConfig,
  LegendEncode,
  LegendOrient,
  Orientation,
  SignalRef
} from 'vega';
import {DateTime} from './datetime';
import {Guide, GuideEncodingEntry, VlOnlyGuideConfig} from './guide';
import {Flag, keys} from './util';
import {ExcludeMappedValueRefButKeepSignal, VgEncodeChannel} from './vega.schema';

export const LEGEND_SCALE_CHANNELS = [
  'size',
  'shape',
  'fill',
  'stroke',
  'strokeDash',
  'strokeWidth',
  'opacity'
] as const;

export type SignalLegendProp =
  | 'fillColor'
  | 'gradientStrokeColor'
  | 'labelColor'
  | 'strokeColor'
  | 'symbolFillColor'
  | 'symbolStrokeColor'
  | 'titleColor';

export const SIGNAL_LEGEND_PROP_INDEX: Record<
  SignalLegendProp,
  {
    part: keyof LegendEncode;
    vgProp: VgEncodeChannel;
  } | null // null if we need to convert condition to signal
> = {
  fillColor: {
    part: 'legend',
    vgProp: 'fill'
  },
  gradientStrokeColor: {
    part: 'gradient',
    vgProp: 'stroke'
  },
  labelColor: {
    part: 'labels',
    vgProp: 'fill'
  },
  strokeColor: {
    part: 'legend',
    vgProp: 'stroke'
  },
  symbolFillColor: {
    part: 'symbols',
    vgProp: 'fill'
  },
  symbolStrokeColor: {
    part: 'symbols',
    vgProp: 'stroke'
  },
  titleColor: {
    part: 'title',
    vgProp: 'fill'
  }
};

type BaseLegendNoValueRefs = ExcludeMappedValueRefButKeepSignal<BaseLegend>;

export interface LegendPropsWithSignal {
  fillColor?: BaseLegendNoValueRefs['fillColor'] | SignalRef;
  gradientStrokeColor?: BaseLegendNoValueRefs['gradientStrokeColor'] | SignalRef;
  labelColor?: BaseLegendNoValueRefs['labelColor'] | SignalRef;
  strokeColor?: BaseLegendNoValueRefs['strokeColor'] | SignalRef;
  symbolFillColor?: BaseLegendNoValueRefs['symbolFillColor'] | SignalRef;
  symbolStrokeColor?: BaseLegendNoValueRefs['symbolStrokeColor'] | SignalRef;
  titleColor?: BaseLegendNoValueRefs['titleColor'] | SignalRef;
}

export type LegendConfig = LegendMixins &
  VlOnlyGuideConfig &
  Omit<VgLegendConfig, SignalLegendProp> &
  LegendPropsWithSignal & {
    /**
     * Max legend length for a vertical gradient when `config.legend.gradientLength` is undefined.
     *
     * __Default value:__ `200`
     */
    gradientVerticalMaxLength?: number;

    /**
     * Min legend length for a vertical gradient when `config.legend.gradientLength` is undefined.
     *
     * __Default value:__ `100`
     */
    gradientVerticalMinLength?: number;

    /**
     * Max legend length for a horizontal gradient when `config.legend.gradientLength` is undefined.
     *
     * __Default value:__ `200`
     */
    gradientHorizontalMaxLength?: number;

    /**
     * Min legend length for a horizontal gradient when `config.legend.gradientLength` is undefined.
     *
     * __Default value:__ `100`
     */
    gradientHorizontalMinLength?: number;

    /**
     * The length in pixels of the primary axis of a color gradient. This value corresponds to the height of a vertical gradient or the width of a horizontal gradient.
     *
     * __Default value:__ `undefined`. If `undefined`, the default gradient will be determined based on the following rules:
     * - For vertical gradients, `clamp(plot_height, gradientVerticalMinLength, gradientVerticalMaxLength)`
     * - For top-`orient`ed or bottom-`orient`ed horizontal gradients, `clamp(plot_width, gradientHorizontalMinLength, gradientHorizontalMaxLength)`
     * - For other horizontal gradients, `gradientHorizontalMinLength`
     *
     * where `clamp(value, min, max)` restricts _value_ to be between the specified _min_ and _max_.
     * @minimum 0
     */
    gradientLength?: number;

    /**
     * The opacity of unselected legend entries.
     *
     * __Default value:__ 0.35.
     */
    unselectedOpacity?: number;

    /**
     * Disable legend by default
     */
    disable?: boolean;
  };

/**
 * Properties of a legend or boolean flag for determining whether to show it.
 */
export interface Legend
  extends Omit<BaseLegendNoValueRefs, SignalLegendProp | 'orient'>,
    LegendPropsWithSignal,
    LegendMixins,
    Guide {
  /**
   * Mark definitions for custom legend encoding.
   *
   * @hidden
   */
  encoding?: LegendEncoding;

  /**
   * [Vega expression](https://vega.github.io/vega/docs/expressions/) for customizing labels.
   *
   * __Note:__ The label text and value can be assessed via the `label` and `value` properties of the legend's backing `datum` object.
   */
  labelExpr?: string;

  /**
   * The minimum desired step between legend ticks, in terms of scale domain values. For example, a value of `1` indicates that ticks should not be less than 1 unit apart. If `tickMinStep` is specified, the `tickCount` value will be adjusted, if necessary, to enforce the minimum step value.
   *
   * __Default value__: `undefined`
   */
  tickMinStep?: number | SignalRef;

  /**
   * Explicitly set the visible legend values.
   */
  values?: number[] | string[] | boolean[] | DateTime[] | SignalRef; // Vega already supports Signal -- we have to re-declare here since VL supports special Date Time object that's not valid in Vega.

  /**
   * The type of the legend. Use `"symbol"` to create a discrete legend and `"gradient"` for a continuous color gradient.
   *
   * __Default value:__ `"gradient"` for non-binned quantitative fields and temporal fields; `"symbol"` otherwise.
   */
  type?: 'symbol' | 'gradient';

  /**
   * A non-negative integer indicating the z-index of the legend.
   * If zindex is 0, legend should be drawn behind all chart elements.
   * To put them in front, use zindex = 1.
   *
   * @TJS-type integer
   * @minimum 0
   */
  zindex?: number;
}

// Change comments to be Vega-Lite specific
interface LegendMixins {
  /**
   * The strategy to use for resolving overlap of labels in gradient legends. If `false`, no overlap reduction is attempted. If set to `true` or `"parity"`, a strategy of removing every other label is used. If set to `"greedy"`, a linear scan of the labels is performed, removing any label that overlaps with the last visible label (this often works better for log-scaled axes).
   *
   * __Default value:__ `"greedy"` for `log scales otherwise `true`.
   */
  labelOverlap?: LabelOverlap | SignalRef; // override comment since our default differs from Vega

  /**
   * The direction of the legend, one of `"vertical"` or `"horizontal"`.
   *
   * __Default value:__
   * - For top-/bottom-`orient`ed legends, `"horizontal"`
   * - For left-/right-`orient`ed legends, `"vertical"`
   * - For top/bottom-left/right-`orient`ed legends, `"horizontal"` for gradient legends and `"vertical"` for symbol legends.
   */
  direction?: Orientation; // Omit SignalRef

  /**
   * The orientation of the legend, which determines how the legend is positioned within the scene. One of `"left"`, `"right"`, `"top"`, `"bottom"`, `"top-left"`, `"top-right"`, `"bottom-left"`, `"bottom-right"`, `"none"`.
   *
   * __Default value:__ `"right"`
   */
  orient?: LegendOrient; // Omit SignalRef
}

export interface LegendEncoding {
  /**
   * Custom encoding for the legend container.
   * This can be useful for creating legend with custom x, y position.
   */
  legend?: GuideEncodingEntry;

  /**
   * Custom encoding for the legend title text mark.
   */
  title?: GuideEncodingEntry;

  /**
   * Custom encoding for legend label text marks.
   */
  labels?: GuideEncodingEntry;

  /**
   * Custom encoding for legend symbol marks.
   */
  symbols?: GuideEncodingEntry;

  /**
   * Custom encoding for legend gradient filled rect marks.
   */
  gradient?: GuideEncodingEntry;
}

export const defaultLegendConfig: LegendConfig = {
  gradientHorizontalMaxLength: 200,
  gradientHorizontalMinLength: 100,
  gradientVerticalMaxLength: 200,
  gradientVerticalMinLength: 64, // This is Vega's minimum.
  unselectedOpacity: 0.35
};

export const COMMON_LEGEND_PROPERTY_INDEX: Flag<keyof (VgLegend | Legend)> = {
  aria: 1,
<<<<<<< HEAD
  description: 1,
=======
>>>>>>> c41876ff
  clipHeight: 1,
  columnPadding: 1,
  columns: 1,
  cornerRadius: 1,
  description: 1,
  direction: 1,
  fillColor: 1,
  format: 1,
  formatType: 1,
  gradientLength: 1,
  gradientOpacity: 1,
  gradientStrokeColor: 1,
  gradientStrokeWidth: 1,
  gradientThickness: 1,
  gridAlign: 1,
  labelAlign: 1,
  labelBaseline: 1,
  labelColor: 1,
  labelFont: 1,
  labelFontSize: 1,
  labelFontStyle: 1,
  labelFontWeight: 1,
  labelLimit: 1,
  labelOffset: 1,
  labelOpacity: 1,
  labelOverlap: 1,
  labelPadding: 1,
  labelSeparation: 1,
  legendX: 1,
  legendY: 1,
  offset: 1,
  orient: 1,
  padding: 1,
  rowPadding: 1,
  strokeColor: 1,
  symbolDash: 1,
  symbolDashOffset: 1,
  symbolFillColor: 1,
  symbolLimit: 1,
  symbolOffset: 1,
  symbolOpacity: 1,
  symbolSize: 1,
  symbolStrokeColor: 1,
  symbolStrokeWidth: 1,
  symbolType: 1,
  tickCount: 1,
  tickMinStep: 1,
  title: 1,
  titleAlign: 1,
  titleAnchor: 1,
  titleBaseline: 1,
  titleColor: 1,
  titleFont: 1,
  titleFontSize: 1,
  titleFontStyle: 1,
  titleFontWeight: 1,
  titleLimit: 1,
  titleLineHeight: 1,
  titleOpacity: 1,
  titleOrient: 1,
  titlePadding: 1,
  type: 1,
  values: 1,
  zindex: 1
};

export const LEGEND_PROPERTIES = keys(COMMON_LEGEND_PROPERTY_INDEX);<|MERGE_RESOLUTION|>--- conflicted
+++ resolved
@@ -256,10 +256,6 @@
 
 export const COMMON_LEGEND_PROPERTY_INDEX: Flag<keyof (VgLegend | Legend)> = {
   aria: 1,
-<<<<<<< HEAD
-  description: 1,
-=======
->>>>>>> c41876ff
   clipHeight: 1,
   columnPadding: 1,
   columns: 1,
