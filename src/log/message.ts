import {AggregateOp} from 'vega';
import {Aggregate} from '../aggregate';
import {Channel, FacetChannel, GeoPositionChannel, getSizeType, PositionScaleChannel} from '../channel';
import {TypedFieldDef, Value, HiddenCompositeAggregate} from '../channeldef';
import {SplitParentProperty} from '../compile/split';
import {CompositeMark} from '../compositemark';
import {ErrorBarCenter, ErrorBarExtent} from '../compositemark/errorbar';
import {DateTime, DateTimeExpr} from '../datetime';
import {Mark} from '../mark';
import {Projection} from '../projection';
import {ScaleType} from '../scale';
import {GenericSpec} from '../spec/index';
import {Type} from '../type';
import {stringify, replaceAll} from '../util';
import {VgSortField} from '../vega.schema';

/**
 * Collection of all Vega-Lite Error Messages
 */

export function invalidSpec(spec: GenericSpec<any, any>) {
  return `Invalid specification ${JSON.stringify(
    spec
  )}. Make sure the specification includes at least one of the following properties: "mark", "layer", "facet", "hconcat", "vconcat", "concat", or "repeat".`;
}

// FIT
export const FIT_NON_SINGLE = 'Autosize "fit" only works for single views and layered views.';

export function containerSizeNonSingle(name: 'width' | 'height') {
  const uName = name == 'width' ? 'Width' : 'Height';
  return `${uName} "container" only works for single views and layered views.`;
}

export function containerSizeNotCompatibleWithAutosize(name: 'width' | 'height') {
  const uName = name == 'width' ? 'Width' : 'Height';
  return `${uName} "container" only works well with autosize "fit" or "fit-x".`;
}

export function droppingFit(channel?: PositionScaleChannel) {
  return channel
    ? `Dropping "fit-${channel}" because spec has discrete ${getSizeType(channel)}.`
    : `Dropping "fit" because spec has discrete size.`;
}

// SELECTION
export function cannotProjectOnChannelWithoutField(channel: Channel) {
  return `Cannot project a selection on encoding channel "${channel}", which has no field.`;
}

export function cannotProjectAggregate(channel: Channel, aggregate: Aggregate | HiddenCompositeAggregate) {
  return `Cannot project a selection on encoding channel "${channel}" as it uses an aggregate function ("${aggregate}").`;
}

export function nearestNotSupportForContinuous(mark: string) {
  return `The "nearest" transform is not supported for ${mark} marks.`;
}

export function selectionNotSupported(mark: CompositeMark) {
  return `Selection not supported for ${mark} yet.`;
}

export function selectionNotFound(name: string) {
  return `Cannot find a selection named "${name}".`;
}

export const SCALE_BINDINGS_CONTINUOUS =
  'Scale bindings are currently only supported for scales with unbinned, continuous domains.';

<<<<<<< HEAD
export const LEGEND_BINDINGS_PROJECT_LENGTH =
  'Legend bindings are only supported for selections over an individual field or encoding channel.';
=======
export function noSameUnitLookup(name: string) {
  return (
    `Cannot define and lookup the "${name}" selection in the same view. ` +
    `Try moving the lookup into a second, layered view?`
  );
}
>>>>>>> dbf6d92d

// REPEAT
export function noSuchRepeatedValue(field: string) {
  return `Unknown repeated value "${field}".`;
}

export function columnsNotSupportByRowCol(type: 'facet' | 'repeat') {
  return `The "columns" property cannot be used when "${type}" has nested row/column.`;
}

// CONCAT
export const CONCAT_CANNOT_SHARE_AXIS =
  'Axes cannot be shared in concatenated views yet (https://github.com/vega/vega-lite/issues/2415).';

// REPEAT
export const REPEAT_CANNOT_SHARE_AXIS =
  'Axes cannot be shared in repeated views yet (https://github.com/vega/vega-lite/issues/2415).';

// DATA
export function unrecognizedParse(p: string) {
  return `Unrecognized parse "${p}".`;
}

export function differentParse(field: string, local: string, ancestor: string) {
  return `An ancestor parsed field "${field}" as ${ancestor} but a child wants to parse the field as ${local}.`;
}

// TRANSFORMS
export function invalidTransformIgnored(transform: any) {
  return `Ignoring an invalid transform: ${stringify(transform)}.`;
}

export const NO_FIELDS_NEEDS_AS =
  'If "from.fields" is not specified, "as" has to be a string that specifies the key to be used for the data from the secondary source.';

// ENCODING & FACET

export function encodingOverridden(channels: Channel[]) {
  return `Layer's shared ${channels.join(',')} channel ${channels.length === 1 ? 'is' : 'are'} overriden.`;
}
export function projectionOverridden(opt: {parentProjection: Projection; projection: Projection}) {
  const {parentProjection, projection} = opt;
  return `Layer's shared projection ${stringify(parentProjection)} is overridden by a child projection ${stringify(
    projection
  )}.`;
}

export function primitiveChannelDef(
  channel: Channel,
  type: 'string' | 'number' | 'boolean',
  value: Exclude<Value, null>
) {
  return `Channel ${channel} is a ${type}. Converted to {value: ${stringify(value)}}.`;
}

export function invalidFieldType(type: Type) {
  return `Invalid field type "${type}".`;
}

export function nonZeroScaleUsedWithLengthMark(
  mark: 'bar' | 'area',
  channel: Channel,
  opt: {scaleType?: ScaleType; zeroFalse?: boolean}
) {
  const scaleText = opt.scaleType
    ? `${opt.scaleType} scale`
    : opt.zeroFalse
    ? 'scale with zero=false'
    : 'scale with custom domain that excludes zero';

  return `A ${scaleText} is used to encode ${mark}'s ${channel}. This can be misleading as the ${
    channel === 'x' ? 'width' : 'height'
  } of the ${mark} can be arbitrary based on the scale domain. You may want to use point mark instead.`;
}

export function invalidFieldTypeForCountAggregate(type: Type, aggregate: Aggregate | string) {
  return `Invalid field type "${type}" for aggregate: "${aggregate}", using "quantitative" instead.`;
}

export function invalidAggregate(aggregate: AggregateOp | string) {
  return `Invalid aggregation operator "${aggregate}".`;
}

export function missingFieldType(channel: Channel, newType: Type) {
  return `Missing type for channel "${channel}", using "${newType}" instead.`;
}
export function droppingColor(type: 'encoding' | 'property', opt: {fill?: boolean; stroke?: boolean}) {
  const {fill, stroke} = opt;
  return `Dropping color ${type} as the plot also has ${
    fill && stroke ? 'fill and stroke' : fill ? 'fill' : 'stroke'
  }.`;
}

export function emptyFieldDef(fieldDef: TypedFieldDef<string>, channel: Channel) {
  return `Dropping ${stringify(fieldDef)} from channel "${channel}" since it does not contain data field or value.`;
}
export function latLongDeprecated(channel: Channel, type: Type, newChannel: GeoPositionChannel) {
  return `${channel}-encoding with type ${type} is deprecated. Replacing with ${newChannel}-encoding.`;
}

export const LINE_WITH_VARYING_SIZE =
  'Line marks cannot encode size with a non-groupby field. You may want to use trail marks instead.';

export function incompatibleChannel(channel: Channel, markOrFacet: Mark | 'facet' | CompositeMark, when?: string) {
  return `${channel} dropped as it is incompatible with "${markOrFacet}"${when ? ` when ${when}` : ''}.`;
}

export function invalidEncodingChannel(channel: string) {
  return `${channel}-encoding is dropped as ${channel} is not a valid encoding channel.`;
}

export function facetChannelShouldBeDiscrete(channel: string) {
  return `${channel} encoding should be discrete (ordinal / nominal / binned).`;
}

export function facetChannelDropped(channels: FacetChannel[]) {
  return `Facet encoding dropped as ${channels.join(' and ')} ${channels.length > 1 ? 'are' : 'is'} also specified.`;
}

export function discreteChannelCannotEncode(channel: Channel, type: Type) {
  return `Using discrete channel "${channel}" to encode "${type}" field can be misleading as it does not encode ${
    type === 'ordinal' ? 'order' : 'magnitude'
  }.`;
}

// Mark
export function lineWithRange(hasX2: boolean, hasY2: boolean) {
  const channels = hasX2 && hasY2 ? 'x2 and y2' : hasX2 ? 'x2' : 'y2';
  return `Line mark is for continuous lines and thus cannot be used with ${channels}. We will use the rule mark (line segments) instead.`;
}

export function orientOverridden(original: string, actual: string) {
  return `Specified orient "${original}" overridden with "${actual}".`;
}

// SCALE
export const CANNOT_UNION_CUSTOM_DOMAIN_WITH_FIELD_DOMAIN =
  'Custom domain scale cannot be unioned with default field-based domain.';

export const RANGE_STEP_DEPRECATED = `Scale's "rangeStep" is deprecated and will be removed in Vega-Lite 5.0. Please use "width"/"height": {"step": ...} instead. See https://vega.github.io/vega-lite/docs/size.html.`;

export function cannotUseScalePropertyWithNonColor(prop: string) {
  return `Cannot use the scale property "${prop}" with non-color channel.`;
}

export function unaggregateDomainHasNoEffectForRawField(fieldDef: TypedFieldDef<string>) {
  return `Using unaggregated domain with raw field has no effect (${stringify(fieldDef)}).`;
}

export function unaggregateDomainWithNonSharedDomainOp(aggregate: Aggregate | string) {
  return `Unaggregated domain not applicable for "${aggregate}" since it produces values outside the origin domain of the source data.`;
}

export function unaggregatedDomainWithLogScale(fieldDef: TypedFieldDef<string>) {
  return `Unaggregated domain is currently unsupported for log scale (${stringify(fieldDef)}).`;
}

export function cannotApplySizeToNonOrientedMark(mark: Mark) {
  return `Cannot apply size to non-oriented mark "${mark}".`;
}

export function scaleTypeNotWorkWithChannel(channel: Channel, scaleType: ScaleType, defaultScaleType: ScaleType) {
  return `Channel "${channel}" does not work with "${scaleType}" scale. We are using "${defaultScaleType}" scale instead.`;
}

export function scaleTypeNotWorkWithFieldDef(scaleType: ScaleType, defaultScaleType: ScaleType) {
  return `FieldDef does not work with "${scaleType}" scale. We are using "${defaultScaleType}" scale instead.`;
}

export function scalePropertyNotWorkWithScaleType(scaleType: ScaleType, propName: string, channel: Channel) {
  return `${channel}-scale's "${propName}" is dropped as it does not work with ${scaleType} scale.`;
}

export function scaleTypeNotWorkWithMark(mark: Mark, scaleType: ScaleType) {
  return `Scale type "${scaleType}" does not work with mark "${mark}".`;
}

export function stepDropped(channel: 'width' | 'height') {
  return `The step for "${channel}" is dropped because the ${channel === 'width' ? 'x' : 'y'} is continuous.`;
}

export function mergeConflictingProperty<T>(
  property: string | number | symbol,
  propertyOf: SplitParentProperty,
  v1: T,
  v2: T
) {
  return `Conflicting ${propertyOf.toString()} property "${property.toString()}" (${stringify(v1)} and ${stringify(
    v2
  )}). Using ${stringify(v1)}.`;
}

export function mergeConflictingDomainProperty<T>(property: 'domains', propertyOf: SplitParentProperty, v1: T, v2: T) {
  return `Conflicting ${propertyOf.toString()} property "${property.toString()}" (${stringify(v1)} and ${stringify(
    v2
  )}). Using the union of the two domains.`;
}

export function independentScaleMeansIndependentGuide(channel: Channel) {
  return `Setting the scale to be independent for "${channel}" means we also have to set the guide (axis or legend) to be independent.`;
}

export function domainSortDropped(sort: VgSortField) {
  return `Dropping sort property ${stringify(
    sort
  )} as unioned domains only support boolean or op "count", "min", and "max".`;
}

export const UNABLE_TO_MERGE_DOMAINS = 'Unable to merge domains.';

export const MORE_THAN_ONE_SORT =
  'Domains that should be unioned has conflicting sort properties. Sort will be set to true.';

// AXIS
export const INVALID_CHANNEL_FOR_AXIS = 'Invalid channel for axis.';

// STACK
export function cannotStackRangedMark(channel: Channel) {
  return `Cannot stack "${channel}" if there is already "${channel}2".`;
}

export function cannotStackNonLinearScale(scaleType: ScaleType) {
  return `Cannot stack non-linear scale (${scaleType}).`;
}

export function stackNonSummativeAggregate(aggregate: Aggregate | string) {
  return `Stacking is applied even though the aggregate function is non-summative ("${aggregate}").`;
}

// TIMEUNIT
export function invalidTimeUnit(unitName: string, value: string | number) {
  return `Invalid ${unitName}: ${stringify(value)}.`;
}

export function dayReplacedWithDate(fullTimeUnit: string) {
  return `Time unit "${fullTimeUnit}" is not supported. We are replacing it with ${replaceAll(
    fullTimeUnit,
    'day',
    'date'
  )}.`;
}

export function droppedDay(d: DateTime | DateTimeExpr) {
  return `Dropping day from datetime ${stringify(d)} as day cannot be combined with other units.`;
}

export function errorBarCenterAndExtentAreNotNeeded(center: ErrorBarCenter, extent: ErrorBarExtent) {
  return `${extent ? 'extent ' : ''}${extent && center ? 'and ' : ''}${center ? 'center ' : ''}${
    extent && center ? 'are ' : 'is '
  }not needed when data are aggregated.`;
}

export function errorBarCenterIsUsedWithWrongExtent(
  center: ErrorBarCenter,
  extent: ErrorBarExtent,
  mark: 'errorbar' | 'errorband'
) {
  return `${center} is not usually used with ${extent} for ${mark}.`;
}

export function errorBarContinuousAxisHasCustomizedAggregate(
  aggregate: Aggregate | string,
  compositeMark: CompositeMark
) {
  return `Continuous axis should not have customized aggregation function ${aggregate}; ${compositeMark} already agregates the axis.`;
}

export function errorBarCenterIsNotNeeded(extent: ErrorBarExtent, mark: 'errorbar' | 'errorband') {
  return `Center is not needed to be specified in ${mark} when extent is ${extent}.`;
}

export function errorBand1DNotSupport(property: 'interpolate' | 'tension') {
  return `1D error band does not support ${property}.`;
}

// CHANNEL
export function channelRequiredForBinned(channel: Channel) {
  return `Channel ${channel} is required for "binned" bin.`;
}

export function domainRequiredForThresholdScale(channel: Channel) {
  return `Domain for ${channel} is required for threshold scale.`;
}<|MERGE_RESOLUTION|>--- conflicted
+++ resolved
@@ -67,17 +67,14 @@
 export const SCALE_BINDINGS_CONTINUOUS =
   'Scale bindings are currently only supported for scales with unbinned, continuous domains.';
 
-<<<<<<< HEAD
 export const LEGEND_BINDINGS_PROJECT_LENGTH =
   'Legend bindings are only supported for selections over an individual field or encoding channel.';
-=======
 export function noSameUnitLookup(name: string) {
   return (
     `Cannot define and lookup the "${name}" selection in the same view. ` +
     `Try moving the lookup into a second, layered view?`
   );
 }
->>>>>>> dbf6d92d
 
 // REPEAT
 export function noSuchRepeatedValue(field: string) {
