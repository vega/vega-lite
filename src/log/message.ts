import {AggregateOp} from 'vega';
import {Aggregate} from '../aggregate';
import {Channel, FacetChannel, GeoPositionChannel, getSizeType, PositionScaleChannel} from '../channel';
import {TypedFieldDef, Value} from '../channeldef';
import {SplitParentProperty} from '../compile/split';
import {CompositeMark} from '../compositemark';
import {ErrorBarCenter, ErrorBarExtent} from '../compositemark/errorbar';
import {DateTime, DateTimeExpr} from '../datetime';
import {Mark} from '../mark';
import {Projection} from '../projection';
import {ScaleType} from '../scale';
import {GenericSpec} from '../spec/index';
import {Type} from '../type';
import {stringify, replaceAll} from '../util';
import {VgSortField} from '../vega.schema';

/**
 * Collection of all Vega-Lite Error Messages
 */

export function invalidSpec(spec: GenericSpec<any, any>) {
  return `Invalid specification ${JSON.stringify(
    spec
  )}. Make sure the specification includes at least one of the following properties: "mark", "layer", "facet", "hconcat", "vconcat", "concat", or "repeat".`;
}

// FIT
export const FIT_NON_SINGLE = 'Autosize "fit" only works for single views and layered views.';

export function containerSizeNonSingle(name: 'width' | 'height') {
  const uName = name == 'width' ? 'Width' : 'Height';
  return `${uName} "container" only works for single views and layered views.`;
}

export function containerSizeNotCompatibleWithAutosize(name: 'width' | 'height') {
  const uName = name == 'width' ? 'Width' : 'Height';
  return `${uName} "container" only works well with autosize "fit" or "fit-x".`;
}

export function droppingFit(channel?: PositionScaleChannel) {
  return channel
    ? `Dropping "fit-${channel}" because spec has discrete ${getSizeType(channel)}.`
    : `Dropping "fit" because spec has discrete size.`;
}

// SELECTION
export function cannotProjectOnChannelWithoutField(channel: Channel) {
  return `Cannot project a selection on encoding channel "${channel}", which has no field.`;
}

export function nearestNotSupportForContinuous(mark: string) {
  return `The "nearest" transform is not supported for ${mark} marks.`;
}

export function selectionNotSupported(mark: CompositeMark) {
  return `Selection not supported for ${mark} yet.`;
}

export function selectionNotFound(name: string) {
  return `Cannot find a selection named "${name}".`;
}

export const SCALE_BINDINGS_CONTINUOUS =
  'Scale bindings are currently only supported for scales with unbinned, continuous domains.';

<<<<<<< HEAD
export const NO_INIT_SCALE_BINDINGS = 'Selections bound to scales cannot be separately initialized.';

export const LEGEND_BINDINGS_PROJECT_LENGTH =
  'Legend bindings are only supported for selections over an individual field or encoding channel.';

=======
>>>>>>> 3e32c4b4
// REPEAT
export function noSuchRepeatedValue(field: string) {
  return `Unknown repeated value "${field}".`;
}

export function columnsNotSupportByRowCol(type: 'facet' | 'repeat') {
  return `The "columns" property cannot be used when "${type}" has nested row/column.`;
}

// CONCAT
export const CONCAT_CANNOT_SHARE_AXIS =
  'Axes cannot be shared in concatenated views yet (https://github.com/vega/vega-lite/issues/2415).';

// REPEAT
export const REPEAT_CANNOT_SHARE_AXIS =
  'Axes cannot be shared in repeated views yet (https://github.com/vega/vega-lite/issues/2415).';

// DATA
export function unrecognizedParse(p: string) {
  return `Unrecognized parse "${p}".`;
}

export function differentParse(field: string, local: string, ancestor: string) {
  return `An ancestor parsed field "${field}" as ${ancestor} but a child wants to parse the field as ${local}.`;
}

// TRANSFORMS
export function invalidTransformIgnored(transform: any) {
  return `Ignoring an invalid transform: ${stringify(transform)}.`;
}

export const NO_FIELDS_NEEDS_AS =
  'If "from.fields" is not specified, "as" has to be a string that specifies the key to be used for the data from the secondary source.';

// ENCODING & FACET

export function encodingOverridden(channels: Channel[]) {
  return `Layer's shared ${channels.join(',')} channel ${channels.length === 1 ? 'is' : 'are'} overriden.`;
}
export function projectionOverridden(opt: {parentProjection: Projection; projection: Projection}) {
  const {parentProjection, projection} = opt;
  return `Layer's shared projection ${stringify(parentProjection)} is overridden by a child projection ${stringify(
    projection
  )}.`;
}

export function primitiveChannelDef(
  channel: Channel,
  type: 'string' | 'number' | 'boolean',
  value: Exclude<Value, null>
) {
  return `Channel ${channel} is a ${type}. Converted to {value: ${stringify(value)}}.`;
}

export function invalidFieldType(type: Type) {
  return `Invalid field type "${type}".`;
}

export function nonZeroScaleUsedWithLengthMark(
  mark: 'bar' | 'area',
  channel: Channel,
  opt: {scaleType?: ScaleType; zeroFalse?: boolean}
) {
  const scaleText = opt.scaleType
    ? `${opt.scaleType} scale`
    : opt.zeroFalse
    ? 'scale with zero=false'
    : 'scale with custom domain that excludes zero';

  return `A ${scaleText} is used to encode ${mark}'s ${channel}. This can be misleading as the ${
    channel === 'x' ? 'width' : 'height'
  } of the ${mark} can be arbitrary based on the scale domain. You may want to use point mark instead.`;
}

export function invalidFieldTypeForCountAggregate(type: Type, aggregate: Aggregate | string) {
  return `Invalid field type "${type}" for aggregate: "${aggregate}", using "quantitative" instead.`;
}

export function invalidAggregate(aggregate: AggregateOp | string) {
  return `Invalid aggregation operator "${aggregate}".`;
}

export function missingFieldType(channel: Channel, newType: Type) {
  return `Missing type for channel "${channel}", using "${newType}" instead.`;
}
export function droppingColor(type: 'encoding' | 'property', opt: {fill?: boolean; stroke?: boolean}) {
  const {fill, stroke} = opt;
  return `Dropping color ${type} as the plot also has ${
    fill && stroke ? 'fill and stroke' : fill ? 'fill' : 'stroke'
  }.`;
}

export function emptyFieldDef(fieldDef: TypedFieldDef<string>, channel: Channel) {
  return `Dropping ${stringify(fieldDef)} from channel "${channel}" since it does not contain data field or value.`;
}
export function latLongDeprecated(channel: Channel, type: Type, newChannel: GeoPositionChannel) {
  return `${channel}-encoding with type ${type} is deprecated. Replacing with ${newChannel}-encoding.`;
}

export const LINE_WITH_VARYING_SIZE =
  'Line marks cannot encode size with a non-groupby field. You may want to use trail marks instead.';

export function incompatibleChannel(channel: Channel, markOrFacet: Mark | 'facet' | CompositeMark, when?: string) {
  return `${channel} dropped as it is incompatible with "${markOrFacet}"${when ? ` when ${when}` : ''}.`;
}

export function invalidEncodingChannel(channel: string) {
  return `${channel}-encoding is dropped as ${channel} is not a valid encoding channel.`;
}

export function facetChannelShouldBeDiscrete(channel: string) {
  return `${channel} encoding should be discrete (ordinal / nominal / binned).`;
}

export function facetChannelDropped(channels: FacetChannel[]) {
  return `Facet encoding dropped as ${channels.join(' and ')} ${channels.length > 1 ? 'are' : 'is'} also specified.`;
}

export function discreteChannelCannotEncode(channel: Channel, type: Type) {
  return `Using discrete channel "${channel}" to encode "${type}" field can be misleading as it does not encode ${
    type === 'ordinal' ? 'order' : 'magnitude'
  }.`;
}

// Mark
export function lineWithRange(hasX2: boolean, hasY2: boolean) {
  const channels = hasX2 && hasY2 ? 'x2 and y2' : hasX2 ? 'x2' : 'y2';
  return `Line mark is for continuous lines and thus cannot be used with ${channels}. We will use the rule mark (line segments) instead.`;
}

export function orientOverridden(original: string, actual: string) {
  return `Specified orient "${original}" overridden with "${actual}".`;
}

// SCALE
export const CANNOT_UNION_CUSTOM_DOMAIN_WITH_FIELD_DOMAIN =
  'Custom domain scale cannot be unioned with default field-based domain.';

export const RANGE_STEP_DEPRECATED = `Scale's "rangeStep" is deprecated and will be removed in Vega-Lite 5.0. Please use "width"/"height": {"step": ...} instead. See https://vega.github.io/vega-lite/docs/size.html.`;

export function cannotUseScalePropertyWithNonColor(prop: string) {
  return `Cannot use the scale property "${prop}" with non-color channel.`;
}

export function unaggregateDomainHasNoEffectForRawField(fieldDef: TypedFieldDef<string>) {
  return `Using unaggregated domain with raw field has no effect (${stringify(fieldDef)}).`;
}

export function unaggregateDomainWithNonSharedDomainOp(aggregate: Aggregate | string) {
  return `Unaggregated domain not applicable for "${aggregate}" since it produces values outside the origin domain of the source data.`;
}

export function unaggregatedDomainWithLogScale(fieldDef: TypedFieldDef<string>) {
  return `Unaggregated domain is currently unsupported for log scale (${stringify(fieldDef)}).`;
}

export function cannotApplySizeToNonOrientedMark(mark: Mark) {
  return `Cannot apply size to non-oriented mark "${mark}".`;
}

export function scaleTypeNotWorkWithChannel(channel: Channel, scaleType: ScaleType, defaultScaleType: ScaleType) {
  return `Channel "${channel}" does not work with "${scaleType}" scale. We are using "${defaultScaleType}" scale instead.`;
}

export function scaleTypeNotWorkWithFieldDef(scaleType: ScaleType, defaultScaleType: ScaleType) {
  return `FieldDef does not work with "${scaleType}" scale. We are using "${defaultScaleType}" scale instead.`;
}

export function scalePropertyNotWorkWithScaleType(scaleType: ScaleType, propName: string, channel: Channel) {
  return `${channel}-scale's "${propName}" is dropped as it does not work with ${scaleType} scale.`;
}

export function scaleTypeNotWorkWithMark(mark: Mark, scaleType: ScaleType) {
  return `Scale type "${scaleType}" does not work with mark "${mark}".`;
}

export function stepDropped(channel: 'width' | 'height') {
  return `The step for "${channel}" is dropped because the ${channel === 'width' ? 'x' : 'y'} is continuous.`;
}

export function mergeConflictingProperty<T>(
  property: string | number | symbol,
  propertyOf: SplitParentProperty,
  v1: T,
  v2: T
) {
  return `Conflicting ${propertyOf.toString()} property "${property.toString()}" (${stringify(v1)} and ${stringify(
    v2
  )}). Using ${stringify(v1)}.`;
}

export function mergeConflictingDomainProperty<T>(property: 'domains', propertyOf: SplitParentProperty, v1: T, v2: T) {
  return `Conflicting ${propertyOf.toString()} property "${property.toString()}" (${stringify(v1)} and ${stringify(
    v2
  )}). Using the union of the two domains.`;
}

export function independentScaleMeansIndependentGuide(channel: Channel) {
  return `Setting the scale to be independent for "${channel}" means we also have to set the guide (axis or legend) to be independent.`;
}

export function domainSortDropped(sort: VgSortField) {
  return `Dropping sort property ${stringify(
    sort
  )} as unioned domains only support boolean or op "count", "min", and "max".`;
}

export const UNABLE_TO_MERGE_DOMAINS = 'Unable to merge domains.';

export const MORE_THAN_ONE_SORT =
  'Domains that should be unioned has conflicting sort properties. Sort will be set to true.';

// AXIS
export const INVALID_CHANNEL_FOR_AXIS = 'Invalid channel for axis.';

// STACK
export function cannotStackRangedMark(channel: Channel) {
  return `Cannot stack "${channel}" if there is already "${channel}2".`;
}

export function cannotStackNonLinearScale(scaleType: ScaleType) {
  return `Cannot stack non-linear scale (${scaleType}).`;
}

export function stackNonSummativeAggregate(aggregate: Aggregate | string) {
  return `Stacking is applied even though the aggregate function is non-summative ("${aggregate}").`;
}

// TIMEUNIT
export function invalidTimeUnit(unitName: string, value: string | number) {
  return `Invalid ${unitName}: ${stringify(value)}.`;
}

export function dayReplacedWithDate(fullTimeUnit: string) {
  return `Time unit "${fullTimeUnit}" is not supported. We are replacing it with ${replaceAll(
    fullTimeUnit,
    'day',
    'date'
  )}.`;
}

export function droppedDay(d: DateTime | DateTimeExpr) {
  return `Dropping day from datetime ${stringify(d)} as day cannot be combined with other units.`;
}

export function errorBarCenterAndExtentAreNotNeeded(center: ErrorBarCenter, extent: ErrorBarExtent) {
  return `${extent ? 'extent ' : ''}${extent && center ? 'and ' : ''}${center ? 'center ' : ''}${
    extent && center ? 'are ' : 'is '
  }not needed when data are aggregated.`;
}

export function errorBarCenterIsUsedWithWrongExtent(
  center: ErrorBarCenter,
  extent: ErrorBarExtent,
  mark: 'errorbar' | 'errorband'
) {
  return `${center} is not usually used with ${extent} for ${mark}.`;
}

export function errorBarContinuousAxisHasCustomizedAggregate(
  aggregate: Aggregate | string,
  compositeMark: CompositeMark
) {
  return `Continuous axis should not have customized aggregation function ${aggregate}; ${compositeMark} already agregates the axis.`;
}

export function errorBarCenterIsNotNeeded(extent: ErrorBarExtent, mark: 'errorbar' | 'errorband') {
  return `Center is not needed to be specified in ${mark} when extent is ${extent}.`;
}

export function errorBand1DNotSupport(property: 'interpolate' | 'tension') {
  return `1D error band does not support ${property}.`;
}

// CHANNEL
export function channelRequiredForBinned(channel: Channel) {
  return `Channel ${channel} is required for "binned" bin.`;
}

export function domainRequiredForThresholdScale(channel: Channel) {
  return `Domain for ${channel} is required for threshold scale.`;
}<|MERGE_RESOLUTION|>--- conflicted
+++ resolved
@@ -63,14 +63,9 @@
 export const SCALE_BINDINGS_CONTINUOUS =
   'Scale bindings are currently only supported for scales with unbinned, continuous domains.';
 
-<<<<<<< HEAD
-export const NO_INIT_SCALE_BINDINGS = 'Selections bound to scales cannot be separately initialized.';
-
 export const LEGEND_BINDINGS_PROJECT_LENGTH =
   'Legend bindings are only supported for selections over an individual field or encoding channel.';
 
-=======
->>>>>>> 3e32c4b4
 // REPEAT
 export function noSuchRepeatedValue(field: string) {
   return `Unknown repeated value "${field}".`;
