--- conflicted
+++ resolved
@@ -237,22 +237,18 @@
 export interface AreaConfig extends MarkConfig, PointOverlayMixins, LineOverlayMixins {}
 
 
-<<<<<<< HEAD
 export interface GenericMarkDef<M> {
-=======
-// Point/Line OverlayMixins are only for area, line, and trail but we don't want to declare multiple types of MarkDef
-export interface MarkDef extends BarBinSpacingMixins, MarkConfig, PointOverlayMixins, LineOverlayMixins {
->>>>>>> c76cfc3f
   /**
    * The mark type. This could a primitive mark type
    * (one of `"bar"`, `"circle"`, `"square"`, `"tick"`, `"line"`,
    * `"area"`, `"point"`, `"geoshape"`, `"rule"`, and `"text"`)
    * or a composite mark type (e.g., "boxplot").
    */
-<<<<<<< HEAD
   type: M;
-=======
-  type: Mark;
+}
+
+// Point/Line OverlayMixins are only for area, line, and trail but we don't want to declare multiple types of MarkDef
+export interface MarkDef extends GenericMarkDef<Mark>, BarBinSpacingMixins, MarkConfig, PointOverlayMixins, LineOverlayMixins {
 
   /**
    * A string or array of strings indicating the name of custom styles to apply to the mark. A style is a named collection of mark property defaults defined within the [style configuration](mark.html#style-config). If style is an array, later styles will override earlier styles. Any [mark properties](encoding.html#mark-prop) explicitly defined within the `encoding` will override a style default.
@@ -266,11 +262,8 @@
    * Whether a mark be clipped to the enclosing group’s width and height.
    */
   clip?: boolean;
->>>>>>> c76cfc3f
-}
-
-// Point/Line OverlayMixins are only for area, line, and trail but we don't want to declare multiple types of MarkDef
-export interface MarkDef extends GenericMarkDef<Mark>, MarkProperties, PointOverlayMixins, LineOverlayMixins {}
+}
+
 
 export const defaultBarConfig: BarConfig = {
   binSpacing: 1,
