--- conflicted
+++ resolved
@@ -8,11 +8,8 @@
   RULE = 'rule' as any,
   CIRCLE = 'circle' as any,
   SQUARE = 'square' as any,
-<<<<<<< HEAD
   PATH = 'path' as any,
-=======
   ERRORBAR = 'errorBar' as any
->>>>>>> bd9da31a
 }
 
 export const AREA = Mark.AREA;
