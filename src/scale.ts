--- conflicted
+++ resolved
@@ -325,7 +325,7 @@
   minBandSize?: number;
 
   /**
-   * The default max value for mapping quantitative fields to text's size/fontSize.
+   * The default max value for mapping quantitative fields to text's size/fontSize scale.
    *
    * __Default value:__ `40`
    *
@@ -334,11 +334,7 @@
   maxFontSize?: number;
 
   /**
-<<<<<<< HEAD
-   * The default min value for mapping quantitative fields to text's size/fontSize scale with zero=false
-=======
-   * The default min value for mapping quantitative fields to tick's size/fontSize scale.
->>>>>>> 7db657a2
+   * The default min value for mapping quantitative fields to text's size/fontSize scale.
    *
    * __Default value:__ `8`
    *
