--- conflicted
+++ resolved
@@ -1,9 +1,5 @@
-<<<<<<< HEAD
-import {Binding, Color, Vector2} from 'vega';
+import {Binding, Color, Stream, Vector2} from 'vega';
 import {isObject} from 'vega-util';
-=======
-import {Binding, Color, Stream, Vector2} from 'vega';
->>>>>>> 3e32c4b4
 import {SingleDefUnitChannel} from './channel';
 import {FieldName, Value} from './channeldef';
 import {DateTime} from './datetime';
