/* Package of defining Vega-lite Specification's json schema at its utility functions */

import {ROW, COLUMN} from './channel';
import {Config, defaultOverlayConfig, AreaOverlay} from './config';
import {Data} from './data';
import {Encoding, UnitEncoding, has, isRanged} from './encoding';
import {Facet} from './facet';
import {FieldDef} from './fielddef';
import {Mark, LINE, AREA, POINT} from './mark';
import {stack} from './stack';
import {Transform} from './transform';

<<<<<<< HEAD
import {COLOR, SHAPE, ROW, COLUMN, X, Y, X2, Y2} from './channel';
import * as vlEncoding from './encoding';
import {TICK, RULE, BAR, AREA, ERRORBAR} from './mark';
import {duplicate, extend, contains} from './util';
=======
import * as vlEncoding from './encoding';
import {contains, duplicate, extend, keys, pick, omit} from './util';
>>>>>>> 292bd6f7

export interface BaseSpec {
  /**
   * Name of the visualization for later reference.
   */
  name?: string;

  /**
   * An optional description of this mark for commenting purpose.
   * This property has no effect on the output visualization.
   */
  description?: string;

  /**
   * An object describing the data source
   */
  data?: Data;

  /**
   * An object describing filter and new field calculation.
   */
  transform?: Transform;

  /**
   * Configuration object
   */
  config?: Config;
}

export interface UnitSpec extends BaseSpec {
  /**
   * The mark type.
   * One of `"bar"`, `"circle"`, `"square"`, `"tick"`, `"line"`,
   * `"area"`, `"point"`, `"rule"`, and `"text"`.
   */
  mark: Mark;

  /**
   * A key-value mapping between encoding channels and definition of fields.
   */
  encoding?: UnitEncoding;
}

/**
 * Schema for a unit Vega-Lite specification, with the syntactic sugar extensions:
 * - `row` and `column` are included in the encoding.
 * - (Future) label, box plot
 *
 * Note: the spec could contain facet.
 *
 * @required ["mark", "encoding"]
 */
export interface ExtendedUnitSpec extends BaseSpec {
  /**
   * The mark type.
   * One of `"bar"`, `"circle"`, `"square"`, `"tick"`, `"line"`,
   * `"area"`, `"point"`, `"rule"`, and `"text"`.
   */
  mark: Mark;

  /**
   * A key-value mapping between encoding channels and definition of fields.
   */
  encoding?: Encoding;
}

export interface FacetSpec extends BaseSpec {
  facet: Facet;
  spec: LayerSpec | UnitSpec;
}

export interface LayerSpec extends BaseSpec {
  /**
   * Unit specs that will be layered.
   */
  layers: UnitSpec[];
}

/** This is for the future schema */
export interface ExtendedFacetSpec extends BaseSpec {
  facet: Facet;

  spec: ExtendedUnitSpec | FacetSpec;
}

export type ExtendedSpec = ExtendedUnitSpec | FacetSpec | LayerSpec;
export type Spec = UnitSpec | FacetSpec | LayerSpec;

/* Custom type guards */

export function isFacetSpec(spec: ExtendedSpec): spec is FacetSpec {
  return spec['facet'] !== undefined;
}

export function isExtendedUnitSpec(spec: ExtendedSpec): spec is ExtendedUnitSpec {
  if (isSomeUnitSpec(spec)) {
    const hasRow = has(spec.encoding, ROW);
    const hasColumn = has(spec.encoding, COLUMN);

    return hasRow || hasColumn;
  }

  return false;
}

export function isUnitSpec(spec: ExtendedSpec): spec is UnitSpec {
  if (isSomeUnitSpec(spec)) {
    return !isExtendedUnitSpec(spec);
  }

  return false;
}

export function isSomeUnitSpec(spec: ExtendedSpec): spec is ExtendedUnitSpec | UnitSpec {
  return spec['mark'] !== undefined;
}

export function isLayerSpec(spec: ExtendedSpec): spec is LayerSpec {
  return spec['layers'] !== undefined;
}


/**
 * Decompose extended unit specs into composition of pure unit specs.
 */
// TODO: consider moving this to another file.  Maybe vl.spec.normalize or vl.normalize
export function normalize(spec: ExtendedSpec): Spec {
  if (isExtendedUnitSpec(spec)) {
    return normalizeExtendedUnitSpec(spec);
<<<<<<< HEAD
  }
  if (isUnitSpec(spec)) {
    return normalizeUnitSpec(spec);
  }
  return spec;
}

export function normalizeExtendedUnitSpec(spec: ExtendedUnitSpec): Spec {
    const hasRow = has(spec.encoding, ROW);
    const hasColumn = has(spec.encoding, COLUMN);

    // TODO: @arvind please  add interaction syntax here
    let encoding = duplicate(spec.encoding);
    delete encoding.column;
    delete encoding.row;

    return extend(
      spec.name ? { name: spec.name } : {},
      spec.description ? { description: spec.description } : {},
      { data: spec.data },
      spec.transform ? { transform: spec.transform } : {},
      {
        facet: extend(
          hasRow ? { row: spec.encoding.row } : {},
          hasColumn ? { column: spec.encoding.column } : {}
        ),
        spec: normalizeUnitSpec({
          mark: spec.mark,
          encoding: encoding
        })
      },
      spec.config ? { config: spec.config } : {}
    );
}

export function normalizeUnitSpec(spec: UnitSpec): Spec {
  if (contains([ERRORBAR], spec.mark)) {
    return normalizeCompositeUnitSpec(spec);
  }
  if (isRanged(spec.encoding)) {
    return normalizeRangedUnitSpec(spec);
=======
  } else if (isUnitSpec(spec)) {
    return normalizeUnitSpec(spec as any);
  }

  return spec;
}

export function normalizeExtendedUnitSpec(spec: ExtendedUnitSpec) {
  // TODO: @arvind please  add interaction syntax here
  let encoding = duplicate(spec.encoding);
  delete encoding.column;
  delete encoding.row;

  return extend(
    pick(spec, ['name', 'description', 'data', 'transform']),
    {
      facet: pick(spec.encoding, ['row', 'column']),
      spec: {
        mark: spec.mark,
        encoding: encoding
      }
    },
    spec.config ? { config: spec.config } : {}
  );
}

export function normalizeUnitSpec(spec: UnitSpec): Spec {
  const config = spec.config;
  const overlayConfig = config && config.overlay;
  const overlayWithLine = overlayConfig  && spec.mark === AREA &&
    contains([AreaOverlay.LINEPOINT, AreaOverlay.LINE], overlayConfig.area);
  const overlayWithPoint = overlayConfig && (
    (overlayConfig.line && spec.mark === LINE) ||
    (overlayConfig.area === AreaOverlay.LINEPOINT && spec.mark === AREA)
  );

  if (isStacked(spec)) {
    // We can't overlay stacked area yet!
    return spec;
>>>>>>> 292bd6f7
  }
  return spec;
}

<<<<<<< HEAD
export function normalizeRangedUnitSpec(spec: UnitSpec): Spec {
  if (spec.encoding) {
    const hasX = has(spec.encoding, X);
    const hasY = has(spec.encoding, Y);
    const hasX2 = has(spec.encoding, X2);
    const hasY2 = has(spec.encoding, Y2);
    if ((hasX2 && !hasX) || (hasY2 && !hasY)) {
      let normalizedSpec = duplicate(spec);
      if (hasX2 && !hasX) {
        normalizedSpec.encoding.x = duplicate(normalizedSpec.encoding.x2);
        delete normalizedSpec.encoding.x2;
      }
      if (hasY2 && !hasY) {
        normalizedSpec.encoding.y = duplicate(normalizedSpec.encoding.y2);
        delete normalizedSpec.encoding.y2;
      }

      return normalizedSpec;
    }
=======
  if (overlayWithPoint || overlayWithLine) {
    return normalizeOverlay(spec, overlayWithPoint, overlayWithLine);
>>>>>>> 292bd6f7
  }
  return spec;
}

<<<<<<< HEAD
export function normalizeCompositeUnitSpec(spec: UnitSpec): Spec {
  let layerSpec = extend(spec.name ? {name: spec.name} : {},
    spec.description ? {description: spec.description} : {},
    spec.data ? {data: spec.data} : {},
    spec.transform ? {transform: spec.transform} : {},
    spec.config ? {config: spec.config} : {}, {layers: []}
  );
  if (!spec.encoding) {
    return layerSpec;
  }
  if (spec.mark === ERRORBAR) {
    const ruleSpec = {
      mark: RULE,
      encoding: extend(
        spec.encoding.x ? {x: duplicate(spec.encoding.x)} : {},
        spec.encoding.y ? {y: duplicate(spec.encoding.y)} : {},
        spec.encoding.x2 ? {x2: duplicate(spec.encoding.x2)} : {},
        spec.encoding.y2 ? {y2: duplicate(spec.encoding.y2)} : {},
        {})
    };
    const lowerTickSpec = {
      mark: TICK,
      encoding: extend(
        spec.encoding.x ? {x: duplicate(spec.encoding.x)} : {},
        spec.encoding.y ? {y: duplicate(spec.encoding.y)} : {},
        spec.encoding.size ? {size: duplicate(spec.encoding.size)} : {},
        {})
    };
    const upperTickSpec = {
      mark: TICK,
      encoding: extend({
        x: spec.encoding.x2 ? duplicate(spec.encoding.x2) : duplicate(spec.encoding.x),
        y: spec.encoding.y2 ? duplicate(spec.encoding.y2) : duplicate(spec.encoding.y)
      }, spec.encoding.size ? {size: duplicate(spec.encoding.size)} : {})
    };
    layerSpec.layers.push(normalizeUnitSpec(ruleSpec));
    layerSpec.layers.push(normalizeUnitSpec(lowerTickSpec));
    layerSpec.layers.push(normalizeUnitSpec(upperTickSpec));
  }

=======
export function normalizeOverlay(spec: UnitSpec, overlayWithPoint: boolean, overlayWithLine: boolean): LayerSpec {
  let outerProps = ['name', 'description', 'data', 'transform'];
  let baseSpec = omit(spec, outerProps.concat('config'));

  let baseConfig = duplicate(spec.config);
  delete baseConfig.overlay;
  // TODO: remove shape, size

  const layerSpec = extend(
    pick(spec, outerProps),
    { layers: [baseSpec] },
    keys(baseConfig).length > 0 ? { config: baseConfig } : {}
  );

  if (overlayWithLine) {
    // TODO: add name with suffix
    let lineSpec = duplicate(baseSpec);
    lineSpec.mark = LINE;
    // TODO: remove shape, size
    let markConfig = extend({}, defaultOverlayConfig.lineStyle, spec.config.overlay.lineStyle);
    if (keys(markConfig).length > 0) {
      lineSpec.config = {mark: markConfig};
    }

    layerSpec.layers.push(lineSpec);
  }

  if (overlayWithPoint) {
    // TODO: add name with suffix
    let pointSpec = duplicate(baseSpec);
    pointSpec.mark = POINT;
    let markConfig = extend({}, defaultOverlayConfig.pointStyle, spec.config.overlay.pointStyle);;
    if (keys(markConfig).length > 0) {
      pointSpec.config = {mark: markConfig};
    }
    layerSpec.layers.push(pointSpec);
  }
>>>>>>> 292bd6f7
  return layerSpec;
}

// TODO: add vl.spec.validate & move stuff from vl.validate to here

export function alwaysNoOcclusion(spec: ExtendedUnitSpec): boolean {
  // FIXME raw OxQ with # of rows = # of O
  return vlEncoding.isAggregate(spec.encoding);
}

export function fieldDefs(spec: ExtendedUnitSpec): FieldDef[] {
  // TODO: refactor this once we have composition
  return vlEncoding.fieldDefs(spec.encoding);
};

export function getCleanSpec(spec: ExtendedUnitSpec): ExtendedUnitSpec {
  // TODO: move toSpec to here!
  return spec;
}

export function isStacked(spec: ExtendedUnitSpec): boolean {
  return stack(spec.mark, spec.encoding, spec.config) !== null;
}

// TODO revise
export function transpose(spec: ExtendedUnitSpec): ExtendedUnitSpec {
  const oldenc = spec.encoding;
  let encoding = duplicate(spec.encoding);
  encoding.x = oldenc.y;
  encoding.y = oldenc.x;
  encoding.row = oldenc.column;
  encoding.column = oldenc.row;
  spec.encoding = encoding;
  return spec;
}<|MERGE_RESOLUTION|>--- conflicted
+++ resolved
@@ -1,24 +1,16 @@
 /* Package of defining Vega-lite Specification's json schema at its utility functions */
 
-import {ROW, COLUMN} from './channel';
 import {Config, defaultOverlayConfig, AreaOverlay} from './config';
 import {Data} from './data';
 import {Encoding, UnitEncoding, has, isRanged} from './encoding';
 import {Facet} from './facet';
 import {FieldDef} from './fielddef';
-import {Mark, LINE, AREA, POINT} from './mark';
+import {Mark, ERRORBAR, TICK, AREA, RULE, LINE, POINT} from './mark';
 import {stack} from './stack';
 import {Transform} from './transform';
-
-<<<<<<< HEAD
-import {COLOR, SHAPE, ROW, COLUMN, X, Y, X2, Y2} from './channel';
+import {ROW, COLUMN, X, Y, X2, Y2} from './channel';
 import * as vlEncoding from './encoding';
-import {TICK, RULE, BAR, AREA, ERRORBAR} from './mark';
-import {duplicate, extend, contains} from './util';
-=======
-import * as vlEncoding from './encoding';
-import {contains, duplicate, extend, keys, pick, omit} from './util';
->>>>>>> 292bd6f7
+import {contains, duplicate, extend, keys, omit, pick} from './util';
 
 export interface BaseSpec {
   /**
@@ -148,7 +140,6 @@
 export function normalize(spec: ExtendedSpec): Spec {
   if (isExtendedUnitSpec(spec)) {
     return normalizeExtendedUnitSpec(spec);
-<<<<<<< HEAD
   }
   if (isUnitSpec(spec)) {
     return normalizeUnitSpec(spec);
@@ -185,39 +176,6 @@
 }
 
 export function normalizeUnitSpec(spec: UnitSpec): Spec {
-  if (contains([ERRORBAR], spec.mark)) {
-    return normalizeCompositeUnitSpec(spec);
-  }
-  if (isRanged(spec.encoding)) {
-    return normalizeRangedUnitSpec(spec);
-=======
-  } else if (isUnitSpec(spec)) {
-    return normalizeUnitSpec(spec as any);
-  }
-
-  return spec;
-}
-
-export function normalizeExtendedUnitSpec(spec: ExtendedUnitSpec) {
-  // TODO: @arvind please  add interaction syntax here
-  let encoding = duplicate(spec.encoding);
-  delete encoding.column;
-  delete encoding.row;
-
-  return extend(
-    pick(spec, ['name', 'description', 'data', 'transform']),
-    {
-      facet: pick(spec.encoding, ['row', 'column']),
-      spec: {
-        mark: spec.mark,
-        encoding: encoding
-      }
-    },
-    spec.config ? { config: spec.config } : {}
-  );
-}
-
-export function normalizeUnitSpec(spec: UnitSpec): Spec {
   const config = spec.config;
   const overlayConfig = config && config.overlay;
   const overlayWithLine = overlayConfig  && spec.mark === AREA &&
@@ -227,15 +185,25 @@
     (overlayConfig.area === AreaOverlay.LINEPOINT && spec.mark === AREA)
   );
 
+  // TODO: The below logic is not entirely correct or tested.
+  if (contains([ERRORBAR], spec.mark)) {
+    return normalizeCompositeUnitSpec(spec);
+  }
+  if (isRanged(spec.encoding)) {
+    return normalizeRangedUnitSpec(spec);
+  }
+
   if (isStacked(spec)) {
     // We can't overlay stacked area yet!
     return spec;
->>>>>>> 292bd6f7
-  }
-  return spec;
-}
-
-<<<<<<< HEAD
+  }
+
+  if (overlayWithPoint || overlayWithLine) {
+    return normalizeOverlay(spec, overlayWithPoint, overlayWithLine);
+  }
+  return spec;
+}
+
 export function normalizeRangedUnitSpec(spec: UnitSpec): Spec {
   if (spec.encoding) {
     const hasX = has(spec.encoding, X);
@@ -255,15 +223,10 @@
 
       return normalizedSpec;
     }
-=======
-  if (overlayWithPoint || overlayWithLine) {
-    return normalizeOverlay(spec, overlayWithPoint, overlayWithLine);
->>>>>>> 292bd6f7
-  }
-  return spec;
-}
-
-<<<<<<< HEAD
+  }
+  return spec;
+}
+
 export function normalizeCompositeUnitSpec(spec: UnitSpec): Spec {
   let layerSpec = extend(spec.name ? {name: spec.name} : {},
     spec.description ? {description: spec.description} : {},
@@ -303,8 +266,9 @@
     layerSpec.layers.push(normalizeUnitSpec(lowerTickSpec));
     layerSpec.layers.push(normalizeUnitSpec(upperTickSpec));
   }
-
-=======
+  return layerSpec;
+}
+
 export function normalizeOverlay(spec: UnitSpec, overlayWithPoint: boolean, overlayWithLine: boolean): LayerSpec {
   let outerProps = ['name', 'description', 'data', 'transform'];
   let baseSpec = omit(spec, outerProps.concat('config'));
@@ -342,7 +306,6 @@
     }
     layerSpec.layers.push(pointSpec);
   }
->>>>>>> 292bd6f7
   return layerSpec;
 }
 
