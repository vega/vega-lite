/// <reference path="../typings/datalib.d.ts"/>
/// <reference path="../typings/json-stable-stringify.d.ts"/>

import * as stringify from 'json-stable-stringify';
<<<<<<< HEAD
export {keys, extend, duplicate, isArray, vals, truncate, toMap, isObject, isString, isNumber, isBoolean} from 'datalib/src/util';
=======
export {keys, extend, duplicate, isArray, vals, truncate, toMap, isObject, isString, isNumber, array, str} from 'datalib/src/util';
>>>>>>> 84eb60fa
export {range} from 'datalib/src/generate';
export {has} from './encoding'
export {FieldDef} from './fielddef';
export {Channel} from './channel';

import {isString, isNumber, isBoolean} from 'datalib/src/util';

export function hash(a: any) {
  if (isString(a) || isNumber(a) || isBoolean(a)) {
    return String(a);
  }
  return stringify(a);
}

export function contains<T>(array: Array<T>, item: T) {
  return array.indexOf(item) > -1;
}

/** Returns the array without the elements in item */
export function without<T>(array: Array<T>, excludedItems: Array<T>) {
  return array.filter(function(item) {
    return !contains(excludedItems, item);
  });
}

export function union<T>(array: Array<T>, other: Array<T>) {
  return array.concat(without(other, array));
}

export function forEach(obj, f: (a, d, k, o) => any, thisArg?) {
  if (obj.forEach) {
    obj.forEach.call(thisArg, f);
  } else {
    for (let k in obj) {
      if (obj.hasOwnProperty(k)) {
        f.call(thisArg, obj[k], k, obj);
      }
    }
  }
}

export function reduce(obj, f: (a, i, d, k, o) => any, init, thisArg?) {
  if (obj.reduce) {
    return obj.reduce.call(thisArg, f, init);
  } else {
    for (let k in obj) {
      if (obj.hasOwnProperty(k)) {
        init = f.call(thisArg, init, obj[k], k, obj);
      }
    }
    return init;
  }
}

export function map(obj, f: (a, d, k, o) => any, thisArg?) {
  if (obj.map) {
    return obj.map.call(thisArg, f);
  } else {
    let output = [];
    for (let k in obj) {
      if (obj.hasOwnProperty(k)) {
        output.push(f.call(thisArg, obj[k], k, obj));
      }
    }
    return output;
  }
}

export function any<T>(arr: Array<T>, f: (d: T, k?, i?) => boolean) {
  let i = 0;
  for (let k = 0; k<arr.length; k++) {
    if (f(arr[k], k, i++)) {
      return true;
    }
  }
  return false;
}

export function all<T>(arr: Array<T>, f: (d: T, k?, i?) => boolean) {
  let i = 0;
  for (let k = 0; k<arr.length; k++) {
    if (!f(arr[k], k, i++)) {
      return false;
    }
  }
  return true;
}

export function flatten(arrays: any[]) {
  return [].concat.apply([], arrays);
}

export function mergeDeep(dest, ...src: any[]) {
  for (let i = 0; i < src.length; i++) {
    dest = deepMerge_(dest, src[i]);
  }
  return dest;
};

// recursively merges src into dest
function deepMerge_(dest, src) {
  if (typeof src !== 'object' || src === null) {
    return dest;
  }

  for (let p in src) {
    if (!src.hasOwnProperty(p)) {
      continue;
    }
    if (src[p] === undefined) {
      continue;
    }
    if (typeof src[p] !== 'object' || src[p] === null) {
      dest[p] = src[p];
    } else if (typeof dest[p] !== 'object' || dest[p] === null) {
      dest[p] = mergeDeep(src[p].constructor === Array ? [] : {}, src[p]);
    } else {
      mergeDeep(dest[p], src[p]);
    }
  }
  return dest;
}

export function unique<T>(values: T[], f?: (item: T) => string) {
  let results = [];
  var u = {}, v, i, n;
  for (i = 0, n = values.length; i < n; ++i) {
    v = f ? f(values[i]) : values[i];
    if (v in u) {
      continue;
    }
    u[v] = 1;
    results.push(values[i]);
  }
  return results;
};

export function warning(message: any) {
  console.warn('[VL Warning]', message);
}

export function error(message: any) {
  console.error('[VL Error]', message);
}

export interface Dict<T> {
  [key: string]: T;
}

export type StringSet = Dict<boolean>;

/**
 * Returns true if the two dicitonaries disagree. Applies only to defioned values.
 */
export function differ<T>(dict: Dict<T>, other: Dict<T>) {
  for (let key in dict) {
    if (dict.hasOwnProperty(key)) {
      if (other[key] && dict[key] && other[key] !== dict[key]) {
        return true;
      }
    }
  }
  return false;
}<|MERGE_RESOLUTION|>--- conflicted
+++ resolved
@@ -2,11 +2,7 @@
 /// <reference path="../typings/json-stable-stringify.d.ts"/>
 
 import * as stringify from 'json-stable-stringify';
-<<<<<<< HEAD
-export {keys, extend, duplicate, isArray, vals, truncate, toMap, isObject, isString, isNumber, isBoolean} from 'datalib/src/util';
-=======
-export {keys, extend, duplicate, isArray, vals, truncate, toMap, isObject, isString, isNumber, array, str} from 'datalib/src/util';
->>>>>>> 84eb60fa
+export {keys, extend, duplicate, isArray, vals, truncate, toMap, isObject, isString, isNumber, isBoolean, array, str} from 'datalib/src/util';
 export {range} from 'datalib/src/generate';
 export {has} from './encoding'
 export {FieldDef} from './fielddef';
