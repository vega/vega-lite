/// <reference path="../typings/datalib.d.ts"/>
/// <reference path="../typings/json-stable-stringify.d.ts"/>

import * as stringify from 'json-stable-stringify';
export {keys, extend, duplicate, isArray, vals, truncate, toMap, isObject, isString, isNumber, isBoolean} from 'datalib/src/util';
import {duplicate as _duplicate} from 'datalib/src/util';
export {range} from 'datalib/src/generate';
export {has} from './encoding'
export {FieldDef} from './fielddef';
export {Channel} from './channel';

import {isString, isNumber, isBoolean} from 'datalib/src/util';

<<<<<<< HEAD
export function stableStringify(a: any) {
=======
/**
 * Creates an object composed of the picked object properties.
 *
 * Example:  (from lodash)
 *
 * var object = { 'a': 1, 'b': '2', 'c': 3 };
 * pick(object, ['a', 'c']);
 * // → { 'a': 1, 'c': 3 }
 *
 */
export function pick(obj: any, props: string[]) {
  let copy = {};
  props.forEach((prop) => {
    if (obj.hasOwnProperty(prop)) {
      copy[prop] = obj[prop];
    }
  });
  return copy;
}

/**
 * The opposite of _.pick; this method creates an object composed of the own
 * and inherited enumerable string keyed properties of object that are not omitted.
 */
export function omit(obj: any, props: string[]) {
  let copy = _duplicate(obj);
  props.forEach((prop) => {
    delete copy[prop];
  });
  return copy;
}

export function hash(a: any) {
>>>>>>> 578f8331
  if (isString(a) || isNumber(a) || isBoolean(a)) {
    return String(a);
  }
  return stringify(a);
}

export function contains<T>(array: Array<T>, item: T) {
  return array.indexOf(item) > -1;
}

/** Returns the array without the elements in item */
export function without<T>(array: Array<T>, excludedItems: Array<T>) {
  return array.filter(function(item) {
    return !contains(excludedItems, item);
  });
}

export function union<T>(array: Array<T>, other: Array<T>) {
  return array.concat(without(other, array));
}

export function forEach(obj, f: (a, d, k, o) => any, thisArg?) {
  if (obj.forEach) {
    obj.forEach.call(thisArg, f);
  } else {
    for (let k in obj) {
      if (obj.hasOwnProperty(k)) {
        f.call(thisArg, obj[k], k, obj);
      }
    }
  }
}

export function reduce(obj, f: (a, i, d, k, o) => any, init, thisArg?) {
  if (obj.reduce) {
    return obj.reduce.call(thisArg, f, init);
  } else {
    for (let k in obj) {
      if (obj.hasOwnProperty(k)) {
        init = f.call(thisArg, init, obj[k], k, obj);
      }
    }
    return init;
  }
}

export function map<T>(obj, f: (a, d, k, o) => T, thisArg?): T[] {
  if (obj.map) {
    return obj.map.call(thisArg, f);
  } else {
    let output = [];
    for (let k in obj) {
      if (obj.hasOwnProperty(k)) {
        output.push(f.call(thisArg, obj[k], k, obj));
      }
    }
    return output;
  }
}

<<<<<<< HEAD
/**
 * Returns true if any item returns true.
 */
export function any<T>(arr: Array<T>, f: (d: T, k?, i?) => boolean) {
=======
export function some<T>(arr: Array<T>, f: (d: T, k?, i?) => boolean) {
>>>>>>> 578f8331
  let i = 0;
  for (let k = 0; k<arr.length; k++) {
    if (f(arr[k], k, i++)) {
      return true;
    }
  }
  return false;
}

<<<<<<< HEAD
/**
 * Returns true if all items return true.
 */
export function all<T>(arr: Array<T>, f: (d: T, k?, i?) => boolean) {
=======
export function every<T>(arr: Array<T>, f: (d: T, k?, i?) => boolean) {
>>>>>>> 578f8331
  let i = 0;
  for (let k = 0; k<arr.length; k++) {
    if (!f(arr[k], k, i++)) {
      return false;
    }
  }
  return true;
}

export function flatten(arrays: any[]) {
  return [].concat.apply([], arrays);
}

export function mergeDeep(dest, ...src: any[]) {
  for (let i = 0; i < src.length; i++) {
    dest = deepMerge_(dest, src[i]);
  }
  return dest;
};

/**
 * recursively merges src into dest
 */
function deepMerge_(dest, src) {
  if (typeof src !== 'object' || src === null) {
    return dest;
  }

  for (let p in src) {
    if (!src.hasOwnProperty(p)) {
      continue;
    }
    if (src[p] === undefined) {
      continue;
    }
    if (typeof src[p] !== 'object' || src[p] === null) {
      dest[p] = src[p];
    } else if (typeof dest[p] !== 'object' || dest[p] === null) {
      dest[p] = mergeDeep(src[p].constructor === Array ? [] : {}, src[p]);
    } else {
      mergeDeep(dest[p], src[p]);
    }
  }
  return dest;
}

// FIXME remove this
import * as dlBin from 'datalib/src/bins/bins';
export function getbins(stats, maxbins) {
  return dlBin({
    min: stats.min,
    max: stats.max,
    maxbins: maxbins
  });
}

/**
 * Returns true if all items are the same.
 */
export function allSame<T>(values: T[], f?: (item: T) => string | number | boolean) {
  if (values.length < 2) {
    return true;
  }
  let v, i;
  const first = f ? f(values[0]) : values[0];
  for (i = 1; i < values.length; ++i) {
    v = f ? f(values[i]) : values[i];
    if (v !== first) {
      return false;
    }
  }
  return true;
}

/**
 * Makes an array unique.
 */
export function unique<T>(values: T[], f?: (item: T) => string | number | boolean): T[] {
  let results = [];
  let u = {}, v, i;
  for (i = 0; i < values.length; ++i) {
    v = f ? f(values[i]) : values[i];
    if (v in u) {
      continue;
    }
    u[v] = 1;
    results.push(values[i]);
  }
  return results;
};

export function warning(message: any) {
  console.warn('[VL Warning]', message);
}

export function error(message: any) {
  console.error('[VL Error]', message);
}

export interface Dict<T> {
  [key: string]: T;
}

export type StringSet = Dict<boolean>;

/**
 * Returns true if the two dicitonaries disagree. Applies only to defined values.
 */
export function differ<T>(dict: Dict<T>, other: Dict<T>) {
  for (let key in dict) {
    if (dict.hasOwnProperty(key)) {
      if (other[key] && dict[key] && other[key] !== dict[key]) {
        return true;
      }
    }
  }
  return false;
}<|MERGE_RESOLUTION|>--- conflicted
+++ resolved
@@ -11,9 +11,6 @@
 
 import {isString, isNumber, isBoolean} from 'datalib/src/util';
 
-<<<<<<< HEAD
-export function stableStringify(a: any) {
-=======
 /**
  * Creates an object composed of the picked object properties.
  *
@@ -46,8 +43,7 @@
   return copy;
 }
 
-export function hash(a: any) {
->>>>>>> 578f8331
+export function stableStringify(a: any) {
   if (isString(a) || isNumber(a) || isBoolean(a)) {
     return String(a);
   }
@@ -108,14 +104,10 @@
   }
 }
 
-<<<<<<< HEAD
 /**
  * Returns true if any item returns true.
  */
-export function any<T>(arr: Array<T>, f: (d: T, k?, i?) => boolean) {
-=======
 export function some<T>(arr: Array<T>, f: (d: T, k?, i?) => boolean) {
->>>>>>> 578f8331
   let i = 0;
   for (let k = 0; k<arr.length; k++) {
     if (f(arr[k], k, i++)) {
@@ -125,14 +117,10 @@
   return false;
 }
 
-<<<<<<< HEAD
 /**
  * Returns true if all items return true.
  */
-export function all<T>(arr: Array<T>, f: (d: T, k?, i?) => boolean) {
-=======
 export function every<T>(arr: Array<T>, f: (d: T, k?, i?) => boolean) {
->>>>>>> 578f8331
   let i = 0;
   for (let k = 0; k<arr.length; k++) {
     if (!f(arr[k], k, i++)) {
