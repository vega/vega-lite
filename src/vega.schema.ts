--- conflicted
+++ resolved
@@ -177,13 +177,8 @@
   type: ScaleType;
   domain: VgDomain;
   domainRaw?: SignalRef;
-<<<<<<< HEAD
-  range: VgRange<SignalRef>;
   bins?: number[] | SignalRef;
-=======
   range: VgRange;
-
->>>>>>> 0bf88df1
   clamp?: boolean;
   base?: number;
   exponent?: number;
