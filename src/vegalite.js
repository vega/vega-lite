--- conflicted
+++ resolved
@@ -1064,7 +1064,7 @@
       data.format.parse[field.name] = "date";
     }else if(field.type == Q){
       data.format.parse = data.format.parse || {};
-<<<<<<< HEAD
+
       if (field.aggr === "count") {
         var name = "count";
       } else if(preaggregatedData && field.bin){
@@ -1075,9 +1075,6 @@
         var name = field.name;
       }
       data.format.parse[name] = "number";
-=======
-      data.format.parse[field.aggr === "count" ? "count" : field.name] = "number";
->>>>>>> 25499d59
     }
   });
 
