--- conflicted
+++ resolved
@@ -1,52 +1,29 @@
-import VlEncoding from './Encoding';
-
-<<<<<<< HEAD
-import * as util from './util';
-import * as consts from './consts';
-import * as validate from './validate';
-import * as data from './data';
-import * as enc from './enc';
-import * as encDef from './encdef';
-import * as compiler from './compiler/compiler';
-import * as schema from './schema/schema';
-=======
+import vlEncoding from './Encoding';
 import * as vlData from './data';
 import * as vlEnc from './enc';
 import * as vlEncDef from './encdef';
 import * as vlCompiler from './compiler/compiler';
 import * as vlSchema from './schema/schema';
->>>>>>> 04e4ba7d
+import * as vlValidate from './validate';
 
+// TODO: revise if we can remove this
 import {format as d3Format} from 'd3-format';
 
 export * from './util';
 export * from './consts';
 
-export {default as Encoding} from './Encoding';
+// TODO(#727) split this into two namespace
+export var Encoding = vlEncoding;
 export var compiler = vlCompiler;
 export var compile = vlCompiler.compile;
 export var data = vlData;
+// TODO(#727) rename to encoding
 export var enc = vlEnc;
 export var encDef = vlEncDef;
 export var schema = vlSchema;
-export var toShorthand = VlEncoding.shorthand;
+// TODO: revise if we can remove this
+export var toShorthand = vlEncoding.shorthand;
 export var format = d3Format;
+export var validate = vlValidate;
 
-<<<<<<< HEAD
-vl.Encoding = Encoding;
-vl.compiler = compiler;
-vl.compile = vl.compiler.compile;
-vl.validate = validate;
-vl.data = data;
-vl.enc = enc;
-vl.encDef = encDef;
-vl.schema = schema;
-vl.toShorthand = vl.Encoding.shorthand;
-vl.format = format;
-vl.version = '__VERSION__';
-
-declare var module;
-module.exports = vl;
-=======
-export const version = '__VERSION__';
->>>>>>> 04e4ba7d
+export const version = '__VERSION__';