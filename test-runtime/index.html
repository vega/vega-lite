<!doctype html>
<html>
<<<<<<< HEAD
=======
  <head>
    <script src="/node_modules/vega/build/vega.js"></script>
    <script src="/build/vega-lite.js"></script>
  </head>
  <body>
    <div id="vis"></div>

    <script type="text/javascript">
      // global
      var view = null;

      function embed(vlSpec) {
        if (view) {
          view.finalize();
        }

        const vgSpec = vegaLite.compile(vlSpec).spec;
        view = new vega.View(vega.parse(vgSpec)).renderer('svg').initialize('#vis').run();
      }

      const winSrc = ['pointermove', 'pointerup'];
      function pointerEvt(type, target, opts) {
        opts.bubbles = true;
        target = winSrc.indexOf(type) < 0 ? target : window;

        target.dispatchEvent(
          new PointerEvent('pointermove', {...opts, clientX: opts.clientX - 5, clientY: opts.clientY - 5})
        );

        target.dispatchEvent(new PointerEvent('pointermove', opts));

        target.dispatchEvent(type === 'wheel' ? new WheelEvent('wheel', opts) : new PointerEvent(type, opts));

        target.dispatchEvent(
          new PointerEvent('pointermove', {...opts, clientX: opts.clientX + 5, clientY: opts.clientY + 5})
        );
      }

      function mark(id, parent) {
        return document.querySelector((parent ? `g.${parent} ` : '') + `g.mark-symbol.role-mark path:nth-child(${id})`);
      }

      function coords(el) {
        const rect = el.getBoundingClientRect();
        return [Math.ceil(rect.left + rect.width / 2), Math.ceil(rect.top + rect.height / 2)];
      }
>>>>>>> 270bfeff

<head>
  <script src="/node_modules/vega/build/vega.js"></script>
  <script src="/build/vega-lite.js"></script>
</head>

<<<<<<< HEAD
<body>
  <div id="vis"></div>

  <script type="text/javascript">
    // global
    var view = null;
=======
      function click(el, evt) {
        pointerEvt('pointerdown', el, evt);
        pointerEvt('pointerup', window, evt);
        pointerEvt('click', el, evt);
      }

      async function brush(id0, id1, parent, targetBrush) {
        const el0 = mark(id0, parent);
        const el1 = mark(id1, parent);
        const [mdX, mdY] = coords(el0);
        const [muX, muY] = coords(el1);
        pointerEvt('pointerdown', brushOrEl(el0, parent, targetBrush), {clientX: mdX, clientY: mdY});
        pointerEvt('pointerup', window, {clientX: muX, clientY: muY});
        return (await view.runAsync()).data('sel_store');
      }
>>>>>>> 270bfeff

    function embed(vlSpec) {
      if (view) {
        view.finalize();
      }

      const vgSpec = vegaLite.compile(vlSpec).spec;
      view = new vega.View(vega.parse(vgSpec))
        .renderer('svg')
        .initialize('#vis')
        .run();
    }

    const winSrc = ['pointermove', 'pointerup'];
    function pointerEvt(type, target, opts) {
      opts.bubbles = true;
      target = winSrc.indexOf(type) < 0 ? target : window;

      target.dispatchEvent(
        new PointerEvent('pointermove', { ...opts, clientX: opts.clientX - 5, clientY: opts.clientY - 5 })
      );

      target.dispatchEvent(new PointerEvent('pointermove', opts));

      target.dispatchEvent(type === 'wheel' ? new WheelEvent('wheel', opts) : new PointerEvent(type, opts));

      target.dispatchEvent(
        new PointerEvent('pointermove', { ...opts, clientX: opts.clientX + 5, clientY: opts.clientY + 5 })
      );
    }

    function mark(id, parent) {
      return document.querySelector((parent ? `g.${parent} ` : '') + `g.mark-symbol.role-mark path:nth-child(${id})`);
    }

    function coords(el) {
      const rect = el.getBoundingClientRect();
      return [Math.ceil(rect.left + rect.width / 2), Math.ceil(rect.top + rect.height / 2)];
    }

    function brushOrEl(el, parent, _) {
      return !_ ? el : document.querySelector((parent ? `g.${parent} ` : '') + 'g.sel_brush > path');
    }

    function click(el, evt) {
      pointerEvt('pointerdown', el, evt);
      pointerEvt('pointerup', window, evt);
      pointerEvt('click', el, evt);
    }

    async function brush(id0, id1, parent, targetBrush) {
      const el0 = mark(id0, parent);
      const el1 = mark(id1, parent);
      const [mdX, mdY] = coords(el0);
      const [muX, muY] = coords(el1);
      pointerEvt('pointerdown', brushOrEl(el0, parent, targetBrush), { clientX: mdX, clientY: mdY });
      pointerEvt('pointerup', window, { clientX: muX, clientY: muY });
      return (await view.runAsync()).data('sel_store');
    }

    async function pt(id, parent, shiftKey) {
      const el = mark(id, parent);
      const [clientX, clientY] = coords(el);
      click(el, { clientX, clientY, shiftKey });
      return (await view.runAsync()).data('sel_store');
    }

    async function clear(id, parent, shiftKey) {
      const bg = document.querySelector((parent ? `g.${parent} ` : '') + 'path.background');
      const el = mark(id, parent);
      let [clientX, clientY] = coords(el);
      clientX += 10;
      clientY -= 10;
      click(bg, { clientX, clientY, shiftKey });
      return (await view.runAsync()).data('sel_store');
    }

    async function zoom(id, delta, parent, targetBrush) {
      const el = mark(id, parent);
      const [clientX, clientY] = coords(el);
      pointerEvt('wheel', brushOrEl(el, parent, targetBrush), {
        clientX,
        clientY,
        deltaX: delta,
        deltaY: delta,
        deltaZ: delta
      });
      pointerEvt('wheel', brushOrEl(el, parent, targetBrush), {
        clientX,
        clientY,
        deltaX: Math.sign(delta),
        deltaY: Math.sign(delta),
        deltaZ: Math.sign(delta)
      });
      return (await view.runAsync()).data('sel_store');
    }
  </script>
</body>

<<<<<<< HEAD
=======
      async function zoom(id, delta, parent, targetBrush) {
        const el = mark(id, parent);
        const [clientX, clientY] = coords(el);
        pointerEvt('wheel', brushOrEl(el, parent, targetBrush), {
          clientX,
          clientY,
          deltaX: delta,
          deltaY: delta,
          deltaZ: delta
        });
        pointerEvt('wheel', brushOrEl(el, parent, targetBrush), {
          clientX,
          clientY,
          deltaX: Math.sign(delta),
          deltaY: Math.sign(delta),
          deltaZ: Math.sign(delta)
        });
        return (await view.runAsync()).data('sel_store');
      }
    </script>
  </body>
>>>>>>> 270bfeff
</html><|MERGE_RESOLUTION|>--- conflicted
+++ resolved
@@ -1,22 +1,13 @@
 <!doctype html>
 <html>
-<<<<<<< HEAD
-=======
-  <head>
-    <script src="/node_modules/vega/build/vega.js"></script>
-    <script src="/build/vega-lite.js"></script>
-  </head>
-  <body>
-    <div id="vis"></div>
 
-    <script type="text/javascript">
-      // global
-      var view = null;
+<head>
+  <script src="/node_modules/vega/build/vega.js"></script>
+  <script src="/build/vega-lite.js"></script>
+</head>
 
-      function embed(vlSpec) {
-        if (view) {
-          view.finalize();
-        }
+<body>
+  <div id="vis"></div>
 
         const vgSpec = vegaLite.compile(vlSpec).spec;
         view = new vega.View(vega.parse(vgSpec)).renderer('svg').initialize('#vis').run();
@@ -40,29 +31,20 @@
         );
       }
 
-      function mark(id, parent) {
-        return document.querySelector((parent ? `g.${parent} ` : '') + `g.mark-symbol.role-mark path:nth-child(${id})`);
-      }
+      target.dispatchEvent(
+        new PointerEvent('pointermove', { ...opts, clientX: opts.clientX + 5, clientY: opts.clientY + 5 })
+      );
+    }
 
-      function coords(el) {
-        const rect = el.getBoundingClientRect();
-        return [Math.ceil(rect.left + rect.width / 2), Math.ceil(rect.top + rect.height / 2)];
-      }
->>>>>>> 270bfeff
+    function mark(id, parent) {
+      return document.querySelector((parent ? `g.${parent} ` : '') + `g.mark-symbol.role-mark path:nth-child(${id})`);
+    }
 
-<head>
-  <script src="/node_modules/vega/build/vega.js"></script>
-  <script src="/build/vega-lite.js"></script>
-</head>
+    function coords(el) {
+      const rect = el.getBoundingClientRect();
+      return [Math.ceil(rect.left + rect.width / 2), Math.ceil(rect.top + rect.height / 2)];
+    }
 
-<<<<<<< HEAD
-<body>
-  <div id="vis"></div>
-
-  <script type="text/javascript">
-    // global
-    var view = null;
-=======
       function click(el, evt) {
         pointerEvt('pointerdown', el, evt);
         pointerEvt('pointerup', window, evt);
@@ -78,56 +60,6 @@
         pointerEvt('pointerup', window, {clientX: muX, clientY: muY});
         return (await view.runAsync()).data('sel_store');
       }
->>>>>>> 270bfeff
-
-    function embed(vlSpec) {
-      if (view) {
-        view.finalize();
-      }
-
-      const vgSpec = vegaLite.compile(vlSpec).spec;
-      view = new vega.View(vega.parse(vgSpec))
-        .renderer('svg')
-        .initialize('#vis')
-        .run();
-    }
-
-    const winSrc = ['pointermove', 'pointerup'];
-    function pointerEvt(type, target, opts) {
-      opts.bubbles = true;
-      target = winSrc.indexOf(type) < 0 ? target : window;
-
-      target.dispatchEvent(
-        new PointerEvent('pointermove', { ...opts, clientX: opts.clientX - 5, clientY: opts.clientY - 5 })
-      );
-
-      target.dispatchEvent(new PointerEvent('pointermove', opts));
-
-      target.dispatchEvent(type === 'wheel' ? new WheelEvent('wheel', opts) : new PointerEvent(type, opts));
-
-      target.dispatchEvent(
-        new PointerEvent('pointermove', { ...opts, clientX: opts.clientX + 5, clientY: opts.clientY + 5 })
-      );
-    }
-
-    function mark(id, parent) {
-      return document.querySelector((parent ? `g.${parent} ` : '') + `g.mark-symbol.role-mark path:nth-child(${id})`);
-    }
-
-    function coords(el) {
-      const rect = el.getBoundingClientRect();
-      return [Math.ceil(rect.left + rect.width / 2), Math.ceil(rect.top + rect.height / 2)];
-    }
-
-    function brushOrEl(el, parent, _) {
-      return !_ ? el : document.querySelector((parent ? `g.${parent} ` : '') + 'g.sel_brush > path');
-    }
-
-    function click(el, evt) {
-      pointerEvt('pointerdown', el, evt);
-      pointerEvt('pointerup', window, evt);
-      pointerEvt('click', el, evt);
-    }
 
     async function brush(id0, id1, parent, targetBrush) {
       const el0 = mark(id0, parent);
@@ -178,8 +110,6 @@
   </script>
 </body>
 
-<<<<<<< HEAD
-=======
       async function zoom(id, delta, parent, targetBrush) {
         const el = mark(id, parent);
         const [clientX, clientY] = coords(el);
@@ -201,5 +131,4 @@
       }
     </script>
   </body>
->>>>>>> 270bfeff
 </html>