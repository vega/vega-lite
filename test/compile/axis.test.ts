/* tslint:disable:quotemark */

import {assert} from 'chai';

import {parseUnitModel, parseModel} from '../util';
import * as axis from '../../src/compile/axis';
import {X, Y, COLUMN, ROW} from '../../src/channel';

describe('Axis', function() {
  // TODO: move this to model.test.ts
  describe('= true', function() {
    it('should produce default properties for axis', function() {
      const model1 = parseUnitModel({
        "mark": "bar",
        "encoding": {
          "y": {"type": "quantitative", "field": 'US_Gross', "aggregate": "sum", "axis": true}
        },
        "data": {"url": "data/movies.json"}
      });

      const model2 = parseUnitModel({
        "mark": "bar",
        "encoding": {
          "y": {"type": "quantitative", "field": 'US_Gross', "aggregate": "sum"}
        },
        "data": {"url": "data/movies.json"}
      });
      assert.deepEqual(model1.axis(Y), model2.axis(Y));
    });
  });

  describe('parseAxis', function() {
    it('should produce a Vega axis object with correct type and scale', function() {
      const model = parseUnitModel({
        mark: "point",
        encoding: {
          x: {field: "a", type: "quantitative"}
        }
      });
      const def = axis.parseAxis(X, model);
      assert.isObject(def);
      assert.equal(def.type, 'x');
      assert.equal(def.scale, 'x');
    });
  });

  describe('grid()', function () {
    it('should return specified orient', function () {
      const grid = axis.grid(parseModel({
          mark: "point",
          encoding: {
            x: {field: 'a', axis:{grid: false}}
          }
        }), X);
      assert.deepEqual(grid, false);
    });

    it('should return true by default', function () {
      const grid = axis.grid(parseModel({
          mark: "point",
          encoding: {
            x: {field: 'a'}
          }
        }), X);
      assert.deepEqual(grid, true);
    });

    it('should return undefined for COLUMN', function () {
      const grid = axis.grid(parseModel({
          mark: "point",
          encoding: {
            x: {field: 'a'}
          }
        }), COLUMN);
      assert.deepEqual(grid, undefined);
    });

    it('should return undefined for ROW', function () {
      const grid = axis.grid(parseModel({
          mark: "point",
          encoding: {
            x: {field: 'a'}
          }
        }), ROW);
      assert.deepEqual(grid, undefined);
    });
  });

  describe('layer()', function () {
    it('should return undefined by default without grid defined', function () {
      const layer = axis.layer(parseModel({
          mark: "point",
          encoding: {
            x: {field: 'a'}
          }
        }), X, Y);
      assert.deepEqual(layer, undefined);
    });

    it('should return back by default with grid defined', function () {
      const layer = axis.layer(parseModel({
          mark: "point",
          encoding: {
            x: {field: 'a'}
          }
        }), X, {grid: true});
      assert.deepEqual(layer, "back");
    });

    it('should return specified layer', function () {
      const layer = axis.layer(parseModel({
          mark: "point",
          encoding: {
            x: {field: 'a', axis: {layer: "front"}}
          }
        }), X, {grid: true});
      assert.deepEqual(layer, "front");
    });
  });

  describe('orient()', function () {
    it('should return specified orient', function () {
      const orient = axis.orient(parseUnitModel({
          mark: "point",
          encoding: {
            x: {field: 'a', axis:{orient: 'bottom'}}
          }
        }), X);
      assert.deepEqual(orient, 'bottom');
    });

    it('should return undefined by default', function () {
      const orient = axis.orient(parseUnitModel({
          mark: "point",
          encoding: {
            x: {field: 'a'}
          }
        }), X);
      assert.deepEqual(orient, undefined);
    });

    it('should return top for COL', function () {
      const orient = axis.orient(parseModel({
          mark: "point",
          encoding: {
            x: {field: 'a'},
            column: {field: 'a'}
          }
        }), COLUMN);
      assert.deepEqual(orient, 'top');
    });
  });

  describe('ticks', function() {
    it('should return undefined by default', function () {
      const ticks = axis.ticks(parseModel({
          mark: "point",
          encoding: {
            y: {field: 'a'}
          }
        }), Y);
      assert.deepEqual(ticks, undefined);
    });

    it('should return 5 by default', function () {
      const ticks = axis.ticks(parseModel({
          mark: "point",
          encoding: {
            x: {field: 'a'}
          }
        }), X);
      assert.deepEqual(ticks, 5);
    });

    it('should return specified ticks', function () {
      const ticks = axis.ticks(parseModel({
          mark: "point",
          encoding: {
            x: {field: 'a', axis: {ticks: 10}}
          }
        }), X);
      assert.deepEqual(ticks, 10);
    });
  });

  describe('tickSize', function() {
    it('should return undefined by default', function () {
      const tickSize = axis.tickSize(parseModel({
          mark: "point",
          encoding: {
            y: {field: 'a'}
          }
        }), Y);
      assert.deepEqual(tickSize, undefined);
    });

    it('should return specified ticks', function () {
      const tickSize = axis.tickSize(parseModel({
          mark: "point",
          encoding: {
            y: {field: 'a', axis: {tickSize: 10}}
          }
        }), Y);
      assert.deepEqual(tickSize, 10);
    });
  });

  describe('tickSizeEnd', function() {
    it('should return undefined by default', function () {
      const tickSizeEnd = axis.tickSizeEnd(parseModel({
          mark: "point",
          encoding: {
            y: {field: 'a'}
          }
        }), Y);
      assert.deepEqual(tickSizeEnd, undefined);
    });

    it('should return specified ticks', function () {
      const tickSizeEnd = axis.tickSizeEnd(parseModel({
          mark: "point",
          encoding: {
            y: {field: 'a', axis: {tickSizeEnd: 5}}
          }
        }), Y);
      assert.deepEqual(tickSizeEnd, 5);
    });
  });

  describe('title()', function () {
    it('should add explicitly specified title', function () {
      const title = axis.title(parseUnitModel({
          mark: "point",
          encoding: {
            x: {field: 'a', axis: {title: 'Custom'}}
          }
        }), X);
      assert.deepEqual(title, 'Custom');
    });

    it('should add return fieldTitle by default', function () {
      const title = axis.title(parseUnitModel({
          mark: "point",
          encoding: {
            x: {field: 'a', type: "quantitative", axis: {titleMaxLength: 3}}
          }
        }), X);
      assert.deepEqual(title, 'a');
    });

    it('should add return fieldTitle by default', function () {
      const title = axis.title(parseUnitModel({
          mark: "point",
          encoding: {
            x: {field: 'a', type: "quantitative", aggregate: 'sum', axis: {titleMaxLength: 10}}
          }
        }), X);
      assert.deepEqual(title, 'SUM(a)');
    });

    it('should add return fieldTitle by default and truncate', function () {
      const title = axis.title(parseUnitModel({
          mark: "point",
          encoding: {
            x: {field: 'a', type: "quantitative", aggregate: 'sum', axis: {titleMaxLength: 3}}
          }
        }), X);
      assert.deepEqual(title, 'SU…');
    });


    it('should add return fieldTitle by default and truncate', function () {
      const title = axis.title(parseUnitModel({
          mark: "point",
          encoding: {
            x: {field: 'abcdefghijkl'}
          },
          config: {
            cell: {width: 60}
          }
        }), X);
      assert.deepEqual(title, 'abcdefghi…');
    });
  });

  describe('titleOffset', function() {
    it('should return undefined by default', function () {
      const titleOffset = axis.titleOffset(parseModel({
          mark: "point",
          encoding: {
            y: {field: 'a'}
          }
        }), Y);
      assert.deepEqual(titleOffset, undefined);
    });

    it('should return specified ticks', function () {
      const titleOffset = axis.titleOffset(parseModel({
          mark: "point",
          encoding: {
            y: {field: 'a', axis: {tickSize: 10, titleOffset: 15}}
          }
        }), Y);
      assert.deepEqual(titleOffset, 15);
    });
  });

  describe('properties.axis()', function() {
    it('axisColor should change axis\'s color', function() {
        const model = parseModel({
        mark: "point",
        encoding: {
          x: {field: "a", type: "quantitative", axis: {axisColor: '#fff'}}
        }
      });
        const axes = axis.properties.axis(model, X, {});
        assert.equal(axes.stroke.value, '#fff');
    });

    it('axisWidth should change axis\'s width', function() {
        const model = parseModel({
        mark: "point",
        encoding: {
          x: {field: "a", type: "quantitative", axis: {axisWidth: 2}}
        }
      });
        const axes = axis.properties.axis(model, X, {});
        assert.equal(axes.strokeWidth.value, 2);
    });
  });

  describe('properties.grid()', function(){
      it('gridColor should change grid\'s color', function() {
        const model = parseModel({
        mark: "point",
        encoding: {
          x: {field: "a", type: "quantitative", axis: {gridColor: '#fff'}}
        }
      });
        const axes = axis.properties.grid(model, X, {});
        assert.equal(axes.stroke.value, '#fff');
    });

    it('gridOpacity should change grid\'s opacity', function(){
        const model = parseModel({
        mark: "point",
        encoding: {
          x: {field: "a", type: "quantitative", axis: {grid: true, gridOpacity: 0.6}}
        }
      });
        const axes = axis.properties.grid(model, X, {});
        assert.equal(axes.strokeOpacity.value, 0.6);
    });

     it('gridWidth should change grid\'s width', function(){
        const model = parseModel({
        mark: "point",
        encoding: {
          x: {field: "a", type: "quantitative", axis: {grid: true, gridWidth: 2}}
        }
      });
        const axes = axis.properties.grid(model, X, {});
        assert.equal(axes.strokeWidth.value, 2);
    });

    it('gridDash should change grid\'s dash offset', function(){
        const model = parseModel({
        mark: "point",
        encoding: {
          x: {field: "a", type: "quantitative", axis: {grid: true, gridDash: [2]}}
        }
      });
        const axes = axis.properties.grid(model, X, {});
        assert.deepEqual(axes.strokeDashOffset.value, [2]);
    });
  });

  describe('properties.labels()', function () {
    it('should show labels by default', function () {
      const labels = axis.properties.labels(parseUnitModel({
          mark: "point",
          encoding: {
            x: {field: 'a', type: "ordinal"}
          }
        }), X, {}, {orient: 'top'});
      assert.deepEqual(labels.text.template, '{{ datum.data | truncate:25}}');
    });

    it('should hide labels if labels are set to false', function () {
      const labels = axis.properties.labels(parseUnitModel({
          mark: "point",
          encoding: {
            x: {field: 'a', type: "ordinal", axis: {labels: false}}
          }
        }), X, {}, null);
      assert.deepEqual(labels.text, '');
    });

    it('should rotate labels if labelAngle is defined', function() {
      const model = parseUnitModel({
        mark: "point",
        encoding: {
          x: {field: "a", type: "quantitative", axis: {labelAngle: -45}}
        }
      });
      const labels = axis.properties.labels(model, X, {}, {});
      assert.equal(labels.angle.value, -45);
    });

    it('should rotate label', function() {
      const model = parseUnitModel({
        mark: "point",
        encoding: {
          x: {field: "a", type: "temporal", timeUnit: "month"}
        }
      });
      const labels = axis.properties.labels(model, X, {}, {type: 'x'});
      assert.equal(labels.angle.value, 270);
      assert.equal(labels.baseline.value, 'middle');
    });

<<<<<<< HEAD
    it('should have correct text.template for quarter timeUnits', function () {
      const model = parseUnitModel({
        mark: "point",
        encoding: {
          x: {field: "a", type: "temporal", timeUnit: "quarter"}
        }
      });
      const labels = axis.properties.labels(model, X, {}, {type: 'x'});
      assert.deepEqual(labels.text.template, '{{datum.data | quarter}}');
    });

    it('should have correct text.template for yearquartermonth timeUnits', function () {
      const model = parseUnitModel({
        mark: "point",
        encoding: {
          x: {field: "a", type: "temporal", timeUnit: "yearquartermonth"}
        }
      });
      const labels = axis.properties.labels(model, X, {}, {type: 'x'});
      let expected = '{{datum.data | time:\'%Y\'}}-{{datum.data | quarter}}-{{datum.data | time:\'%b\'}}';
      assert.deepEqual(labels.text.template, expected);
=======
    it('tickLabelColor should change with axis\'s label\' color', function() {
      const model = parseModel({
        mark: "point",
        encoding: {
          x: {field: "a", axis:{tickLabelColor: "blue"}}
        }
      });
      const labels = axis.properties.labels(model, X, {}, {});
      assert.equal(labels.stroke.value, "blue");
    });

    it('tickLabelFont should change with axis\'s label\'s font', function() {
      const model = parseModel({
        mark: "point",
        encoding: {
          x: {field: "a", axis:{tickLabelFont: "Helvetica Neue"}}
        }
      });
      const labels = axis.properties.labels(model, X, {}, {});
      assert.equal(labels.font.value, "Helvetica Neue");
    });

    it('tickLabelFontSize should change with axis\'s label\'s font size', function() {
      const model = parseModel({
        mark: "point",
        encoding: {
          x: {field: "a", axis:{tickLabelFontSize: 20}}
        }
      });
      const labels = axis.properties.labels(model, X, {}, {});
      assert.equal(labels.fontSize.value, 20);
    });
  });

  describe('properties.ticks()', function() {
    it('tickColor should change axis\'s ticks\'s color', function() {
        const model = parseModel({
        mark: "point",
        encoding: {
          x: {field: "a", type: "quantitative", axis: {tickColor: '#123'}}
        }
      });
        const axes = axis.properties.ticks(model, X, {});
        assert.equal(axes.stroke.value, '#123');
    });

    it('tickWidth should change axis\'s ticks\'s color', function() {
        const model = parseModel({
        mark: "point",
        encoding: {
          x: {field: "a", type: "quantitative", axis: {tickWidth: 13}}
        }
      });
        const axes = axis.properties.ticks(model, X, {});
        assert.equal(axes.strokeWidth.value, 13);
    });
  });

  describe('properties.title()', function() {
    it('titleColor should change axis\'s title\'s color', function() {
        const model = parseModel({
        mark: "point",
        encoding: {
          x: {field: "a", type: "quantitative", axis: {titleColor: '#abc'}}
        }
      });
        const axes = axis.properties.title(model, X, {});
        assert.equal(axes.stroke.value, '#abc');
    });

    it('titleFont should change axis\'s title\'s font', function() {
        const model = parseModel({
        mark: "point",
        encoding: {
          x: {field: "a", type: "quantitative", axis: {titleFont: 'anything'}}
        }
      });
        const axes = axis.properties.title(model, X, {});
        assert.equal(axes.font.value, 'anything');
    });

    it('titleFontSize should change axis\'s title\'s font size', function() {
        const model = parseModel({
        mark: "point",
        encoding: {
          x: {field: "a", type: "quantitative", axis: {titleFontSize: 56}}
        }
      });
        const axes = axis.properties.title(model, X, {});
        assert.equal(axes.fontSize.value, 56);
    });

    it('titleFontWeight should change axis\'s title\'s font weight', function() {
        const model = parseModel({
        mark: "point",
        encoding: {
          x: {field: "a", type: "quantitative", axis: {titleFontWeight: 'bold'}}
        }
      });
        const axes = axis.properties.title(model, X, {});
        assert.equal(axes.fontWeight.value, 'bold');
>>>>>>> bb722be2
    });
  });
});<|MERGE_RESOLUTION|>--- conflicted
+++ resolved
@@ -419,7 +419,6 @@
       assert.equal(labels.baseline.value, 'middle');
     });
 
-<<<<<<< HEAD
     it('should have correct text.template for quarter timeUnits', function () {
       const model = parseUnitModel({
         mark: "point",
@@ -441,7 +440,8 @@
       const labels = axis.properties.labels(model, X, {}, {type: 'x'});
       let expected = '{{datum.data | time:\'%Y\'}}-{{datum.data | quarter}}-{{datum.data | time:\'%b\'}}';
       assert.deepEqual(labels.text.template, expected);
-=======
+    });
+
     it('tickLabelColor should change with axis\'s label\' color', function() {
       const model = parseModel({
         mark: "point",
@@ -543,7 +543,6 @@
       });
         const axes = axis.properties.title(model, X, {});
         assert.equal(axes.fontWeight.value, 'bold');
->>>>>>> bb722be2
     });
   });
 });