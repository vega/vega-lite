--- conflicted
+++ resolved
@@ -575,7 +575,24 @@
   });
 });
 
-<<<<<<< HEAD
+it('should generate right tooltip', () => {
+  const {spec} = compile({
+    data: {url: 'data/population.json'},
+    mark: 'errorband',
+    encoding: {
+      x: {field: 'age', type: 'ordinal'},
+      y: {field: 'people', type: 'quantitative'},
+      tooltip: {field: 'people', aggregate: 'mean'},
+    },
+  });
+
+  expect((spec.data[0].transform[0] as AggregateTransform).as as string[]).toEqual([
+    'mean_people',
+    'center_people',
+    'extent_people',
+  ]);
+});
+
 it('should generate right cursor for point selection', () => {
   const {spec} = compile({
     data: {url: 'data/population.json'},
@@ -626,22 +643,4 @@
   });
 
   expect(spec.marks[0].encode.update.cursor).toBeUndefined();
-=======
-it('should generate right tooltip', () => {
-  const {spec} = compile({
-    data: {url: 'data/population.json'},
-    mark: 'errorband',
-    encoding: {
-      x: {field: 'age', type: 'ordinal'},
-      y: {field: 'people', type: 'quantitative'},
-      tooltip: {field: 'people', aggregate: 'mean'},
-    },
-  });
-
-  expect((spec.data[0].transform[0] as AggregateTransform).as as string[]).toEqual([
-    'mean_people',
-    'center_people',
-    'extent_people',
-  ]);
->>>>>>> cfb3c72e
 });