/* tslint:disable:quotemark */

import {assert} from 'chai';
import {assembleData} from '../../src/compile/data/data';
import {bin} from '../../src/compile/data/bin';
import {filter} from '../../src/compile/data/filter';
import {nullFilter} from '../../src/compile/data/nullfilter';
import {source} from '../../src/compile/data/source';
import {stackScale} from '../../src/compile/data/stackscale';
import {summary} from '../../src/compile/data/summary';
import {timeUnit} from '../../src/compile/data/timeunit';
import {timeUnitDomain} from '../../src/compile/data/timeunitdomain';
import {formatParse} from '../../src/compile/data/formatparse';
import {nonPositiveFilter} from '../../src/compile/data/nonpositivenullfilter';
import {DataComponent} from '../../src/compile/data/data';
import {Model} from '../../src/compile/model';
import {parseUnitModel} from '../util';
import {mergeDeep, vals} from '../../src/util';

function compileAssembleData(model) {
  model.parseData();
  return assembleData(model, []);
}

describe('data', function () {
  describe('compileData & assembleData', function () {
    describe('for aggregate encoding', function () {
      it('should contain 2 tables', function() {
        const model = parseUnitModel({
            mark: "point",
            encoding: {
              x: {field: 'a', type: "temporal"},
              y: {field: 'b', type: "quantitative", scale: {type: 'log'}, aggregate: 'sum'}
            }
          });

        const data = compileAssembleData(model);
        assert.equal(data.length, 2);
      });
    });

    describe('when contains log in non-aggregate', function () {
      const model = parseUnitModel({
          mark: "point",
          encoding: {
            x: {field: 'a', type: "temporal"},
            y: {field: 'b', type: "quantitative", scale: {type: 'log'}}
          }
        });

      const data = compileAssembleData(model);
      it('should contains 1 table', function() {
        assert.equal(data.length, 1);
      });
      it('should have filter non-positive in source', function() {
        const sourceTransform = data[0].transform;
        assert.deepEqual(sourceTransform[sourceTransform.length - 1], {
          type: 'filter',
          test: 'datum.b > 0'
        });
      });
    });
  });

  describe('assemble', function () {
    it('should have correct order of transforms (null filter, timeUnit, bin then filter)', function () {
      const model = parseUnitModel({
        transform: {
          calculate: [{
            field: 'b2',
            expr: '2 * datum.b'
          }],
          filter: 'datum.a > datum.b && datum.c === datum.d'
        },
        mark: "point",
        encoding: {
          x: {field: 'a', type: "temporal", timeUnit: 'year'},
          y: {
            bin: {
              min: 0,
              max: 100
            },
            'field': 'Acceleration',
            'type': "quantitative"
          },
          size: {field: 'b2', type:'quantitative'}
        }
      });
      const transform = compileAssembleData(model)[0].transform;
      assert.deepEqual(transform[0].type, 'filter');
      assert.deepEqual(transform[1].type, 'formula');
      assert.deepEqual(transform[2].type, 'filter');
      assert.deepEqual(transform[3].type, 'bin');
      assert.deepEqual(transform[4].type, 'formula');
    });
  });
});

describe('data: source', function() {
  describe('compileUnit', function() {
    describe('with explicit values', function() {
      const model = parseUnitModel({
        data: {
          values: [{a: 1, b:2, c:3}, {a: 4, b:5, c:6}]
        }
      });

      const sourceComponent = source.parseUnit(model);

      it('should have values', function() {
        assert.equal(sourceComponent.name, 'source');
        assert.deepEqual(sourceComponent.values, [{a: 1, b:2, c:3}, {a: 4, b:5, c:6}]);
      });

<<<<<<< HEAD
      it('should have source.format', function(){
=======
      it('should have source.format.type', function(){
>>>>>>> bd9da31a
        assert.deepEqual(sourceComponent.format.type, 'json');
      });
    });

    describe('with link to url', function() {
      const model = parseUnitModel({
          data: {
            url: 'http://foo.bar',
          }
        });

      const sourceComponent = source.parseUnit(model);

      it('should have format.type json', function() {
        assert.equal(sourceComponent.name, 'source');
        assert.equal(sourceComponent.format.type, 'json');
      });
      it('should have correct url', function() {
        assert.equal(sourceComponent.url, 'http://foo.bar');
      });
    });

    describe('with no data specified', function() {
      const model = parseUnitModel({});
      const sourceComponent = source.parseUnit(model);
      it('should provide placeholder source data', function() {
        assert.deepEqual(sourceComponent, {name: 'source'});
      });
    });

    describe('data format', function() {
      describe('json', () => {
        it('should include property if specified', function() {
          const model = parseUnitModel({
            data: {
              url: 'http://foo.bar',
              format: {type: 'json', property: 'baz'}
            }
          });
          const sourceComponent = source.parseUnit(model);
          assert.equal(sourceComponent.format.property, 'baz');
        });
      });

      describe('topojson', () => {
        describe('feature property is specified', function() {
          const model = parseUnitModel({
              data: {
                url: 'http://foo.bar',
                format: {type: 'topojson', feature: 'baz'}
              }
            });

          const sourceComponent = source.parseUnit(model);

          it('should have format.type topojson', function() {
            assert.equal(sourceComponent.name, 'source');
            assert.equal(sourceComponent.format.type, 'topojson');
          });
          it('should have format.feature baz', function() {
            assert.equal(sourceComponent.format.feature, 'baz');
          });
        });

        describe('mesh property is specified', function() {
          const model = parseUnitModel({
              data: {
                url: 'http://foo.bar',
                format: {type: 'topojson', mesh: 'baz'}
              }
            });

          const sourceComponent = source.parseUnit(model);

          it('should have format.type topojson', function() {
            assert.equal(sourceComponent.name, 'source');
            assert.equal(sourceComponent.format.type, 'topojson');
          });
          it('should have format.mesh baz', function() {
            assert.equal(sourceComponent.format.mesh, 'baz');
          });
        });
      });
    });

  });
});


describe('data: formatParse', function () {
  describe('compileUnit', function() {
    it('should include parse for all applicable fields, and exclude calculated fields', function() {
      const model = parseUnitModel({
        transform: {
          calculate: [
            {field: 'b2', expr: 'datum.b * 2'}
          ]
        },
        mark: "point",
        encoding: {
          x: {field: 'a', type: "temporal"},
          y: {field: 'b', type: "quantitative"},
          color: {field: '*', type: "quantitative", aggregate: 'count'},
          size: {field: 'b2', type: "quantitative"},
        }
      });

      const formatParseComponent = formatParse.parseUnit(model);
      assert.deepEqual(formatParseComponent, {
        'a': 'date',
        'b': 'number'
      });
    });
  });


  describe('assemble', function() {
    // TODO: write test
  });
});

describe('data: bin', function() {
  describe('compileUnit', function() {
    const model = parseUnitModel({
      mark: "point",
      encoding: {
        y: {
          bin: { min: 0, max: 100 },
          'field': 'Acceleration',
          'type': "quantitative"
        }
      }
    });
    it('should add bin transform and correctly apply bin', function() {
      const transform = vals(bin.parseUnit(model))[0];

      assert.deepEqual(transform[0], {
        type: 'bin',
        field: 'Acceleration',
        output: {
          start: 'bin_Acceleration_start',
          mid: 'bin_Acceleration_mid',
          end: 'bin_Acceleration_end'
        },
        maxbins: 10,
        min: 0,
        max: 100
      });
    });
  });

  describe('assemble', function() {
    // TODO: write test
  });
});

describe('data: nullFilter', function() {
  describe('compileUnit', function() {
    const spec = {
      mark: "point",
      encoding: {
        y: {field: 'qq', type: "quantitative"},
        x: {field: 'tt', type: "temporal"},
        color: {field: 'oo', type: "ordinal"}
      }
    };

    it('should add filterNull for Q and T by default', function () {
      const model = parseUnitModel(spec);
      assert.deepEqual(nullFilter.parseUnit(model), {
        qq: true,
        tt: true,
        oo: false
      });
    });

    it('should add filterNull for O when specified', function () {
      const model = parseUnitModel(mergeDeep(spec, {
        transform: {
          filterNull: true
        }
      }));
      assert.deepEqual(nullFilter.parseUnit(model), {
        qq: true,
        tt: true,
        oo: true
      });
    });

    it('should add no null filter if filterNull is false', function () {
      const model = parseUnitModel(mergeDeep(spec, {
        transform: {
          filterNull: false
        }
      }));
      assert.deepEqual(nullFilter.parseUnit(model), {
        qq: false,
        tt: false,
        oo: false
      });
    });
  });

  describe('compileFacet', function() {
    it('should produce child\'s filter if child has no source and the facet has no filter', function() {
      // TODO: write
    });

    it('should produce child\'s filter and its own filter if child has no source and the facet has filter', function() {
      // TODO: write
    });
  });

  describe('assemble', function() {
    // TODO: write
  });
});

describe('data: filter', function () {
  describe('compileUnit', function () {
    const model = parseUnitModel({
      transform: {
        filter: 'datum.a > datum.b && datum.c === datum.d'
      }
    });
    it('should return array that contains a filter transform', function () {
      assert.deepEqual(filter.parseUnit(model), 'datum.a > datum.b && datum.c === datum.d');
    });
  });

  describe('assemble', function() {
    // TODO: write
  });
});

describe('data: formula', function() {
  describe('unit', function() {
    // FIXME: write
  });

  describe('facet', function() {
    // FIXME: write
  });
});

describe('data: timeUnit', function () {
  describe('compileUnit', function() {
    const model = parseUnitModel({
      mark: "point",
      encoding: {
        x: {field: 'a', type: "temporal", timeUnit: 'year'}
      }
    });
    it('should add formula transform', function() {
      const transform = vals(timeUnit.parseUnit(model));
      assert.deepEqual(transform[0], {
        type: 'formula',
        field: 'year_a',
        expr: 'datetime(year(datum.a), 0, 1, 0, 0, 0, 0)'
      });
    });
  });

  describe('compileFacet', function() {
    // TODO: write
  });

  describe('assemble', function() {
    // TODO: write
  });
});


describe('data: timeUnitDomain', function() {
  describe('unit: day', function() {
    const model = parseUnitModel({
      mark: "point",
      encoding: {
        'y': {
          'aggregate': 'sum',
          'field': 'Acceleration',
          'type': "quantitative"
        },
        'x': {
          'field': 'date',
          'type': "temporal",
          'timeUnit': 'day'
        }
      }
    });

    it('should be compiled into correct string set', function() {
      model.component.data = {} as DataComponent;
      model.component.data.timeUnitDomain = timeUnitDomain.parseUnit(model);
      assert.deepEqual(model.component.data.timeUnitDomain, {day: true});
    });

    it('should assemble data source with raw domain data', function() {
      const defs = timeUnitDomain.assemble(model.component.data);

      assert.deepEqual(defs, [{
        name: 'day',
        transform: [
          {
            expr: 'datetime(2006, 0, datum.data+1, 0, 0, 0, 0)',
            field: 'date',
            type: 'formula'
          }
        ],
        values: [0,1,2,3,4,5,6]
      }]);
    });
  });

  describe('unit: day', function() {
    // TODO: write more unit test for other timeUnit domain, for both ones that produces
    // custom domain and one that do not.
  });

  describe('facet', function() {
    // TODO: write
  });
});

describe('data: colorRank', function () {
  // TODO: write
});

describe('data: nonPositiveFilter', function () {
  describe('unit (with log scale)', function() {
    const model = parseUnitModel({
      mark: "point",
      encoding: {
        x: {field: 'a', type: "temporal"},
        y: {field: 'b', type: "quantitative", scale: {type: 'log'}}
      }
    });
    it('should produce the correct nonPositiveFilter component' ,function () {
      model.component.data = {} as DataComponent;
      model.component.data.nonPositiveFilter = nonPositiveFilter.parseUnit(model);
      assert.deepEqual(model.component.data.nonPositiveFilter, {
        b: true,
        a: false
      });
    });

    it('should assemble the correct filter transform', function() {
      const filterTransform = nonPositiveFilter.assemble(model.component.data)[0];
      assert.deepEqual(filterTransform, {
        type: 'filter',
        test: 'datum.b > 0'
      });
    });
  });

  describe('unit (with aggregated log scale)', function() {
    // TODO: write
  });

  describe('facet', function() {
    // TODO: write
  });
});

describe('data: stack', function() {
  describe('unit without stack', function() {
    const model = parseUnitModel({
      "mark": "point",
      "encoding": {}
    });

    it('should not produce stack component', function() {
      model.component.data = {} as DataComponent;
      model.component.data.stackScale = stackScale.parseUnit(model);
      assert.equal(model.component.data.stackScale, null);
    });
  });

  describe('unit with color and binned x', function() {
    const model = parseUnitModel({
      "mark": "bar",
      "encoding": {
        "x": {"type": "quantitative", "field": "Cost__Other", "aggregate": "sum"},
        "y": {"bin": true, "type": "quantitative", "field": "Cost__Total_$"},
        "color": {"type": "ordinal", "field": "Effect__Amount_of_damage"}
      }
    });
    model.component.data = {} as DataComponent;
    model.component.data.stackScale = stackScale.parseUnit(model);

    it('should produce the correct stack component', function() {
      const stackedData = model.component.data.stackScale;
      assert.equal(stackedData.transform[0].groupby[0], 'bin_Cost__Total_$_start');
    });

    it('should assemble stack summary data correctly', function() {
      // simply return identity
      const summaryData = stackScale.assemble(model.component.data);
      assert.deepEqual(summaryData, model.component.data.stackScale);
    });
  });

  describe('unit with color and binned y', function() {
    const model = parseUnitModel({
      "mark": "bar",
      "encoding": {
        "y": {"type": "quantitative", "field": "Cost__Other", "aggregate": "sum"},
        "x": {"bin": true, "type": "quantitative", "field": "Cost__Total_$"},
        "color": {"type": "ordinal", "field": "Effect__Amount_of_damage"}
      }
    });

    model.component.data = {} as DataComponent;
    model.component.data.stackScale = stackScale.parseUnit(model);

    it('should produce the correct stack component', function() {
      const stackedData = model.component.data.stackScale;
      assert.equal(stackedData.transform[0].groupby[0], 'bin_Cost__Total_$_start');
    });

    it('should assemble stack summary data correctly', function() {
      // simply return identity
      const summaryData = stackScale.assemble(model.component.data);
      assert.deepEqual(summaryData, model.component.data.stackScale);
    });
  });

  describe('facet', function() {
    // TODO: write
  });
});

describe('data: summary', function () {
  const identity = {
    dataName(data) {
      return 'source';
    }
  } as Model;

  describe('unit (aggregated)', function() {
    const model = parseUnitModel({
      mark: "point",
      encoding: {
        'y': {
          'aggregate': 'sum',
          'field': 'Acceleration',
          'type': "quantitative"
        },
        'x': {
          'field': 'Origin',
          'type': "ordinal"
        },
        color: {field: '*', type: "quantitative", aggregate: 'count'}
      }
    });

    model.component.data = {} as DataComponent;
    model.component.data.summary = summary.parseUnit(model);

    it('should produce the correct summary component' ,function() {
      assert.deepEqual(model.component.data.summary, [{
        name: 'summary',
        // source will be added in assemble step
        dimensions: {Origin: true},
        measures: {'*':{count: true}, Acceleration: {sum: true}}
      }]);
    });

    it('should assemble the correct aggregate transform', function() {
      const summaryData = summary.assemble(model.component.data, identity)[0];
      assert.deepEqual(summaryData, {
        'name': "summary",
        'source': 'source',
        'transform': [{
          'type': 'aggregate',
          'groupby': ['Origin'],
          'summarize': {
            '*': ['count'],
            'Acceleration': ['sum']
          }
        }]
      });
    });
  });

  describe('unit (aggregated with detail arrays)', function() {
    const model = parseUnitModel({
      mark: "point",
      encoding: {
        'x': { 'aggregate': 'mean', 'field': 'Displacement', 'type': "quantitative"},
        'detail': [
          {'field': 'Origin', 'type': "ordinal"},
          {'field': 'Cylinders', 'type': "quantitative"}
        ]
      }
    });

    it('should produce the correct summary component', function() {
      model.component.data = {} as DataComponent;
      model.component.data.summary = summary.parseUnit(model);
      assert.deepEqual(model.component.data.summary, [{
        name: 'summary',
        // source will be added in assemble step
        dimensions: {Origin: true, Cylinders: true},
        measures: {Displacement: {mean: true}}
      }]);
    });

    it('should assemble the correct summary data', function() {
      const summaryData = summary.assemble(model.component.data, identity)[0];
      assert.deepEqual(summaryData, {
        'name': "summary",
        'source': 'source',
        'transform': [{
          'type': 'aggregate',
          'groupby': ['Origin', 'Cylinders'],
          'summarize': {
            'Displacement': ['mean']
          }
        }]
      });
    });
  });
});<|MERGE_RESOLUTION|>--- conflicted
+++ resolved
@@ -112,11 +112,7 @@
         assert.deepEqual(sourceComponent.values, [{a: 1, b:2, c:3}, {a: 4, b:5, c:6}]);
       });
 
-<<<<<<< HEAD
-      it('should have source.format', function(){
-=======
       it('should have source.format.type', function(){
->>>>>>> bd9da31a
         assert.deepEqual(sourceComponent.format.type, 'json');
       });
     });
