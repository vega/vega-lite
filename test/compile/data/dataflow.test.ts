--- conflicted
+++ resolved
@@ -1,16 +1,4 @@
 import {PlaceholderDataFlowNode} from './util';
-<<<<<<< HEAD
-
-describe('compile/data/dataflow', () => {
-  describe('swap', () => {
-    it('should correctly swap two nodes in a simple chain', () => {
-      const a = new PlaceholderDataFlowNode(null, 'a');
-      const b = new PlaceholderDataFlowNode(a, 'b');
-
-      const c = new PlaceholderDataFlowNode(b, 'c');
-
-      const d = new PlaceholderDataFlowNode(c, 'd');
-=======
 import {OutputNode} from '../../../src/compile/data/dataflow';
 
 describe('compile/data/dataflow', () => {
@@ -23,7 +11,6 @@
         const c = new PlaceholderDataFlowNode(b, 'c');
 
         const d = new PlaceholderDataFlowNode(c, 'd');
->>>>>>> 7a5f9309
 
         c.swapWithParent();
 
@@ -39,19 +26,6 @@
         expect(d.numChildren()).toBe(0);
       });
 
-<<<<<<< HEAD
-    it('should correctly swap two nodes', () => {
-      const root = new PlaceholderDataFlowNode(null, 'root');
-      const parent = new PlaceholderDataFlowNode(root, 'parent');
-
-      const node = new PlaceholderDataFlowNode(parent, 'node');
-
-      const child1 = new PlaceholderDataFlowNode(node, 'child1');
-      const child2 = new PlaceholderDataFlowNode(node, 'child2');
-
-      const parentChild1 = new PlaceholderDataFlowNode(parent, 'parentChild1');
-      const parentChild2 = new PlaceholderDataFlowNode(parent, 'parentChild2');
-=======
       it('should correctly swap two nodes', () => {
         const root = new PlaceholderDataFlowNode(null, 'root');
         const parent = new PlaceholderDataFlowNode(root, 'parent');
@@ -63,7 +37,6 @@
 
         const parentChild1 = new PlaceholderDataFlowNode(parent, 'parentChild1');
         const parentChild2 = new PlaceholderDataFlowNode(parent, 'parentChild2');
->>>>>>> 7a5f9309
 
         node.swapWithParent();
 
@@ -88,21 +61,12 @@
       });
     });
 
-<<<<<<< HEAD
-  describe('remove', () => {
-    it('should remove node from dataflow', () => {
-      const a = new PlaceholderDataFlowNode(null, 'a');
-      const b = new PlaceholderDataFlowNode(a, 'b');
-
-      const c = new PlaceholderDataFlowNode(b, 'c');
-=======
     describe('remove', () => {
       it('should remove node from dataflow', () => {
         const a = new PlaceholderDataFlowNode(null, 'a');
         const b = new PlaceholderDataFlowNode(a, 'b');
 
         const c = new PlaceholderDataFlowNode(b, 'c');
->>>>>>> 7a5f9309
 
         expect(a.children).toEqual([b]);
         expect(b.parent).toBe(a);
@@ -114,17 +78,6 @@
         expect(c.parent).toBe(a);
       });
 
-<<<<<<< HEAD
-    it('should maintain order', () => {
-      const root = new PlaceholderDataFlowNode(null, 'root');
-
-      const rootChild1 = new PlaceholderDataFlowNode(root, 'rootChild1');
-      const node = new PlaceholderDataFlowNode(root, 'node');
-      const rootChild2 = new PlaceholderDataFlowNode(root, 'rootChild2');
-
-      const child1 = new PlaceholderDataFlowNode(node, 'child1');
-      const child2 = new PlaceholderDataFlowNode(node, 'child2');
-=======
       it('should maintain order', () => {
         const root = new PlaceholderDataFlowNode(null, 'root');
 
@@ -134,7 +87,6 @@
 
         const child1 = new PlaceholderDataFlowNode(node, 'child1');
         const child2 = new PlaceholderDataFlowNode(node, 'child2');
->>>>>>> 7a5f9309
 
         expect(root.children).toEqual([rootChild1, node, rootChild2]);
         expect(rootChild1.parent).toBe(root);
@@ -153,21 +105,12 @@
       });
     });
 
-<<<<<<< HEAD
-  describe('insertAsParentOf', () => {
-    it('should insert node into dataflow', () => {
-      const a = new PlaceholderDataFlowNode(null, 'a');
-      const anotherChild = new PlaceholderDataFlowNode(a, 'a');
-      const b = new PlaceholderDataFlowNode(null, 'b');
-      const c = new PlaceholderDataFlowNode(a, 'c');
-=======
     describe('insertAsParentOf', () => {
       it('should insert node into dataflow', () => {
         const a = new PlaceholderDataFlowNode(null, 'a');
         const anotherChild = new PlaceholderDataFlowNode(a, 'a');
         const b = new PlaceholderDataFlowNode(null, 'b');
         const c = new PlaceholderDataFlowNode(a, 'c');
->>>>>>> 7a5f9309
 
         b.insertAsParentOf(c);
 
@@ -178,17 +121,10 @@
       });
     });
 
-<<<<<<< HEAD
-  describe('addChild', () => {
-    it('should add child to node', () => {
-      const a = new PlaceholderDataFlowNode(null, 'a');
-      const b = new PlaceholderDataFlowNode(null, 'b');
-=======
     describe('addChild', () => {
       it('should add child to node', () => {
         const a = new PlaceholderDataFlowNode(null, 'a');
         const b = new PlaceholderDataFlowNode(null, 'b');
->>>>>>> 7a5f9309
 
         a.addChild(b);
 
@@ -200,11 +136,6 @@
         const a = new PlaceholderDataFlowNode(null, 'a');
         const b = new PlaceholderDataFlowNode(null, 'b');
 
-<<<<<<< HEAD
-    it('should not add the same child twice', () => {
-      const a = new PlaceholderDataFlowNode(null, 'a');
-      const b = new PlaceholderDataFlowNode(null, 'b');
-=======
         a.addChild(b);
         a.addChild(b);
 
@@ -212,7 +143,6 @@
         expect(a.children).toEqual([b]);
       });
     });
->>>>>>> 7a5f9309
 
     describe('clone', () => {
       it('should not work', () => {
@@ -223,11 +153,6 @@
     });
   });
 
-<<<<<<< HEAD
-  describe('clone', () => {
-    it('should not work', () => {
-      const a = new PlaceholderDataFlowNode(null, 'a');
-=======
   describe('OutputNode', () => {
     describe('dependentFields', () => {
       it('should return empty set', () => {
@@ -235,7 +160,6 @@
         expect(flatten.dependentFields()).toEqual(new Set());
       });
     });
->>>>>>> 7a5f9309
 
     describe('producedFields', () => {
       it('should return empty set', () => {
