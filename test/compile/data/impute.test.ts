--- conflicted
+++ resolved
@@ -412,20 +412,6 @@
     });
   });
 
-<<<<<<< HEAD
-  describe('clone', () => {
-    it('should never clone parent', () => {
-      const parent = new PlaceholderDataFlowNode(null);
-      const transform: Transform = {
-        impute: 'y',
-        key: 'x',
-        method: 'max',
-        groupby: ['a', 'b'],
-        frame: [-2, 2]
-      };
-      const impute = new ImputeNode(parent, transform);
-      expect(impute.clone().parent).toBeNull();
-=======
   describe('ImputeNode', () => {
     describe('dependentFields', () => {
       it('should return proper dependent fields with groupby', () => {
@@ -461,7 +447,6 @@
         const impute = new ImputeNode(parent, transform);
         expect(impute.clone().parent).toBeNull();
       });
->>>>>>> 7a5f9309
     });
   });
 });