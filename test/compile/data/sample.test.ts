import {SampleTransformNode} from '../../../src/compile/data/sample';
import {Transform} from '../../../src/transform';
import {PlaceholderDataFlowNode} from './util';
<<<<<<< HEAD
=======

const transform: Transform = {
  sample: 500
};
>>>>>>> 7a5f9309

describe('compile/data/sample', () => {
  describe('SampleTransformNode', () => {
    it('should return a proper vg transform', () => {
      const sample = new SampleTransformNode(null, transform);
      expect(sample.assemble()).toEqual({
        type: 'sample',
        size: 500
      });
    });

    describe('producedFields', () => {
      it('should generate the correct hash', () => {
        const sample = new SampleTransformNode(null, transform);
        expect(sample.hash()).toBe('SampleTransform {"sample":500}');
      });

      it('should produce different hashes for different samples', () => {
        const sample1 = new SampleTransformNode(null, {sample: 42});
        const sample2 = new SampleTransformNode(null, {sample: 123});
        expect(sample1.hash()).not.toBe(sample2.hash());
      });
    });

    describe('producedFields', () => {
      it('should never clone parent', () => {
        const parent = new PlaceholderDataFlowNode(null);
        const sample = new SampleTransformNode(parent, transform);
        expect(sample.clone().parent).toBeNull();
      });
    });

    describe('producedFields', () => {
      it('should return empty set', () => {
        const sample = new SampleTransformNode(null, transform);
        expect(sample.dependentFields()).toEqual(new Set());
      });
    });

<<<<<<< HEAD
    it('should never clone parent', () => {
      const parent = new PlaceholderDataFlowNode(null);
      const sample = new SampleTransformNode(parent, {
        sample: 500
=======
    describe('producedFields', () => {
      it('should return empty set', () => {
        const sample = new SampleTransformNode(null, transform);
        expect(sample.producedFields()).toEqual(new Set());
>>>>>>> 7a5f9309
      });
    });
  });
});<|MERGE_RESOLUTION|>--- conflicted
+++ resolved
@@ -1,13 +1,10 @@
 import {SampleTransformNode} from '../../../src/compile/data/sample';
 import {Transform} from '../../../src/transform';
 import {PlaceholderDataFlowNode} from './util';
-<<<<<<< HEAD
-=======
 
 const transform: Transform = {
   sample: 500
 };
->>>>>>> 7a5f9309
 
 describe('compile/data/sample', () => {
   describe('SampleTransformNode', () => {
@@ -47,17 +44,10 @@
       });
     });
 
-<<<<<<< HEAD
-    it('should never clone parent', () => {
-      const parent = new PlaceholderDataFlowNode(null);
-      const sample = new SampleTransformNode(parent, {
-        sample: 500
-=======
     describe('producedFields', () => {
       it('should return empty set', () => {
         const sample = new SampleTransformNode(null, transform);
         expect(sample.producedFields()).toEqual(new Set());
->>>>>>> 7a5f9309
       });
     });
   });
