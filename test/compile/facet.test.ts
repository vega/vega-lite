--- conflicted
+++ resolved
@@ -12,31 +12,15 @@
 
 describe('FacetModel', function() {
   describe('initFacet', () => {
-<<<<<<< HEAD
     it('should drop unsupported channel and throws warning', log.wrap((localLogger) => {
       const model = parseFacetModel({
         facet: ({
           shape: {field: 'a', type: 'quantitative'}
-        }) as Facet<string>, // Cast to allow invalid facet type for test
+        }) as FacetMapping<string>, // Cast to allow invalid facet type for test
         spec: {
           mark: 'point',
           encoding: {}
         }
-=======
-    it('should drop unsupported channel and throws warning', () => {
-      log.runLocalLogger((localLogger) => {
-        const model = parseFacetModel({
-          facet: ({
-            shape: {field: 'a', type: 'quantitative'}
-          }) as FacetMapping<string>, // Cast to allow invalid facet type for test
-          spec: {
-            mark: 'point',
-            encoding: {}
-          }
-        });
-        assert.equal(model.facet['shape'], undefined);
-        assert.equal(localLogger.warns[0], log.message.incompatibleChannel(SHAPE, 'facet'));
->>>>>>> e77e6b3e
       });
       assert.equal(model.facet['shape'], undefined);
       assert.equal(localLogger.warns[0], log.message.incompatibleChannel(SHAPE, 'facet'));
