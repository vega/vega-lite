import {
  assembleHeaderGroups,
  assembleHeaderProperties,
  assembleTitleGroup,
  defaultHeaderGuideAlign,
  defaultHeaderGuideBaseline,
  getLayoutTitleBand,
  assembleLabelTitle
} from '../../../src/compile/header/assemble';
import {HEADER_CHANNELS} from '../../../src/compile/header/component';
import {
  HEADER_LABEL_PROPERTIES,
  HEADER_LABEL_PROPERTIES_MAP,
  HEADER_TITLE_PROPERTIES,
  HEADER_TITLE_PROPERTIES_MAP
} from '../../../src/header';
import {parseFacetModel} from '../../util';

describe('compile/header/index', () => {
  describe('defaultHeaderGuideAlign', () => {
    it('should return left for anchor=start', () => {
      for (const headerChannel of HEADER_CHANNELS) {
        expect(defaultHeaderGuideAlign(headerChannel, 0, 'start')).toEqual({align: 'left'});
      }
    });

    it('should return right for anchor=start', () => {
      for (const headerChannel of HEADER_CHANNELS) {
        expect(defaultHeaderGuideAlign(headerChannel, 0, 'end')).toEqual({align: 'right'});
      }
    });

    it('label aligns correctly according to angle for row', () => {
      expect(defaultHeaderGuideAlign('row', 0)).toEqual({align: 'right'});
      expect(defaultHeaderGuideAlign('row', 10)).toEqual({align: 'right'});
      expect(defaultHeaderGuideAlign('row', 135)).toEqual({align: 'left'});
      expect(defaultHeaderGuideAlign('row', 90)).toEqual({align: 'center'});
    });

    it('label aligns correctly according to angle for column', () => {
      expect(defaultHeaderGuideAlign('column', 0)).toEqual({align: 'center'});
      expect(defaultHeaderGuideAlign('column', 10)).toEqual({align: 'right'});
      expect(defaultHeaderGuideAlign('column', -10)).toEqual({align: 'left'});
    });
  });

  describe('labelBaseline', () => {
    it('label baseline adjusted according to angle for row', () => {
      expect(defaultHeaderGuideBaseline(0, 'row')).toEqual({baseline: 'middle'});
      expect(defaultHeaderGuideBaseline(90, 'row')).toEqual({baseline: 'top'});
    });

    it('label baseline adjusted according to angle for column', () => {
      expect(defaultHeaderGuideBaseline(0, 'column')).toEqual({baseline: 'bottom'});
      expect(defaultHeaderGuideBaseline(60, 'column')).toEqual({baseline: 'middle'});
    });
  });

  describe('getHeaderGroups', () => {
    it('should correctly process sort descending', () => {
      const model = parseFacetModel({
        facet: {
          row: {field: 'a', type: 'ordinal', sort: 'ascending'},
          column: {field: 'a', type: 'ordinal', sort: 'descending'}
        },
        spec: {
          mark: 'point',
          encoding: {
            x: {field: 'b', type: 'quantitative'},
            y: {field: 'c', type: 'quantitative'}
          }
        }
      });
      model.parseScale();
      model.parseLayoutSize();
      model.parseAxesAndHeaders();

      const rowHeaderGroups = assembleHeaderGroups(model, 'row');
      const columnHeaderGroups = assembleHeaderGroups(model, 'column');
      expect(rowHeaderGroups[0].sort.order).toBe('ascending');
      expect(columnHeaderGroups[0].sort.order).toBe('descending');
    });

    it('should correctly process sort field', () => {
      const model = parseFacetModel({
        facet: {
          row: {field: 'a', type: 'ordinal', sort: {field: 'd', op: 'min'}}
        },
        spec: {
          mark: 'point',
          encoding: {
            x: {field: 'b', type: 'quantitative'},
            y: {field: 'c', type: 'quantitative'}
          }
        }
      });
      model.parseScale();
      model.parseLayoutSize();
      model.parseAxesAndHeaders();

      const rowHeaderGroups = assembleHeaderGroups(model, 'row');
      expect(rowHeaderGroups[0].sort.field).toBe('datum["min_d"]');
    });
  });

  describe('getLayoutTitleBand', () => {
    it('should return 0 for column start', () => {
      expect(getLayoutTitleBand('start', 'column')).toEqual(0);
    });

    it('should return 1 for column end', () => {
      expect(getLayoutTitleBand('end', 'column')).toEqual(1);
    });
    it('should return 1 for row start', () => {
      expect(getLayoutTitleBand('start', 'row')).toEqual(1);
    });

    it('should return 0 for row end', () => {
      expect(getLayoutTitleBand('end', 'row')).toEqual(0);
    });
  });

  describe('getTitleGroup', () => {
    const model = parseFacetModel({
      facet: {
        row: {field: 'a', type: 'ordinal'},
        column: {field: 'a', type: 'ordinal'}
      },
      spec: {
        mark: 'point',
        encoding: {
          x: {field: 'b', type: 'quantitative'},
          y: {field: 'c', type: 'quantitative'}
        }
      }
    });
    model.parseScale();
    model.parseLayoutSize();
    model.parseAxesAndHeaders();

    describe('for column', () => {
      const columnLabelGroup = assembleTitleGroup(model, 'column');
      const {title, ...columnTitleGroupTopLevelProps} = columnLabelGroup;
      it('returns a header group mark with correct name, role, and type.', () => {
        expect(columnTitleGroupTopLevelProps).toEqual({
          name: 'column-title',
          type: 'group',
          role: 'column-title'
        });
      });
      const name = title.text;
      it('contains a correct title definition, including the correct name and orientation', () => {
        expect(title).toEqual({
          text: name,
          offset: 10,
          style: 'guide-title'
        });
      });
    });

    describe('for row', () => {
      const rowTitleGroup = assembleTitleGroup(model, 'row');
      const {title, ...rowTitleGroupTopLevelProps} = rowTitleGroup;
      it('returns a header group mark with correct name, role, and type.', () => {
        expect(rowTitleGroupTopLevelProps).toEqual({
          name: 'row-title',
          type: 'group',
          role: 'row-title'
        });
      });
      const name = title.text;
      it('contains a correct title definition, including the correct name and orientation.', () => {
        expect(title).toEqual({
          text: name,
          offset: 10,
          orient: 'left',
          style: 'guide-title'
        });
      });
    });
  });

  describe('assembleHeaderProperties', () => {
    describe('for title properties', () => {
      const model = parseFacetModel({
        config: {header: {titleFontSize: 20}},
        facet: {
          row: {field: 'a', type: 'ordinal', header: {titleFontSize: 40}}
        },
        spec: {
          mark: 'point',
          encoding: {
            x: {field: 'b', type: 'quantitative'},
            y: {field: 'c', type: 'quantitative'}
          }
        }
      });
      model.parseScale();
      model.parseLayoutSize();
      model.parseAxesAndHeaders();
      const config = model.config;
      const facetFieldDef = model.component.layoutHeaders['row'].facetFieldDef;

      const headerTitleProps = assembleHeaderProperties(
        config,
        facetFieldDef,
        'column',
        HEADER_TITLE_PROPERTIES,
        HEADER_TITLE_PROPERTIES_MAP
      );
      it('should return the correct title property from header', () => {
        expect(headerTitleProps.fontSize).toEqual(40);
      });

      const configTitleProps = assembleHeaderProperties(
        config,
        undefined,
        'column',
        HEADER_TITLE_PROPERTIES,
        HEADER_TITLE_PROPERTIES_MAP
      );
      it('should return the correct title property from config', () => {
        expect(configTitleProps).toEqual({fontSize: 20, offset: 10});
      });

      const bothTitleProps = assembleHeaderProperties(
        config,
        facetFieldDef,
        'column',
        HEADER_TITLE_PROPERTIES,
        HEADER_TITLE_PROPERTIES_MAP
      );
      it('should overwrite the config title property with the header title property', () => {
        expect(bothTitleProps.fontSize).toEqual(40);
      });
    });

    describe('for label properties', () => {
      const model = parseFacetModel({
        config: {header: {labelFontSize: 20}},
        facet: {
          row: {field: 'a', type: 'ordinal', header: {labelFontSize: 40}}
        },
        spec: {
          mark: 'point',
          encoding: {
            x: {field: 'b', type: 'quantitative'},
            y: {field: 'c', type: 'quantitative'}
          }
        }
      });
      model.parseScale();
      model.parseLayoutSize();
      model.parseAxesAndHeaders();
      const config = model.config;
      const facetFieldDef = model.component.layoutHeaders['row'].facetFieldDef;

      const headerLabelProps = assembleHeaderProperties(
        config,
        facetFieldDef,
        'column',
        HEADER_LABEL_PROPERTIES,
        HEADER_LABEL_PROPERTIES_MAP
      );
      it('should return the correct label property from header', () => {
        expect(headerLabelProps.fontSize).toEqual(40);
      });

      const configLabelProps = assembleHeaderProperties(
        config,
        undefined,
        'column',
        HEADER_LABEL_PROPERTIES,
        HEADER_LABEL_PROPERTIES_MAP
      );
      it('should return the correct label property from config', () => {
        expect(configLabelProps).toEqual({fontSize: 20, offset: 10});
      });

      const bothLabelProps = assembleHeaderProperties(
        config,
        facetFieldDef,
        'column',
        HEADER_LABEL_PROPERTIES,
        HEADER_LABEL_PROPERTIES_MAP
      );
      it('should overwrite the config label property with the header label property', () => {
        expect(bothLabelProps.fontSize).toEqual(40);
      });
    });
  });

  describe('assembleLabelTitle', () => {
<<<<<<< HEAD
    it('corretly applies labelExpr', () => {
=======
    it('correctly applies labelExpr', () => {
>>>>>>> 3814f37f
      const title = assembleLabelTitle(
        {field: 'foo', type: 'ordinal', header: {labelExpr: 'datum.label[0]'}},
        'column',
        {headerColumn: {format: 'd'}, header: {format: 'd'}}
      );

      expect(title.text).toEqual({signal: 'format(parent["foo"], "d")[0]'});
    });
<<<<<<< HEAD

    it('corretly applies labelExpr when accessing the value', () => {
      const title = assembleLabelTitle(
        {field: 'foo', type: 'ordinal', header: {labelExpr: 'datum.value[0]'}},
        'column',
        {
          headerColumn: {format: 'd'},
          header: {format: 'd'}
        }
      );

      expect(title.text).toEqual({signal: 'parent["foo"][0]'});
    });
=======
>>>>>>> 3814f37f
  });
});<|MERGE_RESOLUTION|>--- conflicted
+++ resolved
@@ -291,11 +291,7 @@
   });
 
   describe('assembleLabelTitle', () => {
-<<<<<<< HEAD
-    it('corretly applies labelExpr', () => {
-=======
     it('correctly applies labelExpr', () => {
->>>>>>> 3814f37f
       const title = assembleLabelTitle(
         {field: 'foo', type: 'ordinal', header: {labelExpr: 'datum.label[0]'}},
         'column',
@@ -304,7 +300,6 @@
 
       expect(title.text).toEqual({signal: 'format(parent["foo"], "d")[0]'});
     });
-<<<<<<< HEAD
 
     it('corretly applies labelExpr when accessing the value', () => {
       const title = assembleLabelTitle(
@@ -318,7 +313,5 @@
 
       expect(title.text).toEqual({signal: 'parent["foo"][0]'});
     });
-=======
->>>>>>> 3814f37f
   });
 });