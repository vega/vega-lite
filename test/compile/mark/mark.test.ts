--- conflicted
+++ resolved
@@ -1,15 +1,15 @@
-import {getSort, parseMarkGroupsAndLabels, getLabelMark} from '../../../src/compile/mark/mark';
+import {getLabelMark, getSort, parseMarkGroupsAndLabels} from '../../../src/compile/mark/mark';
 import {UnitModel} from '../../../src/compile/unit';
+import * as log from '../../../src/log';
 import {GEOSHAPE} from '../../../src/mark';
 import {
+  parseConcatModel,
   parseFacetModel,
   parseUnitModel,
   parseUnitModelWithScale,
   parseUnitModelWithScaleAndLayoutSize,
-  parseConcatModel,
   parseUnitModelWithScaleAndSelection
 } from '../../util';
-import * as log from '../../../src/log';
 
 describe('Mark', () => {
   describe('parseMarkGroupAndLabels', () => {
@@ -71,13 +71,8 @@
       });
 
       it('should not have post encoding transform', () => {
-<<<<<<< HEAD
         const markGroup = parseMarkGroupsAndLabels(model).mark;
         expect(markGroup[0].transform).not.toBeDefined();
-=======
-        const markGroup = parseMarkGroups(model);
-        expect(markGroup[0].transform).toBeUndefined();
->>>>>>> 49167d97
       });
 
       // NON-PATH
@@ -99,13 +94,8 @@
       });
 
       it('should not have post encoding transform', () => {
-<<<<<<< HEAD
         const markGroup = parseMarkGroupsAndLabels(model).mark;
         expect(markGroup[0].transform).not.toBeDefined();
-=======
-        const markGroup = parseMarkGroups(model);
-        expect(markGroup[0].transform).toBeUndefined();
->>>>>>> 49167d97
       });
     });
 
@@ -144,13 +134,8 @@
         expect(markGroup[0].style).toEqual(['bar']);
       });
       it('should not have post encoding transform', () => {
-<<<<<<< HEAD
         const markGroup = parseMarkGroupsAndLabels(model).mark;
         expect(markGroup[0].transform).not.toBeDefined();
-=======
-        const markGroup = parseMarkGroups(model);
-        expect(markGroup[0].transform).toBeUndefined();
->>>>>>> 49167d97
       });
     });
 
@@ -180,13 +165,8 @@
         model.parseScale();
         model.parseLayoutSize();
 
-<<<<<<< HEAD
         const markGroup = parseMarkGroupsAndLabels(model.child as UnitModel).mark;
         expect(markGroup[0].transform).not.toBeDefined();
-=======
-        const markGroup = parseMarkGroups(model.child as UnitModel);
-        expect(markGroup[0].transform).toBeUndefined();
->>>>>>> 49167d97
       });
     });
 
@@ -205,13 +185,8 @@
       });
 
       it('should not have post encoding transform', () => {
-<<<<<<< HEAD
         const markGroup = parseMarkGroupsAndLabels(model).mark;
         expect(markGroup[0].transform).not.toBeDefined();
-=======
-        const markGroup = parseMarkGroups(model);
-        expect(markGroup[0].transform).toBeUndefined();
->>>>>>> 49167d97
       });
     });
 
