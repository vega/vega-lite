--- conflicted
+++ resolved
@@ -74,9 +74,7 @@
       on: 'click',
       bind: {input: 'range', min: 0, max: 10, step: 1}
     },
-<<<<<<< HEAD
-    twelve: {type: 'single', bind: 'legend'}
-=======
+    twelve: {type: 'single', bind: 'legend'},
     'space separated': {
       type: 'single',
       bind: {input: 'range', min: 0, max: 10, step: 1}
@@ -85,7 +83,6 @@
       type: 'single',
       bind: {input: 'range', min: 0, max: 10, step: 1}
     }
->>>>>>> 50429d3c
   });
 
   it('identifies transform invocation', () => {
@@ -99,12 +96,9 @@
     expect(inputs.has(selCmpts['nine'])).toBeTruthy();
     expect(inputs.has(selCmpts['ten'])).toBeTruthy();
     expect(inputs.has(selCmpts['eleven'])).toBeTruthy();
-<<<<<<< HEAD
     expect(inputs.has(selCmpts['twelve'])).toBeFalsy();
-=======
     expect(inputs.has(selCmpts['space_separated'])).toBeTruthy();
     expect(inputs.has(selCmpts['dash_separated'])).toBeTruthy();
->>>>>>> 50429d3c
   });
 
   it('adds widget binding for default projection', () => {
