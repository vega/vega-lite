--- conflicted
+++ resolved
@@ -628,10 +628,6 @@
         },
       });
       facetModel.parseSelections();
-<<<<<<< HEAD
-=======
-    }).toThrow(`ERROR: ${log.message.MULTI_VIEW_ANIMATION_UNSUPPORTED}`);
->>>>>>> 7154fbcf
 
       expect(localLogger.warns).toHaveLength(1);
       expect(localLogger.warns[0]).toEqual(log.message.MULTI_VIEW_ANIMATION_UNSUPPORTED);
@@ -639,8 +635,61 @@
   });
 
   it('errors if you try to use animation on a layered multi-view', () => {
-    log.wrap((localLogger) => {
-      const layerModel = parseModel({
+    log
+      .wrap((localLogger) => {
+        const layerModel = parseModel({
+          data: {
+            url: 'data/gapminder.json',
+          },
+          params: [
+            {
+              name: 'avl',
+              select: {
+                type: 'point',
+                fields: ['year'],
+                on: 'timer',
+              },
+            },
+          ],
+          transform: [
+            {
+              filter: {
+                param: 'avl',
+              },
+            },
+          ],
+          layer: [
+            {
+              mark: 'point',
+            },
+            {
+              mark: 'point',
+            },
+          ],
+          encoding: {
+            color: {
+              field: 'country',
+            },
+            x: {
+              field: 'fertility',
+              type: 'quantitative',
+            },
+            y: {
+              field: 'life_expect',
+              type: 'quantitative',
+            },
+            time: {
+              field: 'year',
+              type: 'ordinal',
+            },
+          },
+        });
+        layerModel.parseSelections();
+      })
+      .toThrow(Error);
+
+    expect(() => {
+      const concatModel = parseModel({
         data: {
           url: 'data/gapminder.json',
         },
@@ -661,7 +710,7 @@
             },
           },
         ],
-        layer: [
+        vconcat: [
           {
             mark: 'point',
           },
@@ -687,74 +736,10 @@
           },
         },
       });
-      layerModel.parseSelections();
-<<<<<<< HEAD
-=======
-    }).toThrow(`ERROR: ${log.message.MULTI_VIEW_ANIMATION_UNSUPPORTED}`);
->>>>>>> 7154fbcf
-
-      expect(localLogger.warns).toHaveLength(1);
-      expect(localLogger.warns[1]).toEqual(log.message.MULTI_VIEW_ANIMATION_UNSUPPORTED);
-    });
-  });
-
-  it('errors if you try to use animation on a concat multi-view', () => {
-    log.wrap((localLogger) => {
-      const concatModel = parseModel({
-        data: {
-          url: 'data/gapminder.json',
-        },
-        params: [
-          {
-            name: 'avl',
-            select: {
-              type: 'point',
-              fields: ['year'],
-              on: 'timer',
-            },
-          },
-        ],
-        transform: [
-          {
-            filter: {
-              param: 'avl',
-            },
-          },
-        ],
-        vconcat: [
-          {
-            mark: 'point',
-          },
-          {
-            mark: 'point',
-          },
-        ],
-        encoding: {
-          color: {
-            field: 'country',
-          },
-          x: {
-            field: 'fertility',
-            type: 'quantitative',
-          },
-          y: {
-            field: 'life_expect',
-            type: 'quantitative',
-          },
-          time: {
-            field: 'year',
-            type: 'ordinal',
-          },
-        },
-      });
       concatModel.parseSelections();
-<<<<<<< HEAD
 
       expect(localLogger.warns).toHaveLength(1);
       expect(localLogger.warns[2]).toEqual(log.message.MULTI_VIEW_ANIMATION_UNSUPPORTED);
     });
-=======
-    }).toThrow(`ERROR: ${log.message.MULTI_VIEW_ANIMATION_UNSUPPORTED}`);
->>>>>>> 7154fbcf
   });
 });