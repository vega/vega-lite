--- conflicted
+++ resolved
@@ -106,11 +106,7 @@
     ]);
 
     const signals = selection.assembleUnitSelectionSignals(model, []);
-<<<<<<< HEAD
-    expect(signals).toEqual(expect.arrayContaining(oneSg.concat(twoSg, threeSg, fourSg)));
-=======
-    expect(signals).toEqual(expect.arrayContaining([...oneSg, ...twoSg]));
->>>>>>> 2f14410b
+    expect(signals).toEqual(expect.arrayContaining([...oneSg, ...twoSg, ...threeSg, ...fourSg]));
   });
 
   it('builds modify signals', () => {
