--- conflicted
+++ resolved
@@ -211,23 +211,13 @@
       });
 
     var aggregated = summary.def(encoding);
-<<<<<<< HEAD
     expect(aggregated).to.eql({
-      "name": SUMMARY,
-      "source": "source",
-      "transform": [{
-        "type": "aggregate",
-        "groupby": ["origin"],
-        "summarize": {
-=======
-    expect(aggregated ).to.eql({
       'name': SUMMARY,
       'source': 'source',
       'transform': [{
         'type': 'aggregate',
         'groupby': ['origin'],
         'summarize': {
->>>>>>> 95c96ea7
           '*': ['count'],
           'Acceleration': ['sum']
         }
