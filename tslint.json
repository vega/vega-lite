{
  "rules": {
<<<<<<< HEAD
    "indent": "spaces",
=======
    "class-name": true,
    "eofline": true,
    "indent": [true, "spaces"],
    "label-position": true,
    "label-undefined": true,
    "no-arg": true,
>>>>>>> 95c96ea7
    "semicolon": true,
    "no-duplicate-key": true,
    "no-duplicate-variable": true,
    "no-unreachable": true,
<<<<<<< HEAD
    "no-conditional-assignment": true
=======
    "no-conditional-assignment": true,
    "quotemark": [true, "single"],
    "triple-equals": [true, "allow-null-check"]
>>>>>>> 95c96ea7
  }
}<|MERGE_RESOLUTION|>--- conflicted
+++ resolved
@@ -1,25 +1,17 @@
 {
   "rules": {
-<<<<<<< HEAD
-    "indent": "spaces",
-=======
     "class-name": true,
     "eofline": true,
     "indent": [true, "spaces"],
     "label-position": true,
     "label-undefined": true,
     "no-arg": true,
->>>>>>> 95c96ea7
     "semicolon": true,
     "no-duplicate-key": true,
     "no-duplicate-variable": true,
     "no-unreachable": true,
-<<<<<<< HEAD
-    "no-conditional-assignment": true
-=======
     "no-conditional-assignment": true,
     "quotemark": [true, "single"],
     "triple-equals": [true, "allow-null-check"]
->>>>>>> 95c96ea7
   }
 }