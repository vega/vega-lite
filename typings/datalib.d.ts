declare module "datalib/src/util" {
<<<<<<< HEAD
  export function keys(a);
  export function extend(a, b, ...rest);
=======
  export function keys(a): Array<string>;
  export function extend(a, b, c?);
>>>>>>> 0e4cc33a
  export function duplicate(a);
  export function isArray(a): boolean;
  export function vals(a);
  export function truncate(a: string, length: number): string;
  export function toMap(a);
  export function isObject(a): boolean;
}

declare module "datalib/src/generate" {
  export function range(a: number, b?: number): Array<number>;
}

declare module "datalib/src/stats" {
  export function summary(a: Array<Array<any>>);
}

declare module "datalib/src/bins/bins" {
  function bin(a);
  export = bin;
}<|MERGE_RESOLUTION|>--- conflicted
+++ resolved
@@ -1,11 +1,6 @@
 declare module "datalib/src/util" {
-<<<<<<< HEAD
-  export function keys(a);
+  export function keys(a): Array<string>;
   export function extend(a, b, ...rest);
-=======
-  export function keys(a): Array<string>;
-  export function extend(a, b, c?);
->>>>>>> 0e4cc33a
   export function duplicate(a);
   export function isArray(a): boolean;
   export function vals(a);
